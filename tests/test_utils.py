#!/usr/bin/env python
""" Tests covering for utility functions.
"""

import os
import shutil
import tempfile
import unittest

<<<<<<< HEAD
from unittest import mock
import os
=======
import mock
>>>>>>> 836d292a
import pytest
import requests

import nf_core.create
import nf_core.list
import nf_core.utils

from .utils import with_temporary_folder


class TestUtils(unittest.TestCase):
    """Class for utils tests"""

    def setUp(self):
        """Function that runs at start of tests for common resources

        Use nf_core.create() to make a pipeline that we can use for testing
        """
        self.tmp_dir = tempfile.mkdtemp()
        self.test_pipeline_dir = os.path.join(self.tmp_dir, "nf-core-testpipeline")
        self.create_obj = nf_core.create.PipelineCreate(
            "testpipeline", "This is a test pipeline", "Test McTestFace", outdir=self.test_pipeline_dir
        )
        self.create_obj.init_pipeline()
        # Base Pipeline object on this directory
        self.pipeline_obj = nf_core.utils.Pipeline(self.test_pipeline_dir)

    def tearDown(self):
        if os.path.exists(self.tmp_dir):
            shutil.rmtree(self.tmp_dir)

    def test_check_if_outdated_1(self):
        current_version = "1.0"
        remote_version = "2.0"
        is_outdated, current, remote = nf_core.utils.check_if_outdated(current_version, remote_version)
        assert is_outdated

    def test_check_if_outdated_2(self):
        current_version = "2.0"
        remote_version = "2.0"
        is_outdated, current, remote = nf_core.utils.check_if_outdated(current_version, remote_version)
        assert not is_outdated

    def test_check_if_outdated_3(self):
        current_version = "2.0.1"
        remote_version = "2.0.2"
        is_outdated, current, remote = nf_core.utils.check_if_outdated(current_version, remote_version)
        assert is_outdated

    def test_check_if_outdated_4(self):
        current_version = "1.10.dev0"
        remote_version = "1.7"
        is_outdated, current, remote = nf_core.utils.check_if_outdated(current_version, remote_version)
        assert not is_outdated

    def test_check_if_outdated_5(self):
        current_version = "1.10.dev0"
        remote_version = "1.11"
        is_outdated, current, remote = nf_core.utils.check_if_outdated(current_version, remote_version)
        assert is_outdated

    def test_rich_force_colours_false(self):
        os.environ.pop("GITHUB_ACTIONS", None)
        os.environ.pop("FORCE_COLOR", None)
        os.environ.pop("PY_COLORS", None)
        assert nf_core.utils.rich_force_colors() is None

    def test_rich_force_colours_true(self):
        os.environ["GITHUB_ACTIONS"] = "1"
        os.environ.pop("FORCE_COLOR", None)
        os.environ.pop("PY_COLORS", None)
        assert nf_core.utils.rich_force_colors() is True

    def test_load_pipeline_config(self):
        """Load the pipeline Nextflow config"""
        self.pipeline_obj._load_pipeline_config()
        assert self.pipeline_obj.nf_config["dag.enabled"] == "true"

    # TODO nf-core: Assess and strip out if no longer required for DSL2

    # def test_load_conda_env(self):
    #     """Load the pipeline Conda environment.yml file"""
    #     self.pipeline_obj._load_conda_environment()
    #     assert self.pipeline_obj.conda_config["channels"] == ["conda-forge", "bioconda", "defaults"]

    def test_list_files_git(self):
        """Test listing pipeline files using `git ls`"""
        self.pipeline_obj._list_files()
        assert os.path.join(self.test_pipeline_dir, "main.nf") in self.pipeline_obj.files

    @with_temporary_folder
    def test_list_files_no_git(self, tmpdir):
        """Test listing pipeline files without `git-ls`"""
        # Create a test file in a temporary directory
        tmp_fn = os.path.join(tmpdir, "testfile")
        open(tmp_fn, "a").close()
        pipeline_obj = nf_core.utils.Pipeline(tmpdir)
        pipeline_obj._list_files()
        assert tmp_fn in pipeline_obj.files

    @mock.patch("os.path.exists")
    @mock.patch("os.makedirs")
    def test_request_cant_create_cache(self, mock_mkd, mock_exists):
        """Test that we don't get an error when we can't create cachedirs"""
        mock_mkd.side_effect = PermissionError()
        mock_exists.return_value = False
        nf_core.utils.setup_requests_cachedir()

    def test_pip_package_pass(self):
        result = nf_core.utils.pip_package("multiqc=1.10")
        assert type(result) == dict

    @mock.patch("requests.get")
    def test_pip_package_timeout(self, mock_get):
        """Tests the PyPi connection and simulates a request timeout, which should
        return in an addiional warning in the linting"""
        # Define the behaviour of the request get mock
        mock_get.side_effect = requests.exceptions.Timeout()
        # Now do the test
        with pytest.raises(LookupError):
            nf_core.utils.pip_package("multiqc=1.10")

    @mock.patch("requests.get")
    def test_pip_package_connection_error(self, mock_get):
        """Tests the PyPi connection and simulates a connection error, which should
        result in an additional warning, as we cannot test if dependent module is latest"""
        # Define the behaviour of the request get mock
        mock_get.side_effect = requests.exceptions.ConnectionError()
        # Now do the test
        with pytest.raises(LookupError):
            nf_core.utils.pip_package("multiqc=1.10")

    def test_pip_erroneous_package(self):
        """Tests the PyPi API package information query"""
        with pytest.raises(ValueError):
            nf_core.utils.pip_package("not_a_package=1.0")

    def test_get_repo_releases_branches_nf_core(self):
        wfs = nf_core.list.Workflows()
        wfs.get_remote_workflows()
        pipeline, wf_releases, wf_branches = nf_core.utils.get_repo_releases_branches("methylseq", wfs)
        for r in wf_releases:
            if r.get("tag_name") == "1.6":
                break
        else:
            raise AssertionError("Release 1.6 not found")
        assert "dev" in wf_branches.keys()

    def test_get_repo_releases_branches_not_nf_core(self):
        wfs = nf_core.list.Workflows()
        wfs.get_remote_workflows()
        pipeline, wf_releases, wf_branches = nf_core.utils.get_repo_releases_branches("ewels/MultiQC", wfs)
        for r in wf_releases:
            if r.get("tag_name") == "v1.10":
                break
        else:
            raise AssertionError("MultiQC release v1.10 not found")
        assert "master" in wf_branches.keys()

    def test_get_repo_releases_branches_not_exists(self):
        wfs = nf_core.list.Workflows()
        wfs.get_remote_workflows()
        with pytest.raises(AssertionError):
            nf_core.utils.get_repo_releases_branches("made_up_pipeline", wfs)

    def test_get_repo_releases_branches_not_exists_slash(self):
        wfs = nf_core.list.Workflows()
        wfs.get_remote_workflows()
        with pytest.raises(AssertionError):
            nf_core.utils.get_repo_releases_branches("made-up/pipeline", wfs)<|MERGE_RESOLUTION|>--- conflicted
+++ resolved
@@ -7,12 +7,7 @@
 import tempfile
 import unittest
 
-<<<<<<< HEAD
-from unittest import mock
-import os
-=======
 import mock
->>>>>>> 836d292a
 import pytest
 import requests
 
