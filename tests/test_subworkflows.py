"""Tests covering the subworkflows commands"""

import json
import unittest
from pathlib import Path

import pytest

import nf_core.modules
import nf_core.modules.install
import nf_core.pipelines.create.create
import nf_core.subworkflows

from .utils import (
    GITLAB_SUBWORKFLOWS_BRANCH,
    GITLAB_SUBWORKFLOWS_ORG_PATH_BRANCH,
    GITLAB_URL,
    OLD_SUBWORKFLOWS_SHA,
    create_tmp_pipeline,
)


def create_modules_repo_dummy(tmp_dir):
    """Create a dummy copy of the nf-core/modules repo"""

    root_dir = Path(tmp_dir, "modules")
    Path(root_dir, "modules").mkdir(parents=True, exist_ok=True)
    Path(root_dir, "subworkflows", "nf-core").mkdir(parents=True, exist_ok=True)
    Path(root_dir, "tests", "config").mkdir(parents=True, exist_ok=True)
    with open(Path(root_dir, ".nf-core.yml"), "w") as fh:
        fh.writelines(["repository_type: modules", "\n", "org_path: nf-core", "\n"])
    # TODO Add a mock here
    subworkflow_create = nf_core.subworkflows.SubworkflowCreate(root_dir, "test_subworkflow", "@author", True)
    subworkflow_create.create()

    # Add dummy content to main.nf.test.snap
    test_snap_path = Path(
        root_dir,
        "subworkflows",
        "nf-core",
        "test_subworkflow",
        "tests",
        "main.nf.test.snap",
    )
    test_snap_path.parent.mkdir(parents=True, exist_ok=True)
    with open(test_snap_path, "w") as fh:
        json.dump(
            {
                "my test": {
                    "content": [
                        {
                            "0": [],
                            "versions": {},
                        }
                    ]
                }
            },
            fh,
            indent=4,
        )

    return root_dir


class TestSubworkflows(unittest.TestCase):
    """Class for subworkflows tests"""

    def setUp(self):
        """Create a new PipelineStructure and Launch objects"""
        self.component_type = "subworkflows"

        # Set up the pipeline structure
        self.tmp_dir, self.template_dir, self.pipeline_name, self.pipeline_dir = create_tmp_pipeline()

        # Set up the nf-core/modules repo dummy
        self.nfcore_modules = create_modules_repo_dummy(self.tmp_dir)

        # Set up install objects
        self.subworkflow_install = nf_core.subworkflows.SubworkflowInstall(self.pipeline_dir, prompt=False, force=False)
        self.subworkflow_install_gitlab = nf_core.subworkflows.SubworkflowInstall(
            self.pipeline_dir,
            prompt=False,
            force=False,
            remote_url=GITLAB_URL,
            branch=GITLAB_SUBWORKFLOWS_BRANCH,
        )
        self.subworkflow_install_gitlab_same_org_path = nf_core.subworkflows.SubworkflowInstall(
            self.pipeline_dir,
            prompt=False,
            force=False,
            remote_url=GITLAB_URL,
            branch=GITLAB_SUBWORKFLOWS_ORG_PATH_BRANCH,
        )
        self.subworkflow_install_old = nf_core.subworkflows.SubworkflowInstall(
            self.pipeline_dir,
            prompt=False,
            force=False,
            sha=OLD_SUBWORKFLOWS_SHA,
        )
        self.subworkflow_install_module_change = nf_core.subworkflows.SubworkflowInstall(
            self.pipeline_dir,
            prompt=False,
            force=False,
            sha="8c343b3c8a0925949783dc547666007c245c235b",
        )
        self.mods_install = nf_core.modules.install.ModuleInstall(self.pipeline_dir, prompt=False, force=True)

        # Set up remove objects
        self.subworkflow_remove = nf_core.subworkflows.SubworkflowRemove(self.pipeline_dir)

    @pytest.fixture(autouse=True)
    def _use_caplog(self, caplog):
<<<<<<< HEAD
        self.caplog = caplog

    ################################################
    # Test of the individual subworkflow commands. #
    ################################################

    from .subworkflows.create import (  # type: ignore[misc]
        test_subworkflows_create_fail_exists,
        test_subworkflows_create_nfcore_modules,
        test_subworkflows_create_succeed,
        test_subworkflows_migrate,
        test_subworkflows_migrate_no_delete,
    )
    from .subworkflows.info import (  # type: ignore[misc]
        test_subworkflows_info_in_modules_repo,
        test_subworkflows_info_local,
        test_subworkflows_info_remote,
        test_subworkflows_info_remote_gitlab,
    )
    from .subworkflows.install import (  # type: ignore[misc]
        test_subworkflow_install_nopipeline,
        test_subworkflows_install_across_organizations,
        test_subworkflows_install_alternate_remote,
        test_subworkflows_install_bam_sort_stats_samtools,
        test_subworkflows_install_bam_sort_stats_samtools_twice,
        test_subworkflows_install_different_branch_fail,
        test_subworkflows_install_emptypipeline,
        test_subworkflows_install_from_gitlab,
        test_subworkflows_install_nosubworkflow,
        test_subworkflows_install_tracking,
        test_subworkflows_install_tracking_added_already_installed,
        test_subworkflows_install_tracking_added_super_subworkflow,
    )
    from .subworkflows.lint import (  # type: ignore[misc]
        test_subworkflows_absent_version,
        test_subworkflows_empty_file_in_snapshot,
        test_subworkflows_empty_file_in_stub_snapshot,
        test_subworkflows_lint,
        test_subworkflows_lint_capitalization_fail,
        test_subworkflows_lint_empty,
        test_subworkflows_lint_gitlab_subworkflows,
        test_subworkflows_lint_include_multiple_alias,
        test_subworkflows_lint_less_than_two_modules_warning,
        test_subworkflows_lint_multiple_remotes,
        test_subworkflows_lint_new_subworkflow,
        test_subworkflows_lint_no_gitlab,
        test_subworkflows_lint_snapshot_file,
        test_subworkflows_lint_snapshot_file_missing_fail,
        test_subworkflows_lint_snapshot_file_not_needed,
    )
    from .subworkflows.list import (  # type: ignore[misc]
        test_subworkflows_install_and_list_subworkflows,
        test_subworkflows_install_gitlab_and_list_subworkflows,
        test_subworkflows_list_remote,
        test_subworkflows_list_remote_gitlab,
    )
    from .subworkflows.remove import (  # type: ignore[misc]
        test_subworkflows_remove_included_subworkflow,
        test_subworkflows_remove_one_of_two_subworkflow,
        test_subworkflows_remove_subworkflow,
        test_subworkflows_remove_subworkflow_keep_installed_module,
    )
    from .subworkflows.update import (  # type: ignore[misc]
        test_install_and_update,
        test_install_at_hash_and_update,
        test_install_at_hash_and_update_and_save_diff_limit_output,
        test_install_at_hash_and_update_and_save_diff_to_file,
        test_install_at_hash_and_update_limit_output,
        test_update_all,
        test_update_all_linked_components_from_subworkflow,
        test_update_all_subworkflows_from_module,
        test_update_change_of_included_modules,
        test_update_with_config_dont_update,
        test_update_with_config_fix_all,
        test_update_with_config_fixed_version,
        test_update_with_config_no_updates,
    )
=======
        self.caplog = caplog
>>>>>>> 70877b67
<|MERGE_RESOLUTION|>--- conflicted
+++ resolved
@@ -110,84 +110,4 @@
 
     @pytest.fixture(autouse=True)
     def _use_caplog(self, caplog):
-<<<<<<< HEAD
-        self.caplog = caplog
-
-    ################################################
-    # Test of the individual subworkflow commands. #
-    ################################################
-
-    from .subworkflows.create import (  # type: ignore[misc]
-        test_subworkflows_create_fail_exists,
-        test_subworkflows_create_nfcore_modules,
-        test_subworkflows_create_succeed,
-        test_subworkflows_migrate,
-        test_subworkflows_migrate_no_delete,
-    )
-    from .subworkflows.info import (  # type: ignore[misc]
-        test_subworkflows_info_in_modules_repo,
-        test_subworkflows_info_local,
-        test_subworkflows_info_remote,
-        test_subworkflows_info_remote_gitlab,
-    )
-    from .subworkflows.install import (  # type: ignore[misc]
-        test_subworkflow_install_nopipeline,
-        test_subworkflows_install_across_organizations,
-        test_subworkflows_install_alternate_remote,
-        test_subworkflows_install_bam_sort_stats_samtools,
-        test_subworkflows_install_bam_sort_stats_samtools_twice,
-        test_subworkflows_install_different_branch_fail,
-        test_subworkflows_install_emptypipeline,
-        test_subworkflows_install_from_gitlab,
-        test_subworkflows_install_nosubworkflow,
-        test_subworkflows_install_tracking,
-        test_subworkflows_install_tracking_added_already_installed,
-        test_subworkflows_install_tracking_added_super_subworkflow,
-    )
-    from .subworkflows.lint import (  # type: ignore[misc]
-        test_subworkflows_absent_version,
-        test_subworkflows_empty_file_in_snapshot,
-        test_subworkflows_empty_file_in_stub_snapshot,
-        test_subworkflows_lint,
-        test_subworkflows_lint_capitalization_fail,
-        test_subworkflows_lint_empty,
-        test_subworkflows_lint_gitlab_subworkflows,
-        test_subworkflows_lint_include_multiple_alias,
-        test_subworkflows_lint_less_than_two_modules_warning,
-        test_subworkflows_lint_multiple_remotes,
-        test_subworkflows_lint_new_subworkflow,
-        test_subworkflows_lint_no_gitlab,
-        test_subworkflows_lint_snapshot_file,
-        test_subworkflows_lint_snapshot_file_missing_fail,
-        test_subworkflows_lint_snapshot_file_not_needed,
-    )
-    from .subworkflows.list import (  # type: ignore[misc]
-        test_subworkflows_install_and_list_subworkflows,
-        test_subworkflows_install_gitlab_and_list_subworkflows,
-        test_subworkflows_list_remote,
-        test_subworkflows_list_remote_gitlab,
-    )
-    from .subworkflows.remove import (  # type: ignore[misc]
-        test_subworkflows_remove_included_subworkflow,
-        test_subworkflows_remove_one_of_two_subworkflow,
-        test_subworkflows_remove_subworkflow,
-        test_subworkflows_remove_subworkflow_keep_installed_module,
-    )
-    from .subworkflows.update import (  # type: ignore[misc]
-        test_install_and_update,
-        test_install_at_hash_and_update,
-        test_install_at_hash_and_update_and_save_diff_limit_output,
-        test_install_at_hash_and_update_and_save_diff_to_file,
-        test_install_at_hash_and_update_limit_output,
-        test_update_all,
-        test_update_all_linked_components_from_subworkflow,
-        test_update_all_subworkflows_from_module,
-        test_update_change_of_included_modules,
-        test_update_with_config_dont_update,
-        test_update_with_config_fix_all,
-        test_update_with_config_fixed_version,
-        test_update_with_config_no_updates,
-    )
-=======
-        self.caplog = caplog
->>>>>>> 70877b67
+        self.caplog = caplog