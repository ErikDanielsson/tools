repos:
  - repo: https://github.com/astral-sh/ruff-pre-commit
<<<<<<< HEAD
    rev: v0.5.6
=======
    rev: v0.5.4
>>>>>>> 6a54a325
    hooks:
      - id: ruff # linter
        args: [--fix, --exit-non-zero-on-fix] # sort imports and fix
      - id: ruff-format # formatter
  - repo: https://github.com/pre-commit/mirrors-prettier
    rev: "v3.1.0"
    hooks:
      - id: prettier
        additional_dependencies:
          - prettier@3.3.3

  - repo: https://github.com/editorconfig-checker/editorconfig-checker.python
    rev: "2.7.3"
    hooks:
      - id: editorconfig-checker
        alias: ec

  - repo: https://github.com/pre-commit/mirrors-mypy
    rev: "v1.11.1"
    hooks:
      - id: mypy
        additional_dependencies:
          - types-PyYAML
          - types-requests
          - types-jsonschema
          - types-Markdown
          - types-setuptools
          - pydantic<|MERGE_RESOLUTION|>--- conflicted
+++ resolved
@@ -1,10 +1,6 @@
 repos:
   - repo: https://github.com/astral-sh/ruff-pre-commit
-<<<<<<< HEAD
     rev: v0.5.6
-=======
-    rev: v0.5.4
->>>>>>> 6a54a325
     hooks:
       - id: ruff # linter
         args: [--fix, --exit-non-zero-on-fix] # sort imports and fix
