#!/usr/bin/env python
""" nf-core: Helper tools for use with nf-core Nextflow pipelines. """
import logging
import os
import sys

import rich
import rich.console
import rich.logging
import rich.traceback
import rich_click as click

from nf_core import __version__
from nf_core.modules.modules_repo import NF_CORE_MODULES_REMOTE
from nf_core.utils import check_if_outdated, rich_force_colors, setup_nfcore_dir

# Set up logging as the root logger
# Submodules should all traverse back to this
log = logging.getLogger()

# Set up .nfcore directory for storing files between sessions
setup_nfcore_dir()

# Set up nicer formatting of click cli help messages
click.rich_click.MAX_WIDTH = 100
click.rich_click.USE_RICH_MARKUP = True
click.rich_click.COMMAND_GROUPS = {
    "nf-core": [
        {
            "name": "Commands for users",
            "commands": ["list", "launch", "download", "licences"],
        },
        {
            "name": "Commands for developers",
            "commands": ["create", "lint", "modules", "subworkflows", "schema", "bump-version", "sync"],
        },
    ],
    "nf-core modules": [
        {
            "name": "For pipelines",
            "commands": ["list", "info", "install", "update", "remove", "patch"],
        },
        {
            "name": "Developing new modules",
            "commands": ["create", "create-test-yml", "lint", "bump-versions", "test"],
        },
    ],
    "nf-core subworkflows": [
        {
            "name": "For pipelines",
            "commands": ["info", "install", "list", "remove", "update"],
        },
        {
            "name": "Developing new subworkflows",
            "commands": ["create", "create-test-yml"],
        },
    ],
}
click.rich_click.OPTION_GROUPS = {
    "nf-core modules list local": [{"options": ["--dir", "--json", "--help"]}],
}

# Set up rich stderr console
stderr = rich.console.Console(stderr=True, force_terminal=rich_force_colors())
stdout = rich.console.Console(force_terminal=rich_force_colors())

# Set up the rich traceback
rich.traceback.install(console=stderr, width=200, word_wrap=True, extra_lines=1)


def run_nf_core():
    # print nf-core header if environment variable is not set
    if os.environ.get("_NF_CORE_COMPLETE") is None:
        # Print nf-core header
        stderr.print(f"\n[green]{' ' * 42},--.[grey39]/[green],-.", highlight=False)
        stderr.print("[blue]          ___     __   __   __   ___     [green]/,-._.--~\\", highlight=False)
        stderr.print(r"[blue]    |\ | |__  __ /  ` /  \ |__) |__      [yellow]   }  {", highlight=False)
        stderr.print(r"[blue]    | \| |       \__, \__/ |  \ |___     [green]\`-._,-`-,", highlight=False)
        stderr.print("[green]                                          `._,._,'\n", highlight=False)
        stderr.print(
            f"[grey39]    nf-core/tools version {__version__} - [link=https://nf-co.re]https://nf-co.re[/]",
            highlight=False,
        )
        try:
            is_outdated, _, remote_vers = check_if_outdated()
            if is_outdated:
                stderr.print(
                    f"[bold bright_yellow]    There is a new version of nf-core/tools available! ({remote_vers})",
                    highlight=False,
                )
        except Exception as e:
            log.debug(f"Could not check latest version: {e}")
        stderr.print("\n")
    # Launch the click cli
    nf_core_cli(auto_envvar_prefix="NFCORE")


@click.group(context_settings=dict(help_option_names=["-h", "--help"]))
@click.version_option(__version__)
@click.option("-v", "--verbose", is_flag=True, default=False, help="Print verbose output to the console.")
@click.option("--hide-progress", is_flag=True, default=False, help="Don't show progress bars.")
@click.option("-l", "--log-file", help="Save a verbose log to a file.", metavar="<filename>")
@click.pass_context
def nf_core_cli(ctx, verbose, hide_progress, log_file):
    """
    nf-core/tools provides a set of helper tools for use with nf-core Nextflow pipelines.

    It is designed for both end-users running pipelines and also developers creating new pipelines.
    """
    # Set the base logger to output DEBUG
    log.setLevel(logging.DEBUG)

    # Set up logs to the console
    log.addHandler(
        rich.logging.RichHandler(
            level=logging.DEBUG if verbose else logging.INFO,
            console=rich.console.Console(stderr=True, force_terminal=rich_force_colors()),
            show_time=False,
            show_path=verbose,  # True if verbose, false otherwise
            markup=True,
        )
    )

    # Set up logs to a file if we asked for one
    if log_file:
        log_fh = logging.FileHandler(log_file, encoding="utf-8")
        log_fh.setLevel(logging.DEBUG)
        log_fh.setFormatter(logging.Formatter("[%(asctime)s] %(name)-20s [%(levelname)-7s]  %(message)s"))
        log.addHandler(log_fh)

    ctx.obj = {
        "verbose": verbose,
        "hide_progress": hide_progress or verbose,  # Always hide progress bar with verbose logging
    }


# nf-core list
@nf_core_cli.command()
@click.argument("keywords", required=False, nargs=-1, metavar="<filter keywords>")
@click.option(
    "-s",
    "--sort",
    type=click.Choice(["release", "pulled", "name", "stars"]),
    default="release",
    help="How to sort listed pipelines",
)
@click.option("--json", is_flag=True, default=False, help="Print full output as JSON")
@click.option("--show-archived", is_flag=True, default=False, help="Print archived workflows")
def list(keywords, sort, json, show_archived):
    """
    List available nf-core pipelines with local info.

    Checks the web for a list of nf-core pipelines with their latest releases.
    Shows which nf-core pipelines you have pulled locally and whether they are up to date.
    """
    from nf_core.list import list_workflows

    stdout.print(list_workflows(keywords, sort, json, show_archived))


# nf-core launch
@nf_core_cli.command()
@click.argument("pipeline", required=False, metavar="<pipeline name>")
@click.option("-r", "--revision", help="Release/branch/SHA of the project to run (if remote)")
@click.option("-i", "--id", help="ID for web-gui launch parameter set")
@click.option(
    "-c", "--command-only", is_flag=True, default=False, help="Create Nextflow command with params (no params file)"
)
@click.option(
    "-o",
    "--params-out",
    type=click.Path(),
    default=os.path.join(os.getcwd(), "nf-params.json"),
    help="Path to save run parameters file",
)
@click.option(
    "-p", "--params-in", type=click.Path(exists=True), help="Set of input run params to use from a previous run"
)
@click.option(
    "-a", "--save-all", is_flag=True, default=False, help="Save all parameters, even if unchanged from default"
)
@click.option(
    "-x", "--show-hidden", is_flag=True, default=False, help="Show hidden params which don't normally need changing"
)
@click.option(
    "-u", "--url", type=str, default="https://nf-co.re/launch", help="Customise the builder URL (for development work)"
)
def launch(pipeline, id, revision, command_only, params_in, params_out, save_all, show_hidden, url):
    """
    Launch a pipeline using a web GUI or command line prompts.

    Uses the pipeline schema file to collect inputs for all available pipeline
    parameters. Parameter names, descriptions and help text are shown.
    The pipeline schema is used to validate all inputs as they are entered.

    When finished, saves a file with the selected parameters which can be
    passed to Nextflow using the -params-file option.

    Run using a remote pipeline name (such as GitHub `user/repo` or a URL),
    a local pipeline directory or an ID from the nf-core web launch tool.
    """
    from nf_core.launch import Launch

    launcher = Launch(pipeline, revision, command_only, params_in, params_out, save_all, show_hidden, url, id)
    if not launcher.launch_pipeline():
        sys.exit(1)


# nf-core download
@nf_core_cli.command()
@click.argument("pipeline", required=False, metavar="<pipeline name>")
@click.option(
    "-r",
    "--revision",
    multiple=True,
    help="Pipeline release to download. Multiple invocations are possible, e.g. `-r 1.1 -r 1.2`",
)
@click.option("-o", "--outdir", type=str, help="Output directory")
@click.option(
    "-x", "--compress", type=click.Choice(["tar.gz", "tar.bz2", "zip", "none"]), help="Archive compression type"
)
@click.option("-f", "--force", is_flag=True, default=False, help="Overwrite existing files")
@click.option("-t", "--tower", is_flag=True, default=False, help="Download for seqeralabs® Nextflow Tower")
@click.option(
    "-c", "--container", type=click.Choice(["none", "singularity"]), help="Download software container images"
)
@click.option(
    "-s",
    "--singularity-cache",
    type=click.Choice(["amend", "copy", "remote"]),
    help="Utilize the 'singularity.cacheDir' in the download process, if applicable.",
)
@click.option(
    "-i",
    "--singularity-cache-index",
    type=str,
    help="List of images already available in a remote 'singularity.cacheDir', imposes --singularity-cache=remote",
)
@click.option("-p", "--parallel-downloads", type=int, default=4, help="Number of parallel image downloads")
def download(
    pipeline,
    revision,
    outdir,
    compress,
    force,
    tower,
    container,
    singularity_cache,
    singularity_cache_index,
    parallel_downloads,
):
    """
    Download a pipeline, nf-core/configs and pipeline singularity images.

    Collects all files in a single archive and configures the downloaded
    workflow to use relative paths to the configs and singularity images.
    """
    from nf_core.download import DownloadWorkflow

    dl = DownloadWorkflow(
        pipeline,
        revision,
        outdir,
        compress,
        force,
        tower,
        container,
        singularity_cache,
        singularity_cache_index,
        parallel_downloads,
    )
    dl.download_workflow()


# nf-core licences
@nf_core_cli.command()
@click.argument("pipeline", required=True, metavar="<pipeline name>")
@click.option("--json", is_flag=True, default=False, help="Print output in JSON")
def licences(pipeline, json):
    """
    List software licences for a given workflow (DSL1 only).

    Checks the pipeline environment.yml file which lists all conda software packages, which is not available for DSL2 workflows. Therefore, this command only supports DSL1 workflows (for now).
    Each of these is queried against the anaconda.org API to find the licence.
    Package name, version and licence is printed to the command line.
    """
    from nf_core.licences import WorkflowLicences

    lic = WorkflowLicences(pipeline)
    lic.as_json = json
    try:
        stdout.print(lic.run_licences())
    except LookupError as e:
        log.error(e)
        sys.exit(1)


# nf-core create
@nf_core_cli.command()
@click.option(
    "-n",
    "--name",
    type=str,
    help="The name of your new pipeline",
)
@click.option("-d", "--description", type=str, help="A short description of your pipeline")
@click.option("-a", "--author", type=str, help="Name of the main author(s)")
@click.option("--version", type=str, default="1.0dev", help="The initial version number to use")
@click.option("--no-git", is_flag=True, default=False, help="Do not initialise pipeline as new git repository")
@click.option("-f", "--force", is_flag=True, default=False, help="Overwrite output directory if it already exists")
@click.option("-o", "--outdir", help="Output directory for new pipeline (default: pipeline name)")
@click.option("-t", "--template-yaml", help="Pass a YAML file to customize the template")
@click.option("--plain", is_flag=True, help="Use the standard nf-core template")
def create(name, description, author, version, no_git, force, outdir, template_yaml, plain):
    """
    Create a new pipeline using the nf-core template.

    Uses the nf-core template to make a skeleton Nextflow pipeline with all required
    files, boilerplate code and best-practices.
    """
    from nf_core.create import PipelineCreate

    try:
        create_obj = PipelineCreate(name, description, author, version, no_git, force, outdir, template_yaml, plain)
        create_obj.init_pipeline()
    except UserWarning as e:
        log.error(e)
        sys.exit(1)


# nf-core lint
@nf_core_cli.command()
@click.option(
    "-d",
    "--dir",
    type=click.Path(exists=True),
    default=".",
    help=r"Pipeline directory [dim]\[default: current working directory][/]",
)
@click.option(
    "--release",
    is_flag=True,
    default=os.path.basename(os.path.dirname(os.environ.get("GITHUB_REF", "").strip(" '\""))) == "master"
    and os.environ.get("GITHUB_REPOSITORY", "").startswith("nf-core/")
    and not os.environ.get("GITHUB_REPOSITORY", "") == "nf-core/tools",
    help="Execute additional checks for release-ready workflows.",
)
@click.option(
    "-f", "--fix", type=str, metavar="<test>", multiple=True, help="Attempt to automatically fix specified lint test"
)
@click.option("-k", "--key", type=str, metavar="<test>", multiple=True, help="Run only these lint tests")
@click.option("-p", "--show-passed", is_flag=True, help="Show passing tests on the command line")
@click.option("-i", "--fail-ignored", is_flag=True, help="Convert ignored tests to failures")
@click.option("-w", "--fail-warned", is_flag=True, help="Convert warn tests to failures")
@click.option("--markdown", type=str, metavar="<filename>", help="File to write linting results to (Markdown)")
@click.option("--json", type=str, metavar="<filename>", help="File to write linting results to (JSON)")
@click.option(
    "--sort-by",
    type=click.Choice(["module", "test"]),
    default="test",
    help="Sort lint output by module or test name.",
    show_default=True,
)
@click.pass_context
def lint(ctx, dir, release, fix, key, show_passed, fail_ignored, fail_warned, markdown, json, sort_by):
    """
    Check pipeline code against nf-core guidelines.

    Runs a large number of automated tests to ensure that the supplied pipeline
    meets the nf-core guidelines. Documentation of all lint tests can be found
    on the nf-core website: [link=https://nf-co.re/tools-docs/]https://nf-co.re/tools-docs/[/]

    You can ignore tests using a file called [blue].nf-core.yml[/] [i](if you have a good reason!)[/].
    See the documentation for details.
    """
    from nf_core.lint import run_linting
    from nf_core.utils import is_pipeline_directory

    # Check if pipeline directory is a pipeline
    try:
        is_pipeline_directory(dir)
    except UserWarning as e:
        log.error(e)
        sys.exit(1)

    # Run the lint tests!
    try:
        lint_obj, module_lint_obj = run_linting(
            dir,
            release,
            fix,
            key,
            show_passed,
            fail_ignored,
            fail_warned,
            sort_by,
            markdown,
            json,
            ctx.obj["hide_progress"],
        )
        if len(lint_obj.failed) + len(module_lint_obj.failed) > 0:
            sys.exit(1)
    except AssertionError as e:
        log.critical(e)
        sys.exit(1)
    except UserWarning as e:
        log.error(e)
        sys.exit(1)


# nf-core modules subcommands
@nf_core_cli.group()
@click.option(
    "-g",
    "--git-remote",
    type=str,
    default=NF_CORE_MODULES_REMOTE,
    help="Remote git repo to fetch files from",
)
@click.option("-b", "--branch", type=str, default=None, help="Branch of git repository hosting modules.")
@click.option(
    "-N",
    "--no-pull",
    is_flag=True,
    default=False,
    help="Do not pull in latest changes to local clone of modules repository.",
)
@click.pass_context
def modules(ctx, git_remote, branch, no_pull):
    """
    Commands to manage Nextflow DSL2 modules (tool wrappers).
    """
    # ensure that ctx.obj exists and is a dict (in case `cli()` is called
    # by means other than the `if` block below)
    ctx.ensure_object(dict)

    # Place the arguments in a context object
    ctx.obj["modules_repo_url"] = git_remote
    ctx.obj["modules_repo_branch"] = branch
    ctx.obj["modules_repo_no_pull"] = no_pull


# nf-core subworkflows click command
@nf_core_cli.group()
@click.option(
    "-g",
    "--git-remote",
    type=str,
    default=NF_CORE_MODULES_REMOTE,
    help="Remote git repo to fetch files from",
)
@click.option("-b", "--branch", type=str, default=None, help="Branch of git repository hosting modules.")
@click.option(
    "-N",
    "--no-pull",
    is_flag=True,
    default=False,
    help="Do not pull in latest changes to local clone of modules repository.",
)
@click.pass_context
def subworkflows(ctx, git_remote, branch, no_pull):
    """
    Commands to manage Nextflow DSL2 subworkflows (tool wrappers).
    """
    # ensure that ctx.obj exists and is a dict (in case `cli()` is called
    # by means other than the `if` block below)
    ctx.ensure_object(dict)

    # Place the arguments in a context object
    ctx.obj["modules_repo_url"] = git_remote
    ctx.obj["modules_repo_branch"] = branch
    ctx.obj["modules_repo_no_pull"] = no_pull


# nf-core modules list subcommands
@modules.group()
@click.pass_context
def list(ctx):
    """
    List modules in a local pipeline or remote repository.
    """
    pass


# nf-core modules list remote
@list.command()
@click.pass_context
@click.argument("keywords", required=False, nargs=-1, metavar="<filter keywords>")
@click.option("-j", "--json", is_flag=True, help="Print as JSON to stdout")
def remote(ctx, keywords, json):
    """
    List modules in a remote GitHub repo [dim i](e.g [link=https://github.com/nf-core/modules]nf-core/modules[/])[/].
    """
    from nf_core.modules import ModuleList

    try:
        module_list = ModuleList(
            None,
            True,
            ctx.obj["modules_repo_url"],
            ctx.obj["modules_repo_branch"],
            ctx.obj["modules_repo_no_pull"],
        )
        stdout.print(module_list.list_components(keywords, json))
    except (UserWarning, LookupError) as e:
        log.critical(e)
        sys.exit(1)


# nf-core modules list local
@list.command()
@click.pass_context
@click.argument("keywords", required=False, nargs=-1, metavar="<filter keywords>")
@click.option("-j", "--json", is_flag=True, help="Print as JSON to stdout")
@click.option(
    "-d",
    "--dir",
    type=click.Path(exists=True),
    default=".",
    help=r"Pipeline directory. [dim]\[default: Current working directory][/]",
)
def local(ctx, keywords, json, dir):  # pylint: disable=redefined-builtin
    """
    List modules installed locally in a pipeline
    """
    from nf_core.modules import ModuleList

    try:
        module_list = ModuleList(
            dir,
            False,
            ctx.obj["modules_repo_url"],
            ctx.obj["modules_repo_branch"],
            ctx.obj["modules_repo_no_pull"],
        )
        stdout.print(module_list.list_components(keywords, json))
    except (UserWarning, LookupError) as e:
        log.error(e)
        sys.exit(1)


# nf-core modules install
@modules.command()
@click.pass_context
@click.argument("tool", type=str, required=False, metavar="<tool> or <tool/subtool>")
@click.option(
    "-d",
    "--dir",
    type=click.Path(exists=True),
    default=".",
    help=r"Pipeline directory. [dim]\[default: current working directory][/]",
)
@click.option("-p", "--prompt", is_flag=True, default=False, help="Prompt for the version of the module")
@click.option("-f", "--force", is_flag=True, default=False, help="Force reinstallation of module if it already exists")
@click.option("-s", "--sha", type=str, metavar="<commit sha>", help="Install module at commit SHA")
def install(ctx, tool, dir, prompt, force, sha):
    """
    Install DSL2 modules within a pipeline.

    Fetches and installs module files from a remote repo e.g. nf-core/modules.
    """
    from nf_core.modules import ModuleInstall

    try:
        module_install = ModuleInstall(
            dir,
            force,
            prompt,
            sha,
            ctx.obj["modules_repo_url"],
            ctx.obj["modules_repo_branch"],
            ctx.obj["modules_repo_no_pull"],
        )
        exit_status = module_install.install(tool)
        if not exit_status and all:
            sys.exit(1)
    except (UserWarning, LookupError) as e:
        log.error(e)
        sys.exit(1)


# nf-core modules update
@modules.command()
@click.pass_context
@click.argument("tool", type=str, required=False, metavar="<tool> or <tool/subtool>")
@click.option(
    "-d",
    "--dir",
    type=click.Path(exists=True),
    default=".",
    help=r"Pipeline directory. [dim]\[default: current working directory][/]",
)
@click.option("-f", "--force", is_flag=True, default=False, help="Force update of module")
@click.option("-p", "--prompt", is_flag=True, default=False, help="Prompt for the version of the module")
@click.option("-s", "--sha", type=str, metavar="<commit sha>", help="Install module at commit SHA")
@click.option("-a", "--all", is_flag=True, default=False, help="Update all modules installed in pipeline")
@click.option(
    "-x/-y",
    "--preview/--no-preview",
    is_flag=True,
    default=None,
    help="Preview / no preview of changes before applying",
)
@click.option(
    "-D",
    "--save-diff",
    type=str,
    metavar="<filename>",
    default=None,
    help="Save diffs to a file instead of updating in place",
)
@click.option(
    "-u",
    "--update-deps",
    is_flag=True,
    default=False,
    help="Automatically update all linked modules and subworkflows without asking for confirmation",
)
def update(ctx, tool, dir, force, prompt, sha, all, preview, save_diff, update_deps):
    """
    Update DSL2 modules within a pipeline.

    Fetches and updates module files from a remote repo e.g. nf-core/modules.
    """
    from nf_core.modules import ModuleUpdate

    try:
        module_install = ModuleUpdate(
            dir,
            force,
            prompt,
            sha,
            all,
            preview,
            save_diff,
            update_deps,
            ctx.obj["modules_repo_url"],
            ctx.obj["modules_repo_branch"],
            ctx.obj["modules_repo_no_pull"],
        )
        exit_status = module_install.update(tool)
        if not exit_status and all:
            sys.exit(1)
    except (UserWarning, LookupError) as e:
        log.error(e)
        sys.exit(1)


# nf-core modules patch
@modules.command()
@click.pass_context
@click.argument("tool", type=str, required=False, metavar="<tool> or <tool/subtool>")
@click.option(
    "-d",
    "--dir",
    type=click.Path(exists=True),
    default=".",
    help=r"Pipeline directory. [dim]\[default: current working directory][/]",
)
@click.option("-r", "--remove", is_flag=True, default=False)
def patch(ctx, tool, dir, remove):
    """
    Create a patch file for minor changes in a module

    Checks if a module has been modified locally and creates a patch file
    describing how the module has changed from the remote version
    """
    from nf_core.modules import ModulePatch

    try:
        module_patch = ModulePatch(
            dir,
            ctx.obj["modules_repo_url"],
            ctx.obj["modules_repo_branch"],
            ctx.obj["modules_repo_no_pull"],
        )
        if remove:
            module_patch.remove(tool)
        else:
            module_patch.patch(tool)
    except (UserWarning, LookupError) as e:
        log.error(e)
        sys.exit(1)


# nf-core modules remove
@modules.command()
@click.pass_context
@click.argument("tool", type=str, required=False, metavar="<tool> or <tool/subtool>")
@click.option(
    "-d",
    "--dir",
    type=click.Path(exists=True),
    default=".",
    help=r"Pipeline directory. [dim]\[default: current working directory][/]",
)
def remove(ctx, dir, tool):
    """
    Remove a module from a pipeline.
    """
    from nf_core.modules import ModuleRemove

    try:
        module_remove = ModuleRemove(
            dir,
            ctx.obj["modules_repo_url"],
            ctx.obj["modules_repo_branch"],
            ctx.obj["modules_repo_no_pull"],
        )
        module_remove.remove(tool)
    except (UserWarning, LookupError) as e:
        log.critical(e)
        sys.exit(1)


# nf-core modules create
@modules.command("create")
@click.pass_context
@click.argument("tool", type=str, required=False, metavar="<tool> or <tool/subtool>")
@click.option("-d", "--dir", type=click.Path(exists=True), default=".", metavar="<directory>")
@click.option("-a", "--author", type=str, metavar="<author>", help="Module author's GitHub username prefixed with '@'")
@click.option("-l", "--label", type=str, metavar="<process label>", help="Standard resource label for process")
@click.option("-m", "--meta", is_flag=True, default=False, help="Use Groovy meta map for sample information")
@click.option("-n", "--no-meta", is_flag=True, default=False, help="Don't use meta map for sample information")
@click.option("-f", "--force", is_flag=True, default=False, help="Overwrite any files if they already exist")
@click.option("-c", "--conda-name", type=str, default=None, help="Name of the conda package to use")
@click.option("-p", "--conda-package-version", type=str, default=None, help="Version of conda package to use")
@click.option(
    "-i",
    "--empty-template",
    is_flag=True,
    default=False,
    help="Create a module from the template without TODOs or examples",
)
def create_module(
    ctx, tool, dir, author, label, meta, no_meta, force, conda_name, conda_package_version, empty_template
):
    """
    Create a new DSL2 module from the nf-core template.

    If the specified directory is a pipeline, this function creates a file called
    'modules/local/tool_subtool.nf'

    If the specified directory is a clone of nf-core/modules, it creates or modifies files
    in 'modules/', 'tests/modules' and 'tests/config/pytest_modules.yml'
    """
    # Combine two bool flags into one variable
    has_meta = None
    if meta and no_meta:
        log.critical("Both arguments '--meta' and '--no-meta' given. Please pick one.")
    elif meta:
        has_meta = True
    elif no_meta:
        has_meta = False

    from nf_core.modules import ModuleCreate

    # Run function
    try:
        module_create = ModuleCreate(
            dir, tool, author, label, has_meta, force, conda_name, conda_package_version, empty_template
        )
        module_create.create()
    except UserWarning as e:
        log.critical(e)
        sys.exit(1)
    except LookupError as e:
        log.error(e)
        sys.exit(1)


# nf-core modules create-test-yml
@modules.command("create-test-yml")
@click.pass_context
@click.argument("tool", type=str, required=False, metavar="<tool> or <tool/subtool>")
@click.option("-t", "--run-tests", is_flag=True, default=False, help="Run the test workflows")
@click.option("-o", "--output", type=str, help="Path for output YAML file")
@click.option("-f", "--force", is_flag=True, default=False, help="Overwrite output YAML file if it already exists")
@click.option("-p", "--no-prompts", is_flag=True, default=False, help="Use defaults without prompting")
def create_test_yml(ctx, tool, run_tests, output, force, no_prompts):
    """
    Auto-generate a test.yml file for a new module.

    Given the name of a module, runs the Nextflow test command and automatically generate
    the required `test.yml` file based on the output files.
    """
    from nf_core.modules import ModulesTestYmlBuilder

    try:
        meta_builder = ModulesTestYmlBuilder(
            module_name=tool,
            run_tests=run_tests,
            test_yml_output_path=output,
            force_overwrite=force,
            no_prompts=no_prompts,
            remote_url=ctx.obj["modules_repo_url"],
            branch=ctx.obj["modules_repo_branch"],
        )
        meta_builder.run()
    except (UserWarning, LookupError) as e:
        log.critical(e)
        sys.exit(1)


# nf-core modules lint
@modules.command()
@click.pass_context
@click.argument("tool", type=str, required=False, metavar="<tool> or <tool/subtool>")
@click.option("-d", "--dir", type=click.Path(exists=True), default=".", metavar="<pipeline/modules directory>")
@click.option(
<<<<<<< HEAD
    "-r",
    "--registry",
    type=str,
    metavar="<registry>",
    default=None,
    help="Registry to use for containers. If not specified it will use docker.registry value in the nextflow.config file",
=======
    "-r", "--registry", type=str, metavar="<registry>", default="quay.io", help="Registry to use for containers"
>>>>>>> 3de58f2c
)
@click.option("-k", "--key", type=str, metavar="<test>", multiple=True, help="Run only these lint tests")
@click.option("-a", "--all", is_flag=True, help="Run on all modules")
@click.option("-w", "--fail-warned", is_flag=True, help="Convert warn tests to failures")
@click.option("--local", is_flag=True, help="Run additional lint tests for local modules")
@click.option("--passed", is_flag=True, help="Show passed tests")
@click.option(
    "--sort-by",
    type=click.Choice(["module", "test"]),
    default="test",
    help="Sort lint output by module or test name.",
    show_default=True,
)
@click.option("--fix-version", is_flag=True, help="Fix the module version if a newer version is available")
def lint(
    ctx, tool, dir, registry, key, all, fail_warned, local, passed, sort_by, fix_version
):  # pylint: disable=redefined-outer-name
    """
    Lint one or more modules in a directory.

    Checks DSL2 module code against nf-core guidelines to ensure
    that all modules follow the same standards.

    Test modules within a pipeline or a clone of the
    nf-core/modules repository.
    """
    from nf_core.modules import ModuleLint
    from nf_core.modules.lint import ModuleLintException

    try:
        module_lint = ModuleLint(
            dir,
            fail_warned=fail_warned,
            registry=ctx.params["registry"],
            remote_url=ctx.obj["modules_repo_url"],
            branch=ctx.obj["modules_repo_branch"],
            no_pull=ctx.obj["modules_repo_no_pull"],
            hide_progress=ctx.obj["hide_progress"],
        )
        module_lint.lint(
            module=tool,
            registry=registry,
            key=key,
            all_modules=all,
            print_results=True,
            local=local,
            show_passed=passed,
            sort_by=sort_by,
            fix_version=fix_version,
        )
        if len(module_lint.failed) > 0:
            sys.exit(1)
    except ModuleLintException as e:
        log.error(e)
        sys.exit(1)
    except (UserWarning, LookupError) as e:
        log.critical(e)
        sys.exit(1)


# nf-core modules info
@modules.command()
@click.pass_context
@click.argument("tool", type=str, required=False, metavar="<tool> or <tool/subtool>")
@click.option(
    "-d",
    "--dir",
    type=click.Path(exists=True),
    default=".",
    help=r"Pipeline directory. [dim]\[default: Current working directory][/]",
)
def info(ctx, tool, dir):
    """
    Show developer usage information about a given module.

    Parses information from a module's [i]meta.yml[/] and renders help
    on the command line. A handy equivalent to searching the
    [link=https://nf-co.re/modules]nf-core website[/].

    If run from a pipeline and a local copy of the module is found, the command
    will print this usage info.
    If not, usage from the remote modules repo will be shown.
    """
    from nf_core.modules import ModuleInfo

    try:
        module_info = ModuleInfo(
            dir,
            tool,
            ctx.obj["modules_repo_url"],
            ctx.obj["modules_repo_branch"],
            ctx.obj["modules_repo_no_pull"],
        )
        stdout.print(module_info.get_component_info())
    except (UserWarning, LookupError) as e:
        log.error(e)
        sys.exit(1)


# nf-core modules bump-versions
@modules.command()
@click.pass_context
@click.argument("tool", type=str, required=False, metavar="<tool> or <tool/subtool>")
@click.option("-d", "--dir", type=click.Path(exists=True), default=".", metavar="<nf-core/modules directory>")
@click.option("-a", "--all", is_flag=True, help="Run on all modules")
@click.option("-s", "--show-all", is_flag=True, help="Show up-to-date modules in results too")
def bump_versions(ctx, tool, dir, all, show_all):
    """
    Bump versions for one or more modules in a clone of
    the nf-core/modules repo.
    """
    from nf_core.modules.bump_versions import ModuleVersionBumper
    from nf_core.modules.modules_utils import ModuleException

    try:
        version_bumper = ModuleVersionBumper(
            dir,
            ctx.obj["modules_repo_url"],
            ctx.obj["modules_repo_branch"],
            ctx.obj["modules_repo_no_pull"],
        )
        version_bumper.bump_versions(module=tool, all_modules=all, show_uptodate=show_all)
    except ModuleException as e:
        log.error(e)
        sys.exit(1)
    except (UserWarning, LookupError) as e:
        log.critical(e)
        sys.exit(1)


# nf-core modules test
@modules.command("test")
@click.pass_context
@click.argument("tool", type=str, required=False, metavar="<tool> or <tool/subtool>")
@click.option("-p", "--no-prompts", is_flag=True, default=False, help="Use defaults without prompting")
@click.option("-a", "--pytest_args", type=str, required=False, multiple=True, help="Additional pytest arguments")
def test_module(ctx, tool, no_prompts, pytest_args):
    """
    Run module tests locally.

    Given the name of a module, runs the Nextflow test command.
    """
    from nf_core.modules import ModulesTest

    try:
        meta_builder = ModulesTest(tool, no_prompts, pytest_args)
        meta_builder.run()
    except (UserWarning, LookupError) as e:
        log.critical(e)
        sys.exit(1)


# nf-core subworkflows create
@subworkflows.command("create")
@click.pass_context
@click.argument("subworkflow", type=str, required=False, metavar="subworkflow name")
@click.option("-d", "--dir", type=click.Path(exists=True), default=".", metavar="<directory>")
@click.option("-a", "--author", type=str, metavar="<author>", help="Module author's GitHub username prefixed with '@'")
@click.option("-f", "--force", is_flag=True, default=False, help="Overwrite any files if they already exist")
def create_subworkflow(ctx, subworkflow, dir, author, force):
    """
    Create a new subworkflow from the nf-core template.

    If the specified directory is a pipeline, this function creates a file called
    'subworkflows/local/<subworkflow_name>.nf'

    If the specified directory is a clone of nf-core/modules, it creates or modifies files
    in 'subworkflows/', 'tests/subworkflows' and 'tests/config/pytest_modules.yml'
    """
    from nf_core.subworkflows import SubworkflowCreate

    # Run function
    try:
        subworkflow_create = SubworkflowCreate(dir, subworkflow, author, force)
        subworkflow_create.create()
    except UserWarning as e:
        log.critical(e)
        sys.exit(1)
    except LookupError as e:
        log.error(e)
        sys.exit(1)


# nf-core subworkflows create-test-yml
@subworkflows.command("create-test-yml")
@click.pass_context
@click.argument("subworkflow", type=str, required=False, metavar="subworkflow name")
@click.option("-t", "--run-tests", is_flag=True, default=False, help="Run the test workflows")
@click.option("-o", "--output", type=str, help="Path for output YAML file")
@click.option("-f", "--force", is_flag=True, default=False, help="Overwrite output YAML file if it already exists")
@click.option("-p", "--no-prompts", is_flag=True, default=False, help="Use defaults without prompting")
def create_test_yml(ctx, subworkflow, run_tests, output, force, no_prompts):
    """
    Auto-generate a test.yml file for a new subworkflow.

    Given the name of a module, runs the Nextflow test command and automatically generate
    the required `test.yml` file based on the output files.
    """
    from nf_core.subworkflows import SubworkflowTestYmlBuilder

    try:
        meta_builder = SubworkflowTestYmlBuilder(
            subworkflow=subworkflow,
            run_tests=run_tests,
            test_yml_output_path=output,
            force_overwrite=force,
            no_prompts=no_prompts,
            remote_url=ctx.obj["modules_repo_url"],
            branch=ctx.obj["modules_repo_branch"],
        )
        meta_builder.run()
    except (UserWarning, LookupError) as e:
        log.critical(e)
        sys.exit(1)


# nf-core subworkflows list subcommands
@subworkflows.group()
@click.pass_context
def list(ctx):
    """
    List subworkflows in a local pipeline or remote repository.
    """
    pass


# nf-core subworkflows list remote
@list.command()
@click.pass_context
@click.argument("keywords", required=False, nargs=-1, metavar="<filter keywords>")
@click.option("-j", "--json", is_flag=True, help="Print as JSON to stdout")
def remote(ctx, keywords, json):
    """
    List subworkflows in a remote GitHub repo [dim i](e.g [link=https://github.com/nf-core/modules]nf-core/modules[/])[/].
    """
    from nf_core.subworkflows import SubworkflowList

    try:
        subworkflow_list = SubworkflowList(
            None,
            True,
            ctx.obj["modules_repo_url"],
            ctx.obj["modules_repo_branch"],
            ctx.obj["modules_repo_no_pull"],
        )

        stdout.print(subworkflow_list.list_components(keywords, json))
    except (UserWarning, LookupError) as e:
        log.critical(e)
        sys.exit(1)


# nf-core subworkflows list local
@list.command()
@click.pass_context
@click.argument("keywords", required=False, nargs=-1, metavar="<filter keywords>")
@click.option("-j", "--json", is_flag=True, help="Print as JSON to stdout")
@click.option(
    "-d",
    "--dir",
    type=click.Path(exists=True),
    default=".",
    help=r"Pipeline directory. [dim]\[default: Current working directory][/]",
)
def local(ctx, keywords, json, dir):  # pylint: disable=redefined-builtin
    """
    List subworkflows installed locally in a pipeline
    """
    from nf_core.subworkflows import SubworkflowList

    try:
        subworkflow_list = SubworkflowList(
            dir,
            False,
            ctx.obj["modules_repo_url"],
            ctx.obj["modules_repo_branch"],
            ctx.obj["modules_repo_no_pull"],
        )
        stdout.print(subworkflow_list.list_components(keywords, json))
    except (UserWarning, LookupError) as e:
        log.error(e)
        sys.exit(1)


# nf-core subworkflows info
@subworkflows.command()
@click.pass_context
@click.argument("tool", type=str, required=False, metavar="subworkflow name")
@click.option(
    "-d",
    "--dir",
    type=click.Path(exists=True),
    default=".",
    help=r"Pipeline directory. [dim]\[default: Current working directory][/]",
)
def info(ctx, tool, dir):
    """
    Show developer usage information about a given subworkflow.

    Parses information from a subworkflow's [i]meta.yml[/] and renders help
    on the command line. A handy equivalent to searching the
    [link=https://nf-co.re/modules]nf-core website[/].

    If run from a pipeline and a local copy of the subworkflow is found, the command
    will print this usage info.
    If not, usage from the remote subworkflows repo will be shown.
    """
    from nf_core.subworkflows import SubworkflowInfo

    try:
        subworkflow_info = SubworkflowInfo(
            dir,
            tool,
            ctx.obj["modules_repo_url"],
            ctx.obj["modules_repo_branch"],
            ctx.obj["modules_repo_no_pull"],
        )
        stdout.print(subworkflow_info.get_component_info())
    except (UserWarning, LookupError) as e:
        log.error(e)
        sys.exit(1)


# nf-core subworkflows test
@subworkflows.command("test")
@click.pass_context
@click.argument("subworkflow", type=str, required=False, metavar="subworkflow name")
@click.option("-p", "--no-prompts", is_flag=True, default=False, help="Use defaults without prompting")
@click.option("-a", "--pytest_args", type=str, required=False, multiple=True, help="Additional pytest arguments")
def test_subworkflow(ctx, subworkflow, no_prompts, pytest_args):
    """
    Run subworkflow tests locally.

    Given the name of a subworkflow, runs the Nextflow test command.
    """
    from nf_core.subworkflows import SubworkflowsTest

    try:
        meta_builder = SubworkflowsTest(subworkflow, no_prompts, pytest_args)
        meta_builder.run()
    except (UserWarning, LookupError) as e:
        log.critical(e)
        sys.exit(1)


# nf-core subworkflows install
@subworkflows.command()
@click.pass_context
@click.argument("subworkflow", type=str, required=False, metavar="subworkflow name")
@click.option(
    "-d",
    "--dir",
    type=click.Path(exists=True),
    default=".",
    help=r"Pipeline directory. [dim]\[default: current working directory][/]",
)
@click.option("-p", "--prompt", is_flag=True, default=False, help="Prompt for the version of the subworkflow")
@click.option(
    "-f", "--force", is_flag=True, default=False, help="Force reinstallation of subworkflow if it already exists"
)
@click.option("-s", "--sha", type=str, metavar="<commit sha>", help="Install subworkflow at commit SHA")
def install(ctx, subworkflow, dir, prompt, force, sha):
    """
    Install DSL2 subworkflow within a pipeline.

    Fetches and installs subworkflow files from a remote repo e.g. nf-core/modules.
    """
    from nf_core.subworkflows import SubworkflowInstall

    try:
        subworkflow_install = SubworkflowInstall(
            dir,
            force,
            prompt,
            sha,
            ctx.obj["modules_repo_url"],
            ctx.obj["modules_repo_branch"],
            ctx.obj["modules_repo_no_pull"],
        )
        exit_status = subworkflow_install.install(subworkflow)
        if not exit_status and all:
            sys.exit(1)
    except (UserWarning, LookupError) as e:
        log.error(e)
        raise
        sys.exit(1)


# nf-core subworkflows remove
@subworkflows.command()
@click.pass_context
@click.argument("subworkflow", type=str, required=False, metavar="subworkflow name")
@click.option(
    "-d",
    "--dir",
    type=click.Path(exists=True),
    default=".",
    help=r"Pipeline directory. [dim]\[default: current working directory][/]",
)
def remove(ctx, dir, subworkflow):
    """
    Remove a subworkflow from a pipeline.
    """
    from nf_core.subworkflows import SubworkflowRemove

    try:
        module_remove = SubworkflowRemove(
            dir,
            ctx.obj["modules_repo_url"],
            ctx.obj["modules_repo_branch"],
            ctx.obj["modules_repo_no_pull"],
        )
        module_remove.remove(subworkflow)
    except (UserWarning, LookupError) as e:
        log.critical(e)
        sys.exit(1)


# nf-core subworkflows update
@subworkflows.command()
@click.pass_context
@click.argument("subworkflow", type=str, required=False, metavar="subworkflow name")
@click.option(
    "-d",
    "--dir",
    type=click.Path(exists=True),
    default=".",
    help=r"Pipeline directory. [dim]\[default: current working directory][/]",
)
@click.option("-f", "--force", is_flag=True, default=False, help="Force update of subworkflow")
@click.option("-p", "--prompt", is_flag=True, default=False, help="Prompt for the version of the subworkflow")
@click.option("-s", "--sha", type=str, metavar="<commit sha>", help="Install subworkflow at commit SHA")
@click.option("-a", "--all", is_flag=True, default=False, help="Update all subworkflow installed in pipeline")
@click.option(
    "-x/-y",
    "--preview/--no-preview",
    is_flag=True,
    default=None,
    help="Preview / no preview of changes before applying",
)
@click.option(
    "-D",
    "--save-diff",
    type=str,
    metavar="<filename>",
    default=None,
    help="Save diffs to a file instead of updating in place",
)
@click.option(
    "-u",
    "--update-deps",
    is_flag=True,
    default=False,
    help="Automatically update all linked modules and subworkflows without asking for confirmation",
)
def update(ctx, subworkflow, dir, force, prompt, sha, all, preview, save_diff, update_deps):
    """
    Update DSL2 subworkflow within a pipeline.

    Fetches and updates subworkflow files from a remote repo e.g. nf-core/modules.
    """
    from nf_core.subworkflows import SubworkflowUpdate

    try:
        subworkflow_install = SubworkflowUpdate(
            dir,
            force,
            prompt,
            sha,
            all,
            preview,
            save_diff,
            update_deps,
            ctx.obj["modules_repo_url"],
            ctx.obj["modules_repo_branch"],
            ctx.obj["modules_repo_no_pull"],
        )
        exit_status = subworkflow_install.update(subworkflow)
        if not exit_status and all:
            sys.exit(1)
    except (UserWarning, LookupError) as e:
        log.error(e)
        sys.exit(1)


# nf-core schema subcommands
@nf_core_cli.group()
def schema():
    """
    Suite of tools for developers to manage pipeline schema.

    All nf-core pipelines should have a nextflow_schema.json file in their
    root directory that describes the different pipeline parameters.
    """
    pass


# nf-core schema validate
@schema.command()
@click.argument("pipeline", required=True, metavar="<pipeline name>")
@click.argument("params", type=click.Path(exists=True), required=True, metavar="<JSON params file>")
def validate(pipeline, params):
    """
    Validate a set of parameters against a pipeline schema.

    Nextflow can be run using the -params-file flag, which loads
    script parameters from a JSON file.

    This command takes such a file and validates it against the pipeline
    schema, checking whether all schema rules are satisfied.
    """
    from nf_core.schema import PipelineSchema

    schema_obj = PipelineSchema()
    try:
        schema_obj.get_schema_path(pipeline)
        # Load and check schema
        schema_obj.load_lint_schema()
    except AssertionError as e:
        log.error(e)
        sys.exit(1)
    schema_obj.load_input_params(params)
    try:
        schema_obj.validate_params()
    except AssertionError:
        sys.exit(1)


# nf-core schema build
@schema.command()
@click.option(
    "-d",
    "--dir",
    type=click.Path(exists=True),
    default=".",
    help=r"Pipeline directory. [dim]\[default: current working directory][/]",
)
@click.option("--no-prompts", is_flag=True, help="Do not confirm changes, just update parameters and exit")
@click.option("--web-only", is_flag=True, help="Skip building using Nextflow config, just launch the web tool")
@click.option(
    "--url",
    type=str,
    default="https://nf-co.re/pipeline_schema_builder",
    help="Customise the builder URL (for development work)",
)
def build(dir, no_prompts, web_only, url):
    """
    Interactively build a pipeline schema from Nextflow params.

    Automatically detects parameters from the pipeline config and main.nf and
    compares these to the pipeline schema. Prompts to add or remove parameters
    if the two do not match one another.

    Once all parameters are accounted for, can launch a web GUI tool on the
    https://nf-co.re website where you can annotate and organise parameters.
    Listens for this to be completed and saves the updated schema.
    """
    from nf_core.schema import PipelineSchema

    try:
        schema_obj = PipelineSchema()
        if schema_obj.build_schema(dir, no_prompts, web_only, url) is False:
            sys.exit(1)
    except (UserWarning, AssertionError) as e:
        log.error(e)
        sys.exit(1)


# nf-core schema lint
@schema.command()
@click.argument(
    "schema_path", type=click.Path(exists=True), default="nextflow_schema.json", metavar="<pipeline schema>"
)
def lint(schema_path):
    """
    Check that a given pipeline schema is valid.

    Checks whether the pipeline schema validates as JSON Schema Draft 7
    and adheres to the additional nf-core schema requirements.

    This function runs as part of the nf-core lint command, this is a convenience
    command that does just the schema linting nice and quickly.

    If no schema path is provided, "nextflow_schema.json" will be used (if it exists).
    """
    from nf_core.schema import PipelineSchema

    schema_obj = PipelineSchema()
    try:
        schema_obj.get_schema_path(schema_path)
        schema_obj.load_lint_schema()
        # Validate title and description - just warnings as schema should still work fine
        try:
            schema_obj.validate_schema_title_description()
        except AssertionError as e:
            log.warning(e)
    except AssertionError:
        sys.exit(1)


@schema.command()
@click.argument(
    "schema_path",
    type=click.Path(exists=True),
    default="nextflow_schema.json",
    required=False,
    metavar="<pipeline schema>",
)
@click.option("-o", "--output", type=str, metavar="<filename>", help="Output filename. Defaults to standard out.")
@click.option(
    "-x", "--format", type=click.Choice(["markdown", "html"]), default="markdown", help="Format to output docs in."
)
@click.option("-f", "--force", is_flag=True, default=False, help="Overwrite existing files")
@click.option(
    "-c",
    "--columns",
    type=str,
    metavar="<columns_list>",
    help="CSV list of columns to include in the parameter tables (parameter,description,type,default,required,hidden)",
    default="parameter,description,type,default,required,hidden",
)
def docs(schema_path, output, format, force, columns):
    """
    Outputs parameter documentation for a pipeline schema.
    """
    if not os.path.exists(schema_path):
        log.error("Could not find 'nextflow_schema.json' in current directory. Please specify a path.")
        sys.exit(1)

    from nf_core.schema import PipelineSchema

    schema_obj = PipelineSchema()
    # Assume we're in a pipeline dir root if schema path not set
    schema_obj.get_schema_path(schema_path)
    schema_obj.load_schema()
    schema_obj.print_documentation(output, format, force, columns.split(","))


# nf-core bump-version
@nf_core_cli.command("bump-version")
@click.argument("new_version", required=True, metavar="<new version>")
@click.option(
    "-d",
    "--dir",
    type=click.Path(exists=True),
    default=".",
    help=r"Pipeline directory. [dim]\[default: current working directory][/]",
)
@click.option(
    "-n", "--nextflow", is_flag=True, default=False, help="Bump required nextflow version instead of pipeline version"
)
def bump_version(new_version, dir, nextflow):
    """
    Update nf-core pipeline version number.

    The pipeline version number is mentioned in a lot of different places
    in nf-core pipelines. This tool updates the version for you automatically,
    so that you don't accidentally miss any.

    Should be used for each pipeline release, and again for the next
    development version after release.

    As well as the pipeline version, you can also change the required version of Nextflow.
    """
    from nf_core.bump_version import bump_nextflow_version, bump_pipeline_version
    from nf_core.utils import Pipeline, is_pipeline_directory

    try:
        # Check if pipeline directory contains necessary files
        is_pipeline_directory(dir)

        # Make a pipeline object and load config etc
        pipeline_obj = Pipeline(dir)
        pipeline_obj._load()

        # Bump the pipeline version number
        if not nextflow:
            bump_pipeline_version(pipeline_obj, new_version)
        else:
            bump_nextflow_version(pipeline_obj, new_version)
    except UserWarning as e:
        log.error(e)
        sys.exit(1)


# nf-core sync
@nf_core_cli.command("sync")
@click.option(
    "-d",
    "--dir",
    type=click.Path(exists=True),
    default=".",
    help=r"Pipeline directory. [dim]\[default: current working directory][/]",
)
@click.option("-b", "--from-branch", type=str, help="The git branch to use to fetch workflow variables.")
@click.option("-p", "--pull-request", is_flag=True, default=False, help="Make a GitHub pull-request with the changes.")
@click.option("-g", "--github-repository", type=str, help="GitHub PR: target repository.")
@click.option("-u", "--username", type=str, help="GitHub PR: auth username.")
@click.option("-t", "--template-yaml", help="Pass a YAML file to customize the template")
def sync(dir, from_branch, pull_request, github_repository, username, template_yaml):
    """
    Sync a pipeline [cyan i]TEMPLATE[/] branch with the nf-core template.

    To keep nf-core pipelines up to date with improvements in the main
    template, we use a method of synchronisation that uses a special
    git branch called [cyan i]TEMPLATE[/].

    This command updates the [cyan i]TEMPLATE[/] branch with the latest version of
    the nf-core template, so that these updates can be synchronised with
    the pipeline. It is run automatically for all pipelines when ever a
    new release of [link=https://github.com/nf-core/tools]nf-core/tools[/link] (and the included template) is made.
    """
    from nf_core.sync import PipelineSync, PullRequestException, SyncException
    from nf_core.utils import is_pipeline_directory

    # Check if pipeline directory contains necessary files
    is_pipeline_directory(dir)

    # Sync the given pipeline dir
    sync_obj = PipelineSync(dir, from_branch, pull_request, github_repository, username, template_yaml)
    try:
        sync_obj.sync()
    except (SyncException, PullRequestException) as e:
        log.error(e)
        sys.exit(1)


# Main script is being run - launch the CLI
if __name__ == "__main__":
    run_nf_core()<|MERGE_RESOLUTION|>--- conflicted
+++ resolved
@@ -808,16 +808,12 @@
 @click.argument("tool", type=str, required=False, metavar="<tool> or <tool/subtool>")
 @click.option("-d", "--dir", type=click.Path(exists=True), default=".", metavar="<pipeline/modules directory>")
 @click.option(
-<<<<<<< HEAD
     "-r",
     "--registry",
     type=str,
     metavar="<registry>",
     default=None,
     help="Registry to use for containers. If not specified it will use docker.registry value in the nextflow.config file",
-=======
-    "-r", "--registry", type=str, metavar="<registry>", default="quay.io", help="Registry to use for containers"
->>>>>>> 3de58f2c
 )
 @click.option("-k", "--key", type=str, metavar="<test>", multiple=True, help="Run only these lint tests")
 @click.option("-a", "--all", is_flag=True, help="Run on all modules")
