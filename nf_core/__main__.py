#!/usr/bin/env python
"""nf-core: Helper tools for use with nf-core Nextflow pipelines."""

import logging
import os
import sys

import rich
import rich.console
import rich.logging
import rich.traceback
import rich_click as click
from trogon import tui

from nf_core import __version__
from nf_core.commands_modules import (
    modules_bump_versions,
    modules_create,
    modules_info,
    modules_install,
    modules_lint,
    modules_list_local,
    modules_list_remote,
    modules_patch,
    modules_remove,
    modules_test,
    modules_update,
)
from nf_core.commands_pipelines import (
    pipelines_bump_version,
    pipelines_create,
    pipelines_create_logo,
    pipelines_create_params_file,
    pipelines_download,
    pipelines_launch,
    pipelines_lint,
    pipelines_list,
    pipelines_schema_build,
    pipelines_schema_docs,
    pipelines_schema_lint,
    pipelines_schema_validate,
    pipelines_sync,
)
from nf_core.commands_subworkflows import (
    subworkflows_create,
    subworkflows_info,
    subworkflows_install,
    subworkflows_lint,
    subworkflows_list_local,
    subworkflows_list_remote,
    subworkflows_remove,
    subworkflows_test,
    subworkflows_update,
)
from nf_core.components.components_utils import NF_CORE_MODULES_REMOTE
from nf_core.pipelines.download import DownloadError
from nf_core.utils import check_if_outdated, nfcore_logo, rich_force_colors, setup_nfcore_dir

# Set up logging as the root logger
# Submodules should all traverse back to this
log = logging.getLogger()

# Set up .nfcore directory for storing files between sessions
setup_nfcore_dir()

# Set up nicer formatting of click cli help messages
click.rich_click.MAX_WIDTH = 100
click.rich_click.USE_RICH_MARKUP = True
click.rich_click.COMMAND_GROUPS = {
    "nf-core": [
        {
            "name": "Commands",
            "commands": [
                "pipelines",
                "modules",
                "subworkflows",
                "interface",
            ],
        },
    ],
    "nf-core pipelines": [
        {
            "name": "For users",
            "commands": ["list", "launch", "download", "create-params-file"],
        },
        {
            "name": "For developers",
            "commands": ["create", "lint", "bump-version", "sync", "schema", "create-logo"],
        },
    ],
    "nf-core modules": [
        {
            "name": "For pipelines",
            "commands": ["list", "info", "install", "update", "remove", "patch"],
        },
        {
            "name": "Developing new modules",
            "commands": ["create", "lint", "test", "bump-versions"],
        },
    ],
    "nf-core subworkflows": [
        {
            "name": "For pipelines",
            "commands": ["list", "info", "install", "update", "remove"],
        },
        {
            "name": "Developing new subworkflows",
            "commands": ["create", "lint", "test"],
        },
    ],
    "nf-core pipelines schema": [{"name": "Schema commands", "commands": ["validate", "build", "lint", "docs"]}],
}
click.rich_click.OPTION_GROUPS = {
    "nf-core modules list local": [{"options": ["--dir", "--json", "--help"]}],
}

# Set up rich stderr console
stderr = rich.console.Console(stderr=True, force_terminal=rich_force_colors())
stdout = rich.console.Console(force_terminal=rich_force_colors())

# Set up the rich traceback
rich.traceback.install(console=stderr, width=200, word_wrap=True, extra_lines=1)


# Define exceptions for which no traceback should be printed,
# because they are actually preliminary, but intended program terminations.
# (Custom exceptions are cleaner than `sys.exit(1)`, which we used before)
def selective_traceback_hook(exctype, value, traceback):
    if exctype in {DownloadError, UserWarning, ValueError}:  # extend set as needed
        log.error(value)
    else:
        # print the colored traceback for all other exceptions with rich as usual
        stderr.print(rich.traceback.Traceback.from_exception(exctype, value, traceback))


sys.excepthook = selective_traceback_hook


# Define callback function to normalize the case of click arguments,
# which is used to make the module/subworkflow names, provided by the
# user on the cli, case insensitive.
def normalize_case(ctx, param, component_name):
    if component_name is not None:
        return component_name.casefold()


# Define a custom click group class to sort options and commands in the help message
# TODO: Remove this class and use COMMANDS_BEFORE_OPTIONS when rich-click is updated
# See https://github.com/ewels/rich-click/issues/200 for more information
class CustomRichGroup(click.RichGroup):
    def format_options(self, ctx, formatter) -> None:
        from rich_click.rich_help_rendering import get_rich_options

        self.format_commands(ctx, formatter)
        get_rich_options(self, ctx, formatter)


def run_nf_core():
    # print nf-core header if environment variable is not set
    if os.environ.get("_NF_CORE_COMPLETE") is None:
        # Print nf-core header
        stderr.print("\n")
        for line in nfcore_logo:
            stderr.print(line, highlight=False)
        stderr.print(
            f"\n[grey39]    nf-core/tools version {__version__} - [link=https://nf-co.re]https://nf-co.re[/]",
            highlight=False,
        )
        try:
            is_outdated, _, remote_vers = check_if_outdated()
            if is_outdated:
                stderr.print(
                    f"[bold bright_yellow]    There is a new version of nf-core/tools available! ({remote_vers})",
                    highlight=False,
                )
        except Exception as e:
            log.debug(f"Could not check latest version: {e}")
        stderr.print("\n")
    # Launch the click cli
    nf_core_cli(auto_envvar_prefix="NFCORE")


@tui(
    command="interface",
    help="Launch the nf-core interface",
)
@click.group(context_settings=dict(help_option_names=["-h", "--help"]), cls=CustomRichGroup)
@click.version_option(__version__)
@click.option(
    "-v",
    "--verbose",
    is_flag=True,
    default=False,
    help="Print verbose output to the console.",
)
@click.option("--hide-progress", is_flag=True, default=False, help="Don't show progress bars.")
@click.option("-l", "--log-file", help="Save a verbose log to a file.", metavar="<filename>")
@click.pass_context
def nf_core_cli(ctx, verbose, hide_progress, log_file):
    """
    nf-core/tools provides a set of helper tools for use with nf-core Nextflow pipelines.

    It is designed for both end-users running pipelines and also developers creating new pipelines.
    """
    # Set the base logger to output DEBUG
    log.setLevel(logging.DEBUG)

    # Set up logs to the console
    log.addHandler(
        rich.logging.RichHandler(
            level=logging.DEBUG if verbose else logging.INFO,
            console=rich.console.Console(stderr=True, force_terminal=rich_force_colors()),
            show_time=False,
            show_path=verbose,  # True if verbose, false otherwise
            markup=True,
        )
    )

    # don't show rich debug logging in verbose mode
    rich_logger = logging.getLogger("rich")
    rich_logger.setLevel(logging.INFO)

    # Set up logs to a file if we asked for one
    if log_file:
        log_fh = logging.FileHandler(log_file, encoding="utf-8")
        log_fh.setLevel(logging.DEBUG)
        log_fh.setFormatter(logging.Formatter("[%(asctime)s] %(name)-20s [%(levelname)-7s]  %(message)s"))
        log.addHandler(log_fh)

    ctx.obj = {
        "verbose": verbose,
        "hide_progress": hide_progress or verbose,  # Always hide progress bar with verbose logging
    }


# nf-core pipelines subcommands
@nf_core_cli.group()
@click.pass_context
def pipelines(ctx):
    """
    Commands to manage nf-core pipelines.
    """
    # ensure that ctx.obj exists and is a dict (in case `cli()` is called
    # by means other than the `if` block below)
    ctx.ensure_object(dict)


# nf-core pipelines create
@pipelines.command("create")
@click.pass_context
@click.option(
    "-n",
    "--name",
    type=str,
    help="The name of your new pipeline",
)
@click.option("-d", "--description", type=str, help="A short description of your pipeline")
@click.option("-a", "--author", type=str, help="Name of the main author(s)")
@click.option("--version", type=str, default="1.0.0dev", help="The initial version number to use")
@click.option("-f", "--force", is_flag=True, default=False, help="Overwrite output directory if it already exists")
@click.option("-o", "--outdir", help="Output directory for new pipeline (default: pipeline name)")
@click.option("-t", "--template-yaml", help="Pass a YAML file to customize the template")
@click.option(
    "--organisation",
    type=str,
    default="nf-core",
    help="The name of the GitHub organisation where the pipeline will be hosted (default: nf-core)",
)
def command_pipelines_create(ctx, name, description, author, version, force, outdir, template_yaml, organisation):
    """
    Create a new pipeline using the nf-core template.
    """
    pipelines_create(ctx, name, description, author, version, force, outdir, template_yaml, organisation)


# nf-core pipelines lint
@pipelines.command("lint")
@click.option(
    "-d",
    "--dir",
    "directory",
    type=click.Path(exists=True),
    default=".",
    help=r"Pipeline directory [dim]\[default: current working directory][/]",
)
@click.option(
    "--release",
    is_flag=True,
    default=os.path.basename(os.path.dirname(os.environ.get("GITHUB_REF", "").strip(" '\""))) == "master"
    and os.environ.get("GITHUB_REPOSITORY", "").startswith("nf-core/")
    and not os.environ.get("GITHUB_REPOSITORY", "") == "nf-core/tools",
    help="Execute additional checks for release-ready workflows.",
)
@click.option(
    "-f",
    "--fix",
    type=str,
    metavar="<test>",
    multiple=True,
    help="Attempt to automatically fix specified lint test",
)
@click.option(
    "-k",
    "--key",
    type=str,
    metavar="<test>",
    multiple=True,
    help="Run only these lint tests",
)
@click.option("-p", "--show-passed", is_flag=True, help="Show passing tests on the command line")
@click.option("-i", "--fail-ignored", is_flag=True, help="Convert ignored tests to failures")
@click.option("-w", "--fail-warned", is_flag=True, help="Convert warn tests to failures")
@click.option(
    "--markdown",
    type=str,
    metavar="<filename>",
    help="File to write linting results to (Markdown)",
)
@click.option(
    "--json",
    type=str,
    metavar="<filename>",
    help="File to write linting results to (JSON)",
)
@click.option(
    "--sort-by",
    type=click.Choice(["module", "test"]),
    default="test",
    help="Sort lint output by module or test name.",
    show_default=True,
)
@click.pass_context
def command_pipelines_lint(
    ctx,
    directory,
    release,
    fix,
    key,
    show_passed,
    fail_ignored,
    fail_warned,
    markdown,
    json,
    sort_by,
):
    """
    Check pipeline code against nf-core guidelines.
    """
    pipelines_lint(ctx, directory, release, fix, key, show_passed, fail_ignored, fail_warned, markdown, json, sort_by)


# nf-core pipelines download
@pipelines.command("download")
@click.argument("pipeline", required=False, metavar="<pipeline name>")
@click.option(
    "-r",
    "--revision",
    multiple=True,
    help="Pipeline release to download. Multiple invocations are possible, e.g. `-r 1.1 -r 1.2`",
)
@click.option("-o", "--outdir", type=str, help="Output directory")
@click.option(
    "-x",
    "--compress",
    type=click.Choice(["tar.gz", "tar.bz2", "zip", "none"]),
    help="Archive compression type",
)
@click.option("-f", "--force", is_flag=True, default=False, help="Overwrite existing files")
# TODO: Remove this in a future release. Deprecated in March 2024.
@click.option(
    "-t",
    "--tower",
    is_flag=True,
    default=False,
    hidden=True,
    help="Download for Seqera Platform. DEPRECATED: Please use `--platform` instead.",
)
@click.option(
    "--platform",
    is_flag=True,
    default=False,
    help="Download for Seqera Platform (formerly Nextflow Tower)",
)
@click.option(
    "-d",
    "--download-configuration",
    is_flag=True,
    default=False,
    help="Include configuration profiles in download. Not available with `--platform`",
)
@click.option(
    "--tag",
    multiple=True,
    help="Add custom alias tags to `--platform` downloads. For example, `--tag \"3.10=validated\"` adds the custom 'validated' tag to the 3.10 release.",
)
# -c changed to -s for consistency with other --container arguments, where it is always the first letter of the last word.
# Also -c might be used instead of -d for config in a later release, but reusing params for different options in two subsequent releases might be too error-prone.
@click.option(
    "-s",
    "--container-system",
    type=click.Choice(["none", "singularity"]),
    help="Download container images of required software.",
)
@click.option(
    "-l",
    "--container-library",
    multiple=True,
    help="Container registry/library or mirror to pull images from.",
)
@click.option(
    "-u",
    "--container-cache-utilisation",
    type=click.Choice(["amend", "copy", "remote"]),
    help="Utilise a `singularity.cacheDir` in the download process, if applicable.",
)
@click.option(
    "-i",
    "--container-cache-index",
    type=str,
    help="List of images already available in a remote `singularity.cacheDir`.",
)
@click.option(
    "-p",
    "--parallel-downloads",
    type=int,
    default=4,
    help="Number of parallel image downloads",
)
@click.pass_context
def command_pipelines_download(
    ctx,
    pipeline,
    revision,
    outdir,
    compress,
    force,
    tower,
    platform,
    download_configuration,
    tag,
    container_system,
    container_library,
    container_cache_utilisation,
    container_cache_index,
    parallel_downloads,
):
    """
    Download a pipeline, nf-core/configs and pipeline singularity images.
    """
    pipelines_download(
        ctx,
        pipeline,
        revision,
        outdir,
        compress,
        force,
        tower,
        platform,
        download_configuration,
        tag,
        container_system,
        container_library,
        container_cache_utilisation,
        container_cache_index,
        parallel_downloads,
    )


# nf-core pipelines create-params-file
@pipelines.command("create-params-file")
@click.argument("pipeline", required=False, metavar="<pipeline name>")
@click.option("-r", "--revision", help="Release/branch/SHA of the pipeline (if remote)")
@click.option(
    "-o",
    "--output",
    type=str,
    default="nf-params.yml",
    metavar="<filename>",
    help="Output filename. Defaults to `nf-params.yml`.",
)
@click.option("-f", "--force", is_flag=True, default=False, help="Overwrite existing files")
@click.option(
    "-x",
    "--show-hidden",
    is_flag=True,
    default=False,
    help="Show hidden params which don't normally need changing",
)
@click.pass_context
def command_pipelines_create_params_file(ctx, pipeline, revision, output, force, show_hidden):
    """
    Build a parameter file for a pipeline.
    """
    pipelines_create_params_file(ctx, pipeline, revision, output, force, show_hidden)


# nf-core pipelines launch
@pipelines.command("launch")
@click.argument("pipeline", required=False, metavar="<pipeline name>")
@click.option("-r", "--revision", help="Release/branch/SHA of the project to run (if remote)")
@click.option("-i", "--id", help="ID for web-gui launch parameter set")
@click.option(
    "-c",
    "--command-only",
    is_flag=True,
    default=False,
    help="Create Nextflow command with params (no params file)",
)
@click.option(
    "-o",
    "--params-out",
    type=click.Path(),
    default=os.path.join(os.getcwd(), "nf-params.json"),
    help="Path to save run parameters file",
)
@click.option(
    "-p",
    "--params-in",
    type=click.Path(exists=True),
    help="Set of input run params to use from a previous run",
)
@click.option(
    "-a",
    "--save-all",
    is_flag=True,
    default=False,
    help="Save all parameters, even if unchanged from default",
)
@click.option(
    "-x",
    "--show-hidden",
    is_flag=True,
    default=False,
    help="Show hidden params which don't normally need changing",
)
@click.option(
    "-u",
    "--url",
    type=str,
    default="https://nf-co.re/launch",
    help="Customise the builder URL (for development work)",
)
@click.pass_context
def command_pipelines_launch(
    ctx,
    pipeline,
    id,
    revision,
    command_only,
    params_in,
    params_out,
    save_all,
    show_hidden,
    url,
):
    """
    Launch a pipeline using a web GUI or command line prompts.
    """
    pipelines_launch(ctx, pipeline, id, revision, command_only, params_in, params_out, save_all, show_hidden, url)


# nf-core pipelines list
@pipelines.command("list")
@click.argument("keywords", required=False, nargs=-1, metavar="<filter keywords>")
@click.option(
    "-s",
    "--sort",
    type=click.Choice(["release", "pulled", "name", "stars"]),
    default="release",
    help="How to sort listed pipelines",
)
@click.option("--json", is_flag=True, default=False, help="Print full output as JSON")
@click.option("--show-archived", is_flag=True, default=False, help="Print archived workflows")
@click.pass_context
def command_pipelines_list(ctx, keywords, sort, json, show_archived):
    """
    List available nf-core pipelines with local info.
    """
    pipelines_list(ctx, keywords, sort, json, show_archived)


# nf-core pipelines sync
@pipelines.command("sync")
@click.pass_context
@click.option(
    "-d",
    "--dir",
    "directory",
    type=click.Path(exists=True),
    default=".",
    help=r"Pipeline directory. [dim]\[default: current working directory][/]",
)
@click.option(
    "-b",
    "--from-branch",
    type=str,
    help="The git branch to use to fetch workflow variables.",
)
@click.option(
    "-p",
    "--pull-request",
    is_flag=True,
    default=False,
    help="Make a GitHub pull-request with the changes.",
)
@click.option(
    "--force_pr",
    is_flag=True,
    default=False,
    help="Force the creation of a pull-request, even if there are no changes.",
)
@click.option("-g", "--github-repository", type=str, help="GitHub PR: target repository.")
@click.option("-u", "--username", type=str, help="GitHub PR: auth username.")
@click.option("-t", "--template-yaml", help="Pass a YAML file to customize the template")
def command_pipelines_sync(
    ctx, directory, from_branch, pull_request, github_repository, username, template_yaml, force_pr
):
    """
    Sync a pipeline [cyan i]TEMPLATE[/] branch with the nf-core template.
    """
    pipelines_sync(ctx, directory, from_branch, pull_request, github_repository, username, template_yaml, force_pr)


# nf-core pipelines bump-version
@pipelines.command("bump-version")
@click.pass_context
@click.argument("new_version", required=True, metavar="<new version>")
@click.option(
    "-d",
    "--dir",
    "directory",
    type=click.Path(exists=True),
    default=".",
    help=r"Pipeline directory. [dim]\[default: current working directory][/]",
)
@click.option(
    "-n",
    "--nextflow",
    is_flag=True,
    default=False,
    help="Bump required nextflow version instead of pipeline version",
)
def command_pipelines_bump_version(ctx, new_version, directory, nextflow):
    """
    Update nf-core pipeline version number with `nf-core pipelines bump-version`.
    """
    pipelines_bump_version(ctx, new_version, directory, nextflow)


# nf-core pipelines create-logo
@pipelines.command("create-logo")
@click.argument("logo-text", metavar="<logo_text>")
@click.option("-d", "--dir", "directory", type=click.Path(), default=".", help="Directory to save the logo in.")
@click.option(
    "-n",
    "--name",
    type=str,
    help="Name of the output file (with or without '.png' suffix).",
)
@click.option(
    "--theme",
    type=click.Choice(["light", "dark"]),
    default="light",
    help="Theme for the logo.",
    show_default=True,
)
@click.option(
    "--width",
    type=int,
    default=2300,
    help="Width of the logo in pixels.",
    show_default=True,
)
@click.option(
    "--format",
    type=click.Choice(["png", "svg"]),
    default="png",
    help="Image format of the logo, either PNG or SVG.",
    show_default=True,
)
@click.option(
    "-f",
    "--force",
    is_flag=True,
    default=False,
    help="Overwrite any files if they already exist",
)
def command_pipelines_create_logo(logo_text, directory, name, theme, width, format, force):
    """
    Generate a logo with the nf-core logo template.
    """
    pipelines_create_logo(logo_text, directory, name, theme, width, format, force)


# nf-core pipelines schema subcommands
@pipelines.group("schema")
def pipeline_schema():
    """
    Suite of tools for developers to manage pipeline schema.

    All nf-core pipelines should have a nextflow_schema.json file in their
    root directory that describes the different pipeline parameters.
    """
    pass


# nf-core pipelines schema validate
@pipeline_schema.command("validate")
@click.argument("pipeline", required=True, metavar="<pipeline name>")
@click.argument("params", type=click.Path(exists=True), required=True, metavar="<JSON params file>")
def command_pipelines_schema_validate(pipeline, params):
    """
    Validate a set of parameters against a pipeline schema.
    """
    pipelines_schema_validate(pipeline, params)


# nf-core pipelines schema build
@pipeline_schema.command("build")
@click.option(
    "-d",
    "--dir",
    "directory",
    type=click.Path(exists=True),
    default=".",
    help=r"Pipeline directory. [dim]\[default: current working directory][/]",
)
@click.option(
    "--no-prompts",
    is_flag=True,
    help="Do not confirm changes, just update parameters and exit",
)
@click.option(
    "--web-only",
    is_flag=True,
    help="Skip building using Nextflow config, just launch the web tool",
)
@click.option(
    "--url",
    type=str,
    default="https://nf-co.re/pipeline_schema_builder",
    help="Customise the builder URL (for development work)",
)
def command_pipelines_schema_build(directory, no_prompts, web_only, url):
    """
    Interactively build a pipeline schema from Nextflow params.
    """
    pipelines_schema_build(directory, no_prompts, web_only, url)


# nf-core pipelines schema lint
@pipeline_schema.command("lint")
@click.argument(
    "schema_path",
    type=click.Path(exists=True),
    default="nextflow_schema.json",
    metavar="<pipeline schema>",
)
def command_pipelines_schema_lint(schema_path):
    """
    Check that a given pipeline schema is valid.
    """
    pipelines_schema_lint(schema_path)


# nf-core pipelines schema docs
@pipeline_schema.command("docs")
@click.argument(
    "schema_path",
    type=click.Path(exists=True),
    default="nextflow_schema.json",
    required=False,
    metavar="<pipeline schema>",
)
@click.option(
    "-o",
    "--output",
    type=str,
    metavar="<filename>",
    help="Output filename. Defaults to standard out.",
)
@click.option(
    "-x",
    "--format",
    type=click.Choice(["markdown", "html"]),
    default="markdown",
    help="Format to output docs in.",
)
@click.option("-f", "--force", is_flag=True, default=False, help="Overwrite existing files")
@click.option(
    "-c",
    "--columns",
    type=str,
    metavar="<columns_list>",
    help="CSV list of columns to include in the parameter tables (parameter,description,type,default,required,hidden)",
    default="parameter,description,type,default,required,hidden",
)
def command_pipelines_schema_docs(schema_path, output, format, force, columns):
    """
    Outputs parameter documentation for a pipeline schema.
    """
    pipelines_schema_docs(schema_path, output, format, force, columns)


# nf-core modules subcommands
@nf_core_cli.group()
@click.option(
    "-g",
    "--git-remote",
    type=str,
    default=NF_CORE_MODULES_REMOTE,
    help="Remote git repo to fetch files from",
)
@click.option(
    "-b",
    "--branch",
    type=str,
    default=None,
    help="Branch of git repository hosting modules.",
)
@click.option(
    "-N",
    "--no-pull",
    is_flag=True,
    default=False,
    help="Do not pull in latest changes to local clone of modules repository.",
)
@click.pass_context
def modules(ctx, git_remote, branch, no_pull):
    """
    Commands to manage Nextflow DSL2 modules (tool wrappers).
    """
    # ensure that ctx.obj exists and is a dict (in case `cli()` is called
    # by means other than the `if` block below)
    ctx.ensure_object(dict)

    # Place the arguments in a context object
    ctx.obj["modules_repo_url"] = git_remote
    ctx.obj["modules_repo_branch"] = branch
    ctx.obj["modules_repo_no_pull"] = no_pull


# nf-core modules list subcommands
@modules.group("list")
@click.pass_context
def modules_list(ctx):
    """
    List modules in a local pipeline or remote repository.
    """
    pass


# nf-core modules list remote
@modules_list.command("remote")
@click.pass_context
@click.argument("keywords", required=False, nargs=-1, metavar="<filter keywords>")
@click.option("-j", "--json", is_flag=True, help="Print as JSON to stdout")
def command_modules_list_remote(ctx, keywords, json):
    """
    List modules in a remote GitHub repo [dim i](e.g [link=https://github.com/nf-core/modules]nf-core/modules[/])[/].
    """
    modules_list_remote(ctx, keywords, json)


# nf-core modules list local
@modules_list.command("local")
@click.pass_context
@click.argument("keywords", required=False, nargs=-1, metavar="<filter keywords>")
@click.option("-j", "--json", is_flag=True, help="Print as JSON to stdout")
@click.option(
    "-d",
    "--dir",
    "directory",
    type=click.Path(exists=True),
    default=".",
    help=r"Pipeline directory. [dim]\[default: Current working directory][/]",
)
def command_modules_list_local(ctx, keywords, json, directory):  # pylint: disable=redefined-builtin
    """
    List modules installed locally in a pipeline
    """
    modules_list_local(ctx, keywords, json, directory)


# nf-core modules install
@modules.command("install")
@click.pass_context
@click.argument("tool", type=str, callback=normalize_case, required=False, metavar="<tool> or <tool/subtool>")
@click.option(
    "-d",
    "--dir",
    "directory",
    type=click.Path(exists=True),
    default=".",
    help=r"Pipeline directory. [dim]\[default: current working directory][/]",
)
@click.option(
    "-p",
    "--prompt",
    is_flag=True,
    default=False,
    help="Prompt for the version of the module",
)
@click.option(
    "-f",
    "--force",
    is_flag=True,
    default=False,
    help="Force reinstallation of module if it already exists",
)
@click.option("-s", "--sha", type=str, metavar="<commit sha>", help="Install module at commit SHA")
def command_modules_install(ctx, tool, directory, prompt, force, sha):
    """
    Install DSL2 modules within a pipeline.
    """
    modules_install(ctx, tool, directory, prompt, force, sha)


# nf-core modules update
@modules.command("update")
@click.pass_context
@click.argument("tool", type=str, callback=normalize_case, required=False, metavar="<tool> or <tool/subtool>")
@click.option(
    "-d",
    "--dir",
    "directory",
    type=click.Path(exists=True),
    default=".",
    help=r"Pipeline directory. [dim]\[default: current working directory][/]",
)
@click.option("-f", "--force", is_flag=True, default=False, help="Force update of module")
@click.option(
    "-p",
    "--prompt",
    is_flag=True,
    default=False,
    help="Prompt for the version of the module",
)
@click.option(
    "--limit-output",
    "limit_output",
    is_flag=True,
    default=False,
    help="Limit output to only the difference in main.nf",
)
@click.option("-s", "--sha", type=str, metavar="<commit sha>", help="Install module at commit SHA")
@click.option(
    "-a",
    "--all",
    "install_all",
    is_flag=True,
    default=False,
    help="Update all modules installed in pipeline",
)
@click.option(
    "-x/-y",
    "--preview/--no-preview",
    is_flag=True,
    default=None,
    help="Preview / no preview of changes before applying",
)
@click.option(
    "-D",
    "--save-diff",
    type=str,
    metavar="<filename>",
    default=None,
    help="Save diffs to a file instead of updating in place",
)
@click.option(
    "-u",
    "--update-deps",
    is_flag=True,
    default=False,
    help="Automatically update all linked modules and subworkflows without asking for confirmation",
)
def command_modules_update(
    ctx,
    tool,
    directory,
    force,
    prompt,
    sha,
    install_all,
    preview,
    save_diff,
    update_deps,
    limit_output,
):
    """
    Update DSL2 modules within a pipeline.
    """
    modules_update(ctx, tool, directory, force, prompt, sha, install_all, preview, save_diff, update_deps, limit_output)


# nf-core modules patch
@modules.command("patch")
@click.pass_context
@click.argument("tool", type=str, callback=normalize_case, required=False, metavar="<tool> or <tool/subtool>")
@click.option(
    "-d",
    "--dir",
    "directory",
    type=click.Path(exists=True),
    default=".",
    help=r"Pipeline directory. [dim]\[default: current working directory][/]",
)
@click.option("-r", "--remove", is_flag=True, default=False)
def command_modules_patch(ctx, tool, directory, remove):
    """
    Create a patch file for minor changes in a module
    """
    modules_patch(ctx, tool, directory, remove)


# nf-core modules remove
@modules.command("remove")
@click.pass_context
@click.argument("tool", type=str, callback=normalize_case, required=False, metavar="<tool> or <tool/subtool>")
@click.option(
    "-d",
    "--dir",
    "directory",
    type=click.Path(exists=True),
    default=".",
    help=r"Pipeline directory. [dim]\[default: current working directory][/]",
)
def command_modules_remove(ctx, directory, tool):
    """
    Remove a module from a pipeline.
    """
    modules_remove(ctx, directory, tool)


# nf-core modules create
@modules.command("create")
@click.pass_context
@click.argument("tool", type=str, required=False, metavar="<tool> or <tool/subtool>")
@click.option("-d", "--dir", "directory", type=click.Path(exists=True), default=".", metavar="<directory>")
@click.option(
    "-a",
    "--author",
    type=str,
    metavar="<author>",
    help="Module author's GitHub username prefixed with '@'",
)
@click.option(
    "-l",
    "--label",
    type=str,
    metavar="<process label>",
    help="Standard resource label for process",
)
@click.option(
    "-m",
    "--meta",
    is_flag=True,
    default=False,
    help="Use Groovy meta map for sample information",
)
@click.option(
    "-n",
    "--no-meta",
    is_flag=True,
    default=False,
    help="Don't use meta map for sample information",
)
@click.option(
    "-f",
    "--force",
    is_flag=True,
    default=False,
    help="Overwrite any files if they already exist",
)
@click.option(
    "-c",
    "--conda-name",
    type=str,
    default=None,
    help="Name of the conda package to use",
)
@click.option(
    "-p",
    "--conda-package-version",
    type=str,
    default=None,
    help="Version of conda package to use",
)
@click.option(
    "-i",
    "--empty-template",
    is_flag=True,
    default=False,
    help="Create a module from the template without TODOs or examples",
)
@click.option(
    "--migrate-pytest",
    is_flag=True,
    default=False,
    help="Migrate a module with pytest tests to nf-test",
)
def command_modules_create(
    ctx,
    tool,
    directory,
    author,
    label,
    meta,
    no_meta,
    force,
    conda_name,
    conda_package_version,
    empty_template,
    migrate_pytest,
):
    """
    Create a new DSL2 module from the nf-core template.
    """
    modules_create(
        ctx,
        tool,
        directory,
        author,
        label,
        meta,
        no_meta,
        force,
        conda_name,
        conda_package_version,
        empty_template,
        migrate_pytest,
    )


# nf-core modules test
@modules.command("test")
@click.pass_context
@click.argument("tool", type=str, callback=normalize_case, required=False, metavar="<tool> or <tool/subtool>")
@click.option(
    "-v",
    "--verbose",
    is_flag=True,
    default=False,
    help="Print verbose output to the console. Sets `--debug` inside the nf-test command.",
)
@click.option(
    "-d",
    "--dir",
    "directory",
    type=click.Path(exists=True),
    default=".",
    metavar="<nf-core/modules directory>",
)
@click.option(
    "-p",
    "--no-prompts",
    is_flag=True,
    default=False,
    help="Use defaults without prompting",
)
@click.option("-u", "--update", is_flag=True, default=False, help="Update existing snapshots")
@click.option(
    "-o",
    "--once",
    is_flag=True,
    default=False,
    help="Run tests only once. Don't check snapshot stability",
)
@click.option(
    "--profile",
    type=click.Choice(["docker", "singularity", "conda"]),
    default=None,
    help="Run tests with a specific profile",
)
@click.option(
    "--migrate-pytest",
    is_flag=True,
    default=False,
    help="Migrate a module with pytest tests to nf-test",
)
def command_modules_test(ctx, tool, directory, no_prompts, update, once, profile, migrate_pytest, verbose):
    """
    Run nf-test for a module.
    """
    if verbose:
        ctx.obj["verbose"] = verbose
    modules_test(ctx, tool, directory, no_prompts, update, once, profile, migrate_pytest)


# nf-core modules lint
@modules.command("lint")
@click.pass_context
@click.argument("tool", type=str, callback=normalize_case, required=False, metavar="<tool> or <tool/subtool>")
@click.option(
    "-d",
    "--dir",
    "directory",
    type=click.Path(exists=True),
    default=".",
    metavar="<pipeline/modules directory>",
)
@click.option(
    "-r",
    "--registry",
    type=str,
    metavar="<registry>",
    default=None,
    help="Registry to use for containers. If not specified it will use docker.registry value in the nextflow.config file",
)
@click.option(
    "-k",
    "--key",
    type=str,
    metavar="<test>",
    multiple=True,
    help="Run only these lint tests",
)
@click.option("-a", "--all", is_flag=True, help="Run on all modules")
@click.option("-w", "--fail-warned", is_flag=True, help="Convert warn tests to failures")
@click.option("--local", is_flag=True, help="Run additional lint tests for local modules")
@click.option("--passed", is_flag=True, help="Show passed tests")
@click.option(
    "--sort-by",
    type=click.Choice(["module", "test"]),
    default="test",
    help="Sort lint output by module or test name.",
    show_default=True,
)
@click.option(
    "--fix-version",
    is_flag=True,
    help="Fix the module version if a newer version is available",
)
<<<<<<< HEAD
@click.option("--fix", is_flag=True, help="Fix all linting tests if possible.")
def command_modules_lint(ctx, tool, dir, registry, key, all, fail_warned, local, passed, sort_by, fix_version, fix):
    """
    Lint one or more modules in a directory.
    """
    modules_lint(ctx, tool, dir, registry, key, all, fail_warned, local, passed, sort_by, fix_version, fix)
=======
def command_modules_lint(ctx, tool, directory, registry, key, all, fail_warned, local, passed, sort_by, fix_version):
    """
    Lint one or more modules in a directory.
    """
    modules_lint(ctx, tool, directory, registry, key, all, fail_warned, local, passed, sort_by, fix_version)
>>>>>>> 8e47a332


# nf-core modules info
@modules.command("info")
@click.pass_context
@click.argument("tool", type=str, callback=normalize_case, required=False, metavar="<tool> or <tool/subtool>")
@click.option(
    "-d",
    "--dir",
    "directory",
    type=click.Path(exists=True),
    default=".",
    help=r"Pipeline directory. [dim]\[default: Current working directory][/]",
)
def command_modules_info(ctx, tool, directory):
    """
    Show developer usage information about a given module.
    """
    modules_info(ctx, tool, directory)


# nf-core modules bump-versions
@modules.command("bump-versions")
@click.pass_context
@click.argument("tool", type=str, callback=normalize_case, required=False, metavar="<tool> or <tool/subtool>")
@click.option(
    "-d",
    "--dir",
    "directory",
    type=click.Path(exists=True),
    default=".",
    metavar="<nf-core/modules directory>",
)
@click.option("-a", "--all", is_flag=True, help="Run on all modules")
@click.option("-s", "--show-all", is_flag=True, help="Show up-to-date modules in results too")
def command_modules_bump_versions(ctx, tool, directory, all, show_all):
    """
    Bump versions for one or more modules in a clone of
    the nf-core/modules repo.
    """
    modules_bump_versions(ctx, tool, directory, all, show_all)


# nf-core subworkflows click command
@nf_core_cli.group()
@click.option(
    "-g",
    "--git-remote",
    type=str,
    default=NF_CORE_MODULES_REMOTE,
    help="Remote git repo to fetch files from",
)
@click.option(
    "-b",
    "--branch",
    type=str,
    default=None,
    help="Branch of git repository hosting modules.",
)
@click.option(
    "-N",
    "--no-pull",
    is_flag=True,
    default=False,
    help="Do not pull in latest changes to local clone of modules repository.",
)
@click.pass_context
def subworkflows(ctx, git_remote, branch, no_pull):
    """
    Commands to manage Nextflow DSL2 subworkflows (tool wrappers).
    """
    # ensure that ctx.obj exists and is a dict (in case `cli()` is called
    # by means other than the `if` block below)
    ctx.ensure_object(dict)

    # Place the arguments in a context object
    ctx.obj["modules_repo_url"] = git_remote
    ctx.obj["modules_repo_branch"] = branch
    ctx.obj["modules_repo_no_pull"] = no_pull


# nf-core subworkflows create
@subworkflows.command("create")
@click.pass_context
@click.argument("subworkflow", type=str, required=False, metavar="subworkflow name")
@click.option("-d", "--dir", "directory", type=click.Path(exists=True), default=".", metavar="<directory>")
@click.option(
    "-a",
    "--author",
    type=str,
    metavar="<author>",
    help="Module author's GitHub username prefixed with '@'",
)
@click.option(
    "-f",
    "--force",
    is_flag=True,
    default=False,
    help="Overwrite any files if they already exist",
)
@click.option(
    "--migrate-pytest",
    is_flag=True,
    default=False,
    help="Migrate a module with pytest tests to nf-test",
)
def command_subworkflows_create(ctx, subworkflow, directory, author, force, migrate_pytest):
    """
    Create a new subworkflow from the nf-core template.
    """
    subworkflows_create(ctx, subworkflow, directory, author, force, migrate_pytest)


# nf-core subworkflows test
@subworkflows.command("test")
@click.pass_context
@click.argument("subworkflow", type=str, callback=normalize_case, required=False, metavar="subworkflow name")
@click.option(
    "-d",
    "--dir",
    "directory",
    type=click.Path(exists=True),
    default=".",
    metavar="<nf-core/modules directory>",
)
@click.option(
    "-p",
    "--no-prompts",
    is_flag=True,
    default=False,
    help="Use defaults without prompting",
)
@click.option("-u", "--update", is_flag=True, default=False, help="Update existing snapshots")
@click.option(
    "-o",
    "--once",
    is_flag=True,
    default=False,
    help="Run tests only once. Don't check snapshot stability",
)
@click.option(
    "--profile",
    type=click.Choice(["none", "singularity"]),
    default=None,
    help="Run tests with a specific profile",
)
@click.option(
    "--migrate-pytest",
    is_flag=True,
    default=False,
    help="Migrate a subworkflow with pytest tests to nf-test",
)
def command_subworkflows_test(ctx, subworkflow, directory, no_prompts, update, once, profile, migrate_pytest):
    """
    Run nf-test for a subworkflow.
    """
    subworkflows_test(ctx, subworkflow, directory, no_prompts, update, once, profile, migrate_pytest)


# nf-core subworkflows list subcommands
@subworkflows.group("list")
@click.pass_context
def subworkflows_list(ctx):
    """
    List subworkflows in a local pipeline or remote repository.
    """
    pass


# nf-core subworkflows list remote
@subworkflows_list.command("remote")
@click.pass_context
@click.argument("keywords", required=False, nargs=-1, metavar="<filter keywords>")
@click.option("-j", "--json", is_flag=True, help="Print as JSON to stdout")
def command_subworkflows_list_remote(ctx, keywords, json):
    """
    List subworkflows in a remote GitHub repo [dim i](e.g [link=https://github.com/nf-core/modules]nf-core/modules[/])[/].
    """
    subworkflows_list_remote(ctx, keywords, json)


# nf-core subworkflows list local
@subworkflows_list.command("local")
@click.pass_context
@click.argument("keywords", required=False, nargs=-1, metavar="<filter keywords>")
@click.option("-j", "--json", is_flag=True, help="Print as JSON to stdout")
@click.option(
    "-d",
    "--dir",
    "directory",
    type=click.Path(exists=True),
    default=".",
    help=r"Pipeline directory. [dim]\[default: Current working directory][/]",
)
def command_subworkflows_list_local(ctx, keywords, json, directory):  # pylint: disable=redefined-builtin
    """
    List subworkflows installed locally in a pipeline
    """
    subworkflows_list_local(ctx, keywords, json, directory)


# nf-core subworkflows lint
@subworkflows.command("lint")
@click.pass_context
@click.argument("subworkflow", type=str, callback=normalize_case, required=False, metavar="subworkflow name")
@click.option(
    "-d",
    "--dir",
    "directory",
    type=click.Path(exists=True),
    default=".",
    metavar="<pipeline/modules directory>",
)
@click.option(
    "-r",
    "--registry",
    type=str,
    metavar="<registry>",
    default=None,
    help="Registry to use for containers. If not specified it will use docker.registry value in the nextflow.config file",
)
@click.option(
    "-k",
    "--key",
    type=str,
    metavar="<test>",
    multiple=True,
    help="Run only these lint tests",
)
@click.option("-a", "--all", is_flag=True, help="Run on all subworkflows")
@click.option("-w", "--fail-warned", is_flag=True, help="Convert warn tests to failures")
@click.option("--local", is_flag=True, help="Run additional lint tests for local subworkflows")
@click.option("--passed", is_flag=True, help="Show passed tests")
@click.option(
    "--sort-by",
    type=click.Choice(["subworkflow", "test"]),
    default="test",
    help="Sort lint output by subworkflow or test name.",
    show_default=True,
)
def command_subworkflows_lint(ctx, subworkflow, directory, registry, key, all, fail_warned, local, passed, sort_by):
    """
    Lint one or more subworkflows in a directory.
    """
    subworkflows_lint(ctx, subworkflow, directory, registry, key, all, fail_warned, local, passed, sort_by)


# nf-core subworkflows info
@subworkflows.command("info")
@click.pass_context
@click.argument("subworkflow", type=str, callback=normalize_case, required=False, metavar="subworkflow name")
@click.option(
    "-d",
    "--dir",
    "directory",
    type=click.Path(exists=True),
    default=".",
    help=r"Pipeline directory. [dim]\[default: Current working directory][/]",
)
def command_subworkflows_info(ctx, subworkflow, directory):
    """
    Show developer usage information about a given subworkflow.
    """
    subworkflows_info(ctx, subworkflow, directory)


# nf-core subworkflows install
@subworkflows.command("install")
@click.pass_context
@click.argument("subworkflow", type=str, callback=normalize_case, required=False, metavar="subworkflow name")
@click.option(
    "-d",
    "--dir",
    "directory",
    type=click.Path(exists=True),
    default=".",
    help=r"Pipeline directory. [dim]\[default: current working directory][/]",
)
@click.option(
    "-p",
    "--prompt",
    is_flag=True,
    default=False,
    help="Prompt for the version of the subworkflow",
)
@click.option(
    "-f",
    "--force",
    is_flag=True,
    default=False,
    help="Force reinstallation of subworkflow if it already exists",
)
@click.option(
    "-s",
    "--sha",
    type=str,
    metavar="<commit sha>",
    help="Install subworkflow at commit SHA",
)
def command_subworkflows_install(ctx, subworkflow, directory, prompt, force, sha):
    """
    Install DSL2 subworkflow within a pipeline.
    """
    subworkflows_install(ctx, subworkflow, directory, prompt, force, sha)


# nf-core subworkflows remove
@subworkflows.command("remove")
@click.pass_context
@click.argument("subworkflow", type=str, callback=normalize_case, required=False, metavar="subworkflow name")
@click.option(
    "-d",
    "--dir",
    "directory",
    type=click.Path(exists=True),
    default=".",
    help=r"Pipeline directory. [dim]\[default: current working directory][/]",
)
def command_subworkflows_remove(ctx, directory, subworkflow):
    """
    Remove a subworkflow from a pipeline.
    """
    subworkflows_remove(ctx, directory, subworkflow)


# nf-core subworkflows update
@subworkflows.command("update")
@click.pass_context
@click.argument("subworkflow", type=str, callback=normalize_case, required=False, metavar="subworkflow name")
@click.option(
    "-d",
    "--dir",
    "directory",
    type=click.Path(exists=True),
    default=".",
    help=r"Pipeline directory. [dim]\[default: current working directory][/]",
)
@click.option("-f", "--force", is_flag=True, default=False, help="Force update of subworkflow")
@click.option(
    "-p",
    "--prompt",
    is_flag=True,
    default=False,
    help="Prompt for the version of the subworkflow",
)
@click.option(
    "-s",
    "--sha",
    type=str,
    metavar="<commit sha>",
    help="Install subworkflow at commit SHA",
)
@click.option(
    "-l",
    "--limit-output",
    "limit_output",
    is_flag=True,
    default=False,
    help="Limit ouput to only the difference in main.nf",
)
@click.option(
    "-a",
    "--all",
    "install_all",
    is_flag=True,
    default=False,
    help="Update all subworkflow installed in pipeline",
)
@click.option(
    "-x/-y",
    "--preview/--no-preview",
    is_flag=True,
    default=None,
    help="Preview / no preview of changes before applying",
)
@click.option(
    "-D",
    "--save-diff",
    type=str,
    metavar="<filename>",
    default=None,
    help="Save diffs to a file instead of updating in place",
)
@click.option(
    "-u",
    "--update-deps",
    is_flag=True,
    default=False,
    help="Automatically update all linked modules and subworkflows without asking for confirmation",
)
def command_subworkflows_update(
    ctx,
    subworkflow,
    directory,
    force,
    prompt,
    sha,
    install_all,
    preview,
    save_diff,
    update_deps,
    limit_output,
):
    """
    Update DSL2 subworkflow within a pipeline.
    """
    subworkflows_update(
        ctx, subworkflow, directory, force, prompt, sha, install_all, preview, save_diff, update_deps, limit_output
    )


## DEPRECATED commands since v3.0.0


# nf-core schema subcommands (deprecated)
@nf_core_cli.group(deprecated=True, hidden=True)
def schema():
    """
    Use `nf-core pipelines schema <command>` instead.
    """
    pass


# nf-core schema validate (deprecated)
@schema.command("validate", deprecated=True)
@click.argument("pipeline", required=True, metavar="<pipeline name>")
@click.argument("params", type=click.Path(exists=True), required=True, metavar="<JSON params file>")
def command_schema_validate(pipeline, params):
    """
    Use `nf-core pipelines schema validate` instead.
    """
    log.warning(
        "The `[magenta]nf-core schema validate[/]` command is deprecated. Use `[magenta]nf-core pipelines schema validate[/]` instead."
    )
    pipelines_schema_validate(pipeline, params)


# nf-core schema build (deprecated)
@schema.command("build", deprecated=True)
@click.option(
    "-d",
    "--dir",
    "directory",
    type=click.Path(exists=True),
    default=".",
    help=r"Pipeline directory. [dim]\[default: current working directory][/]",
)
@click.option(
    "--no-prompts",
    is_flag=True,
    help="Do not confirm changes, just update parameters and exit",
)
@click.option(
    "--web-only",
    is_flag=True,
    help="Skip building using Nextflow config, just launch the web tool",
)
@click.option(
    "--url",
    type=str,
    default="https://nf-co.re/pipeline_schema_builder",
    help="Customise the builder URL (for development work)",
)
def command_schema_build(directory, no_prompts, web_only, url):
    """
    Use `nf-core pipelines schema build` instead.
    """
    log.warning(
        "The `[magenta]nf-core schema build[/]` command is deprecated. Use `[magenta]nf-core pipelines schema build[/]` instead."
    )
    pipelines_schema_build(directory, no_prompts, web_only, url)


# nf-core schema lint (deprecated)
@schema.command("lint", deprecated=True)
@click.argument(
    "schema_path",
    type=click.Path(exists=True),
    default="nextflow_schema.json",
    metavar="<pipeline schema>",
)
def command_schema_lint(schema_path):
    """
    Use `nf-core pipelines schema lint` instead.
    """
    log.warning(
        "The `[magenta]nf-core schema lint[/]` command is deprecated. Use `[magenta]nf-core pipelines schema lint[/]` instead."
    )
    pipelines_schema_lint(schema_path)


# nf-core schema docs (deprecated)
@schema.command("docs", deprecated=True)
@click.argument(
    "schema_path",
    type=click.Path(exists=True),
    default="nextflow_schema.json",
    required=False,
    metavar="<pipeline schema>",
)
@click.option(
    "-o",
    "--output",
    type=str,
    metavar="<filename>",
    help="Output filename. Defaults to standard out.",
)
@click.option(
    "-x",
    "--format",
    type=click.Choice(["markdown", "html"]),
    default="markdown",
    help="Format to output docs in.",
)
@click.option("-f", "--force", is_flag=True, default=False, help="Overwrite existing files")
@click.option(
    "-c",
    "--columns",
    type=str,
    metavar="<columns_list>",
    help="CSV list of columns to include in the parameter tables (parameter,description,type,default,required,hidden)",
    default="parameter,description,type,default,required,hidden",
)
def command_schema_docs(schema_path, output, format, force, columns):
    """
    Use `nf-core pipelines schema docs` instead.
    """
    log.warning(
        "The `[magenta]nf-core schema docs[/]` command is deprecated. Use `[magenta]nf-core pipelines schema docs[/]` instead."
    )
    pipelines_schema_docs(schema_path, output, format, force, columns)


# nf-core create-logo (deprecated)
@nf_core_cli.command("create-logo", deprecated=True, hidden=True)
@click.argument("logo-text", metavar="<logo_text>")
@click.option("-d", "--dir", "directory", type=click.Path(), default=".", help="Directory to save the logo in.")
@click.option(
    "-n",
    "--name",
    type=str,
    help="Name of the output file (with or without '.png' suffix).",
)
@click.option(
    "--theme",
    type=click.Choice(["light", "dark"]),
    default="light",
    help="Theme for the logo.",
    show_default=True,
)
@click.option(
    "--width",
    type=int,
    default=2300,
    help="Width of the logo in pixels.",
    show_default=True,
)
@click.option(
    "--format",
    type=click.Choice(["png", "svg"]),
    default="png",
    help="Image format of the logo, either PNG or SVG.",
    show_default=True,
)
@click.option(
    "-f",
    "--force",
    is_flag=True,
    default=False,
    help="Overwrite any files if they already exist",
)
def command_create_logo(logo_text, directory, name, theme, width, format, force):
    """
    Use `nf-core pipelines create-logo` instead.
    """
    log.warning(
        "The `[magenta]nf-core create-logo[/]` command is deprecated. Use `[magenta]nf-core pipelines screate-logo[/]` instead."
    )
    pipelines_create_logo(logo_text, directory, name, theme, width, format, force)


# nf-core sync (deprecated)
@nf_core_cli.command("sync", hidden=True, deprecated=True)
@click.option(
    "-d",
    "--dir",
    "directory",
    type=click.Path(exists=True),
    default=".",
    help=r"Pipeline directory. [dim]\[default: current working directory][/]",
)
@click.option(
    "-b",
    "--from-branch",
    type=str,
    help="The git branch to use to fetch workflow variables.",
)
@click.option(
    "-p",
    "--pull-request",
    is_flag=True,
    default=False,
    help="Make a GitHub pull-request with the changes.",
)
@click.option(
    "--force_pr",
    is_flag=True,
    default=False,
    help="Force the creation of a pull-request, even if there are no changes.",
)
@click.option("-g", "--github-repository", type=str, help="GitHub PR: target repository.")
@click.option("-u", "--username", type=str, help="GitHub PR: auth username.")
@click.option("-t", "--template-yaml", help="Pass a YAML file to customize the template")
def command_sync(directory, from_branch, pull_request, github_repository, username, template_yaml, force_pr):
    """
    Use `nf-core pipelines sync` instead.
    """
    log.warning(
        "The `[magenta]nf-core sync[/]` command is deprecated. Use `[magenta]nf-core pipelines sync[/]` instead."
    )
    pipelines_sync(directory, from_branch, pull_request, github_repository, username, template_yaml, force_pr)


# nf-core bump-version (deprecated)
@nf_core_cli.command("bump-version", hidden=True, deprecated=True)
@click.pass_context
@click.argument("new_version", default="")
@click.option(
    "-d",
    "--dir",
    "directory",
    type=click.Path(exists=True),
    default=".",
    help=r"Pipeline directory. [dim]\[default: current working directory][/]",
)
@click.option(
    "-n",
    "--nextflow",
    is_flag=True,
    default=False,
    help="Bump required nextflow version instead of pipeline version",
)
def command_bump_version(ctx, new_version, directory, nextflow):
    """
    Use `nf-core pipelines bump-version` instead.
    """
    log.warning(
        "The `[magenta]nf-core bump-version[/]` command is deprecated. Use `[magenta]nf-core pipelines bump-version[/]` instead."
    )
    pipelines_bump_version(ctx, new_version, directory, nextflow)


# nf-core list (deprecated)
@nf_core_cli.command("list", deprecated=True, hidden=True)
@click.argument("keywords", required=False, nargs=-1, metavar="<filter keywords>")
@click.option(
    "-s",
    "--sort",
    type=click.Choice(["release", "pulled", "name", "stars"]),
    default="release",
    help="How to sort listed pipelines",
)
@click.option("--json", is_flag=True, default=False, help="Print full output as JSON")
@click.option("--show-archived", is_flag=True, default=False, help="Print archived workflows")
@click.pass_context
def command_list(ctx, keywords, sort, json, show_archived):
    """
    DEPREUse `nf-core pipelines list` instead.CATED
    """
    log.warning(
        "The `[magenta]nf-core list[/]` command is deprecated. Use `[magenta]nf-core pipelines list[/]` instead."
    )
    pipelines_list(ctx, keywords, sort, json, show_archived)


# nf-core launch (deprecated)
@nf_core_cli.command("launch", deprecated=True, hidden=True)
@click.argument("pipeline", required=False, metavar="<pipeline name>")
@click.option("-r", "--revision", help="Release/branch/SHA of the project to run (if remote)")
@click.option("-i", "--id", help="ID for web-gui launch parameter set")
@click.option(
    "-c",
    "--command-only",
    is_flag=True,
    default=False,
    help="Create Nextflow command with params (no params file)",
)
@click.option(
    "-o",
    "--params-out",
    type=click.Path(),
    default=os.path.join(os.getcwd(), "nf-params.json"),
    help="Path to save run parameters file",
)
@click.option(
    "-p",
    "--params-in",
    type=click.Path(exists=True),
    help="Set of input run params to use from a previous run",
)
@click.option(
    "-a",
    "--save-all",
    is_flag=True,
    default=False,
    help="Save all parameters, even if unchanged from default",
)
@click.option(
    "-x",
    "--show-hidden",
    is_flag=True,
    default=False,
    help="Show hidden params which don't normally need changing",
)
@click.option(
    "-u",
    "--url",
    type=str,
    default="https://nf-co.re/launch",
    help="Customise the builder URL (for development work)",
)
@click.pass_context
def command_launch(
    ctx,
    pipeline,
    id,
    revision,
    command_only,
    params_in,
    params_out,
    save_all,
    show_hidden,
    url,
):
    """
    Use `nf-core pipelines launch` instead.
    """
    log.warning(
        "The `[magenta]nf-core launch[/]` command is deprecated. Use `[magenta]nf-core pipelines launch[/]` instead."
    )
    pipelines_launch(ctx, pipeline, id, revision, command_only, params_in, params_out, save_all, show_hidden, url)


# nf-core create-params-file (deprecated)
@nf_core_cli.command("create-params-file", deprecated=True, hidden=True)
@click.argument("pipeline", required=False, metavar="<pipeline name>")
@click.option("-r", "--revision", help="Release/branch/SHA of the pipeline (if remote)")
@click.option(
    "-o",
    "--output",
    type=str,
    default="nf-params.yml",
    metavar="<filename>",
    help="Output filename. Defaults to `nf-params.yml`.",
)
@click.option("-f", "--force", is_flag=True, default=False, help="Overwrite existing files")
@click.option(
    "-x",
    "--show-hidden",
    is_flag=True,
    default=False,
    help="Show hidden params which don't normally need changing",
)
def command_create_params_file(pipeline, revision, output, force, show_hidden):
    """
    Use `nf-core pipelines create-params-file` instead.
    """
    log.warning(
        "The `[magenta]nf-core create-params-file[/]` command is deprecated. Use `[magenta]nf-core pipelines create-params-file[/]` instead."
    )
    pipelines_create_params_file(pipeline, revision, output, force, show_hidden)


# nf-core download (deprecated)
@nf_core_cli.command("download", deprecated=True, hidden=True)
@click.argument("pipeline", required=False, metavar="<pipeline name>")
@click.option(
    "-r",
    "--revision",
    multiple=True,
    help="Pipeline release to download. Multiple invocations are possible, e.g. `-r 1.1 -r 1.2`",
)
@click.option("-o", "--outdir", type=str, help="Output directory")
@click.option(
    "-x",
    "--compress",
    type=click.Choice(["tar.gz", "tar.bz2", "zip", "none"]),
    help="Archive compression type",
)
@click.option("-f", "--force", is_flag=True, default=False, help="Overwrite existing files")
@click.option(
    "-t",
    "--tower",
    is_flag=True,
    default=False,
    hidden=True,
    help="Download for Seqera Platform. DEPRECATED: Please use `--platform` instead.",
)
@click.option(
    "--platform",
    is_flag=True,
    default=False,
    help="Download for Seqera Platform (formerly Nextflow Tower)",
)
@click.option(
    "-d",
    "--download-configuration",
    is_flag=True,
    default=False,
    help="Include configuration profiles in download. Not available with `--platform`",
)
@click.option(
    "--tag",
    multiple=True,
    help="Add custom alias tags to `--platform` downloads. For example, `--tag \"3.10=validated\"` adds the custom 'validated' tag to the 3.10 release.",
)
@click.option(
    "-s",
    "--container-system",
    type=click.Choice(["none", "singularity"]),
    help="Download container images of required software.",
)
@click.option(
    "-l",
    "--container-library",
    multiple=True,
    help="Container registry/library or mirror to pull images from.",
)
@click.option(
    "-u",
    "--container-cache-utilisation",
    type=click.Choice(["amend", "copy", "remote"]),
    help="Utilise a `singularity.cacheDir` in the download process, if applicable.",
)
@click.option(
    "-i",
    "--container-cache-index",
    type=str,
    help="List of images already available in a remote `singularity.cacheDir`.",
)
@click.option(
    "-p",
    "--parallel-downloads",
    type=int,
    default=4,
    help="Number of parallel image downloads",
)
@click.pass_context
def command_download(
    ctx,
    pipeline,
    revision,
    outdir,
    compress,
    force,
    tower,
    platform,
    download_configuration,
    tag,
    container_system,
    container_library,
    container_cache_utilisation,
    container_cache_index,
    parallel_downloads,
):
    """
    Use `nf-core pipelines download` instead.
    """
    log.warning(
        "The `[magenta]nf-core download[/]` command is deprecated. Use `[magenta]nf-core pipelines download[/]` instead."
    )
    pipelines_download(
        ctx,
        pipeline,
        revision,
        outdir,
        compress,
        force,
        tower,
        platform,
        download_configuration,
        tag,
        container_system,
        container_library,
        container_cache_utilisation,
        container_cache_index,
        parallel_downloads,
    )


# nf-core lint (deprecated)
@nf_core_cli.command("lint", hidden=True, deprecated=True)
@click.option(
    "-d",
    "--dir",
    "directory",
    type=click.Path(exists=True),
    default=".",
    help=r"Pipeline directory [dim]\[default: current working directory][/]",
)
@click.option(
    "--release",
    is_flag=True,
    default=os.path.basename(os.path.dirname(os.environ.get("GITHUB_REF", "").strip(" '\""))) == "master"
    and os.environ.get("GITHUB_REPOSITORY", "").startswith("nf-core/")
    and not os.environ.get("GITHUB_REPOSITORY", "") == "nf-core/tools",
    help="Execute additional checks for release-ready workflows.",
)
@click.option(
    "-f",
    "--fix",
    type=str,
    metavar="<test>",
    multiple=True,
    help="Attempt to automatically fix specified lint test",
)
@click.option(
    "-k",
    "--key",
    type=str,
    metavar="<test>",
    multiple=True,
    help="Run only these lint tests",
)
@click.option("-p", "--show-passed", is_flag=True, help="Show passing tests on the command line")
@click.option("-i", "--fail-ignored", is_flag=True, help="Convert ignored tests to failures")
@click.option("-w", "--fail-warned", is_flag=True, help="Convert warn tests to failures")
@click.option(
    "--markdown",
    type=str,
    metavar="<filename>",
    help="File to write linting results to (Markdown)",
)
@click.option(
    "--json",
    type=str,
    metavar="<filename>",
    help="File to write linting results to (JSON)",
)
@click.option(
    "--sort-by",
    type=click.Choice(["module", "test"]),
    default="test",
    help="Sort lint output by module or test name.",
    show_default=True,
)
@click.pass_context
def command_lint(
    ctx,
    directory,
    release,
    fix,
    key,
    show_passed,
    fail_ignored,
    fail_warned,
    markdown,
    json,
    sort_by,
):
    """
    Use `nf-core pipelines lint` instead.
    """
    log.warning(
        "The `[magenta]nf-core lint[/]` command is deprecated. Use `[magenta]nf-core pipelines lint[/]` instead."
    )
    pipelines_lint(ctx, directory, release, fix, key, show_passed, fail_ignored, fail_warned, markdown, json, sort_by)


# nf-core create (deprecated)
@nf_core_cli.command("create", hidden=True, deprecated=True)
@click.option(
    "-n",
    "--name",
    type=str,
    help="The name of your new pipeline",
)
@click.option("-d", "--description", type=str, help="A short description of your pipeline")
@click.option("-a", "--author", type=str, help="Name of the main author(s)")
@click.option("--version", type=str, default="1.0.0dev", help="The initial version number to use")
@click.option("-f", "--force", is_flag=True, default=False, help="Overwrite output directory if it already exists")
@click.option("-o", "--outdir", help="Output directory for new pipeline (default: pipeline name)")
@click.option("-t", "--template-yaml", help="Pass a YAML file to customize the template")
@click.option("--plain", is_flag=True, help="Use the standard nf-core template")
@click.option(
    "--organisation",
    type=str,
    default="nf-core",
    help="The name of the GitHub organisation where the pipeline will be hosted (default: nf-core)",
)
@click.pass_context
def command_create(ctx, name, description, author, version, force, outdir, template_yaml, plain, organisation):
    """
    Use `nf-core pipelines create` instead.
    """
    log.warning(
        "The `[magenta]nf-core create[/]` command is deprecated. Use `[magenta]nf-core pipelines create[/]` instead."
    )
    pipelines_create(ctx, name, description, author, version, force, outdir, template_yaml, organisation)


# Main script is being run - launch the CLI
if __name__ == "__main__":
    run_nf_core()<|MERGE_RESOLUTION|>--- conflicted
+++ resolved
@@ -1231,20 +1231,14 @@
     is_flag=True,
     help="Fix the module version if a newer version is available",
 )
-<<<<<<< HEAD
 @click.option("--fix", is_flag=True, help="Fix all linting tests if possible.")
-def command_modules_lint(ctx, tool, dir, registry, key, all, fail_warned, local, passed, sort_by, fix_version, fix):
+def command_modules_lint(
+    ctx, tool, directory, registry, key, all, fail_warned, local, passed, sort_by, fix_version, fix
+):
     """
     Lint one or more modules in a directory.
     """
-    modules_lint(ctx, tool, dir, registry, key, all, fail_warned, local, passed, sort_by, fix_version, fix)
-=======
-def command_modules_lint(ctx, tool, directory, registry, key, all, fail_warned, local, passed, sort_by, fix_version):
-    """
-    Lint one or more modules in a directory.
-    """
-    modules_lint(ctx, tool, directory, registry, key, all, fail_warned, local, passed, sort_by, fix_version)
->>>>>>> 8e47a332
+    modules_lint(ctx, tool, directory, registry, key, all, fail_warned, local, passed, sort_by, fix_version, fix)
 
 
 # nf-core modules info
