--- conflicted
+++ resolved
@@ -26,13 +26,8 @@
     multiqc_title              = null
     multiqc_logo               = null
     max_multiqc_email_size     = '25.MB'
-<<<<<<< HEAD
-    multiqc_methods_description = null
+    {% if citations %}multiqc_methods_description = null{% endif %}
     {%- endif %}
-=======
-    {%- if citations %}
-    multiqc_methods_description = null{% endif %}
->>>>>>> 8e7739d0
 
     // Boilerplate options
     outdir                       = null
