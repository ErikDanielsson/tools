import os
import questionary
import logging

import nf_core.utils

from .modules_command import ModuleCommand
from .module_utils import get_module_git_log

log = logging.getLogger(__name__)


class ModuleInstall(ModuleCommand):
    def __init__(self, pipeline_dir, module=None, force=False, latest=False, sha=None):
        super().__init__(pipeline_dir)
        self.force = force
        self.latest = latest
        self.sha = sha

    def install(self, module):
        if self.repo_type == "modules":
            log.error("You cannot install a module in a clone of nf-core/modules")
            return False
        # Check whether pipelines is valid
        self.has_valid_directory()

        # Get the available modules
        try:
            self.modules_repo.get_modules_file_tree()
        except LookupError as e:
            log.error(e)
            return False

        if self.latest and self.sha is not None:
            log.error("Cannot use '--sha' and '--latest' at the same time!")
            return False

        if module is None:
            module = questionary.autocomplete(
                "Tool name:",
                choices=self.modules_repo.modules_avail_module_names,
                style=nf_core.utils.nfcore_question_style,
            ).unsafe_ask()

        # Check that the supplied name is an available module
        if module not in self.modules_repo.modules_avail_module_names:
            log.error("Module '{}' not found in list of available modules.".format(module))
            log.info("Use the command 'nf-core modules list' to view available software")
            return False

        # Set the install folder based on the repository name
<<<<<<< HEAD
        install_folder = ["nf-core", "modules"]
        if not self.modules_repo.name == "nf-core/modules":
            install_folder = ["external"]
=======
        install_folder = [self.modules_repo.user, self.modules_repo.repo]
>>>>>>> 27518483

        # Compute the module directory
        module_dir = os.path.join(self.dir, "modules", *install_folder, module)

        # Load 'modules.json'
        modules_json = self.load_modules_json()
        if not modules_json:
            return False

        current_entry = modules_json["repos"].get(module)

        if current_entry is not None and self.sha is None:
            # Fetch the latest commit for the module
            current_version = current_entry["git_sha"]
            git_log = get_module_git_log(module, per_page=1, page_nbr=1)
            if len(git_log) == 0:
                log.error(f"Was unable to fetch version of module '{module}'")
                return False
            latest_version = git_log[0]["git_sha"]
            if current_version == latest_version and not self.force:
                log.info("Already up to date")
                return True
            elif not self.force:
                log.error("Found newer version of module.")
                self.latest = self.force = questionary.confirm(
                    "Do you want install it? (--force --latest)", default=False
                ).unsafe_ask()
                if not self.latest:
                    return False
        else:
            latest_version = None

        # Check that we don't already have a folder for this module
        if not self.check_module_files_installed(module, module_dir):
            return False

        if self.sha:
            if not current_entry is None and not self.force:
                return False
            if self.download_module_file(module, self.sha, install_folder, module_dir):
                self.update_modules_json(modules_json, module, self.sha)
                return True
            else:
                try:
                    version = self.prompt_module_version_sha(
                        module, installed_sha=current_entry["git_sha"] if not current_entry is None else None
                    )
                except SystemError as e:
                    log.error(e)
                    return False
        else:
            if self.latest:
                # Fetch the latest commit for the module
                if latest_version is None:
                    git_log = get_module_git_log(module, per_page=1, page_nbr=1)
                    if len(git_log) == 0:
                        log.error(f"Was unable to fetch version of module '{module}'")
                        return False
                    latest_version = git_log[0]["git_sha"]
                version = latest_version
            else:
                try:
                    version = self.prompt_module_version_sha(
                        module, installed_sha=current_entry["git_sha"] if not current_entry is None else None
                    )
                except SystemError as e:
                    log.error(e)
                    return False

        log.info("Installing {}".format(module))
        log.debug("Installing module '{}' at modules hash {}".format(module, self.modules_repo.modules_current_hash))

        # Download module files
        if not self.download_module_file(module, version, install_folder, module_dir):
            return False

        # Update module.json with newly installed module
        self.update_modules_json(modules_json, self.modules_repo.name, module, version)
        return True

    def check_module_files_installed(self, module_name, module_dir):
        """Checks if a module is already installed"""
        if os.path.exists(module_dir):
            if not self.force:
                log.error(f"Module directory '{module_dir}' already exists.")
                self.force = questionary.confirm(
                    "Do you want to overwrite local files? (--force)", default=False
                ).unsafe_ask()
            if self.force:
                log.info(f"Removing old version of module '{module_name}'")
                return self.clear_module_dir(module_name, module_dir)
            else:
                return False
        else:
            return True

    def prompt_module_version_sha(self, module, installed_sha=None):
        older_commits_choice = questionary.Choice(
            title=[("fg:ansiyellow", "older commits"), ("class:choice-default", "")], value=""
        )
        git_sha = ""
        page_nbr = 1
        next_page_commits = get_module_git_log(module, per_page=10, page_nbr=page_nbr)
        while git_sha is "":
            commits = next_page_commits
            next_page_commits = get_module_git_log(module, per_page=10, page_nbr=page_nbr + 1)
            choices = []
            for title, sha in map(lambda commit: (commit["trunc_message"], commit["git_sha"]), commits):

                display_color = "fg:ansiblue" if sha != installed_sha else "fg:ansired"
                message = f"{title} {sha}"
                if installed_sha == sha:
                    message += " (installed version)"
                commit_display = [(display_color, message), ("class:choice-default", "")]
                choices.append(questionary.Choice(title=commit_display, value=sha))
            if len(next_page_commits) > 0:
                choices += [older_commits_choice]
            git_sha = questionary.select(
                f"Select '{module}' version", choices=choices, style=nf_core.utils.nfcore_question_style
            ).unsafe_ask()
            page_nbr += 1
        return git_sha<|MERGE_RESOLUTION|>--- conflicted
+++ resolved
@@ -49,13 +49,7 @@
             return False
 
         # Set the install folder based on the repository name
-<<<<<<< HEAD
-        install_folder = ["nf-core", "modules"]
-        if not self.modules_repo.name == "nf-core/modules":
-            install_folder = ["external"]
-=======
         install_folder = [self.modules_repo.user, self.modules_repo.repo]
->>>>>>> 27518483
 
         # Compute the module directory
         module_dir = os.path.join(self.dir, "modules", *install_folder, module)
