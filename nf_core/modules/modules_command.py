--- conflicted
+++ resolved
@@ -35,59 +35,23 @@
         except LookupError as e:
             raise UserWarning(e)
 
-<<<<<<< HEAD
     def get_modules_clone_modules(self):
-=======
-    def get_pipeline_modules(self, local=False):
->>>>>>> a9d06654
         """
         Get the modules available in a clone of nf-core/modules
         """
-<<<<<<< HEAD
         module_base_path = Path(self.dir, "modules")
         return [
             str(Path(dir).relative_to(module_base_path))
             for dir, _, files in os.walk(module_base_path)
             if "main.nf" in files
         ]
-=======
 
-        self.module_names = {}
-
-        module_base_path = Path(self.dir, "modules")
-
-        if self.repo_type == "pipeline":
-            module_relpaths = (
-                Path(dir).relative_to(module_base_path)
-                for dir, _, files in os.walk(module_base_path)
-                if "main.nf" in files and not str(Path(dir).relative_to(module_base_path)).startswith("local")
-            )
-            # The two highest directories are the repo owner and repo name. The rest is the module name
-            repos_and_modules = (("/".join(dir.parts[:2]), "/".join(dir.parts[2:])) for dir in module_relpaths)
-            for repo, module in repos_and_modules:
-                if repo not in self.module_names:
-                    self.module_names[repo] = []
-                self.module_names[repo].append(module)
-
-            local_module_dir = Path(module_base_path, "local")
-            if local and local_module_dir.exists():
-                # Get the local modules
-                self.module_names["local"] = [
-                    str(path.relative_to(local_module_dir))
-                    for path in local_module_dir.iterdir()
-                    if path.suffix == ".nf"
-                ]
-
-        elif self.repo_type == "modules":
-            self.module_names["modules"] = [
-                str(Path(dir).relative_to(module_base_path))
-                for dir, _, files in os.walk(module_base_path)
-                if "main.nf" in files
-            ]
-        else:
-            log.error("Directory is neither a clone of nf-core/modules nor a pipeline")
-            raise SystemError
->>>>>>> a9d06654
+    def get_local_modules(self):
+        """
+        Get the local modules in a pipeline
+        """
+        local_module_dir = Path(self.dir, "modules", "local")
+        return [str(path.relative_to(local_module_dir)) for path in local_module_dir.iterdir() if path.suffix == ".nf"]
 
     def has_valid_directory(self):
         """Check that we were given a pipeline or clone of nf-core/modules"""
