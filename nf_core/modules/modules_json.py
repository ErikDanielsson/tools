import copy
import datetime
import json
import logging
import os
import shutil
import tempfile
from pathlib import Path

import git
import questionary
from git.exc import GitCommandError

import nf_core.modules.module_utils
import nf_core.modules.modules_repo
import nf_core.utils

from .modules_differ import ModulesDiffer

log = logging.getLogger(__name__)


class ModulesJson:
    """
    An object for handling a 'modules.json' file in a pipeline
    """

    def __init__(self, pipeline_dir):
        """
        Initialise the object.

        Args:
            pipeline_dir (str): The pipeline directory
        """
        self.dir = pipeline_dir
        self.modules_dir = Path(self.dir, "modules")
        self.modules_json = None
        self.pipeline_modules = None

    def create(self):
        """
        Creates the modules.json file from the modules installed in the pipeline directory

        Raises:
            UserWarning: If the creation fails
        """
        pipeline_config = nf_core.utils.fetch_wf_config(self.dir)
        pipeline_name = pipeline_config.get("manifest.name", "")
        pipeline_url = pipeline_config.get("manifest.homePage", "")
        modules_json = {"name": pipeline_name.strip("'"), "homePage": pipeline_url.strip("'"), "repos": {}}
        modules_dir = Path(self.dir, "modules")

        if not modules_dir.exists():
            raise UserWarning("Can't find a ./modules directory. Is this a DSL2 pipeline?")

        repos, _ = self.get_pipeline_module_repositories(modules_dir)

        # Get all module names in the repos
        repo_module_names = [
            (
                repo_name,
                [
                    str(Path(dir_name).relative_to(modules_dir / repo_name))
                    for dir_name, _, file_names in os.walk(modules_dir / repo_name)
                    if "main.nf" in file_names
                ],
                repo_remote,
            )
            for repo_name, repo_remote in repos.items()
        ]

        for repo_name, module_names, remote_url in sorted(repo_module_names):
            modules_json["repos"][repo_name] = {}
            modules_json["repos"][repo_name]["git_url"] = remote_url
            modules_json["repos"][repo_name]["modules"] = {}
            modules_json["repos"][repo_name]["modules"] = self.determine_module_branches_and_shas(
                repo_name, remote_url, module_names
            )
        # write the modules.json file and assign it to the object
        modules_json_path = Path(self.dir, "modules.json")
        with open(modules_json_path, "w") as fh:
            json.dump(modules_json, fh, indent=4)
            fh.write("\n")
        self.modules_json = modules_json

    def get_pipeline_module_repositories(self, modules_dir, repos=None):
        """
        Finds all module repositories in the modules directory.
        Ignores the local modules.

        Args:
            modules_dir (Path): base directory for the module files
        Returns
            repos ([ (str, str, str) ]),
            renamed_dirs (dict[Path, Path]): List of tuples of repo name, repo
                                             remote URL and path to modules in
                                             repo
        """
        if repos is None:
            repos = {}

        # Check if there are any nf-core modules installed
        if (modules_dir / nf_core.modules.modules_repo.NF_CORE_MODULES_NAME).exists():
            repos[
                nf_core.modules.modules_repo.NF_CORE_MODULES_NAME
            ] = nf_core.modules.modules_repo.NF_CORE_MODULES_REMOTE
        # The function might rename some directories, keep track of them
        renamed_dirs = {}
        # Check if there are any untracked repositories
        dirs_not_covered = self.dir_tree_uncovered(modules_dir, [Path(name) for name in repos])
        if len(dirs_not_covered) > 0:
            log.info("Found custom module repositories when creating 'modules.json'")
            # Loop until all directories in the base directory are covered by a remote
            while len(dirs_not_covered) > 0:
                log.info(
                    "The following director{s} in the modules directory are untracked: '{l}'".format(
                        s="ies" if len(dirs_not_covered) > 0 else "y",
                        l="', '".join(str(dir.relative_to(modules_dir)) for dir in dirs_not_covered),
                    )
                )
                nrepo_remote = questionary.text(
                    "Please provide a URL for for one of the repos contained in the untracked directories.",
                    style=nf_core.utils.nfcore_question_style,
                ).unsafe_ask()
                # Verify that the remote exists
                while True:
                    try:
                        git.Git().ls_remote(nrepo_remote)
                        break
                    except GitCommandError:
                        nrepo_remote = questionary.text(
                            "The provided remote does not seem to exist, please provide a new remote."
                        ).unsafe_ask()

                # Verify that there is a directory corresponding the remote
                nrepo_name = nf_core.modules.module_utils.path_from_remote(nrepo_remote)
                if not (modules_dir / nrepo_name).exists():
                    log.info(
                        "The provided remote does not seem to correspond to a local directory. "
                        "The directory structure should be the same as in the remote."
                    )
                    dir_name = questionary.text(
                        "Please provide the correct directory, it will be renamed. If left empty, the remote will be ignored.",
                        style=nf_core.utils.nfcore_question_style,
                    ).unsafe_ask()
                    if dir_name:
                        old_path = modules_dir / dir_name
                        new_path = modules_dir / nrepo_name
                        old_path.rename(new_path)
                        renamed_dirs[old_path] = new_path
                    else:
                        continue

                repos[nrepo_name] = (nrepo_remote, "modules")
                dirs_not_covered = self.dir_tree_uncovered(modules_dir, [Path(name) for name in repos])
        return repos, renamed_dirs

    def dir_tree_uncovered(self, modules_dir, repos):
        """
        Does a BFS of the modules directory to look for directories that
        are not tracked by a remote. The 'repos' argument contains the
        directories that are currently covered by remote, and it and its
        subdirectories are therefore ignore.

        Args:
            module_dir (Path): Base path of modules in pipeline
            repos ([ Path ]): List of repos that are covered by a remote

        Returns:
            dirs_not_covered ([ Path ]): A list of directories that are currently not covered by any remote.
        """
        # Initialise the FIFO queue. Note that we assume the directory to be correctly
        # configured, i.e. no files etc.
        fifo = [subdir for subdir in modules_dir.iterdir() if subdir.stem != "local"]
        depth = 1
        dirs_not_covered = []
        while len(fifo) > 0:
            temp_queue = []
            repos_at_level = {Path(*repo.parts[:depth]): len(repo.parts) for repo in repos}
            for directory in fifo:
                rel_dir = directory.relative_to(modules_dir)
                if rel_dir in repos_at_level.keys():
                    # Go the next depth if this directory is not one of the repos
                    if depth < repos_at_level[rel_dir]:
                        temp_queue.extend(directory.iterdir())
                else:
                    # Otherwise add the directory to the ones not covered
                    dirs_not_covered.append(directory)
            fifo = temp_queue
            depth += 1
        return dirs_not_covered

    def determine_module_branches_and_shas(self, repo_name, remote_url, modules):
        """
        Determines what branch and commit sha each module in the pipeline belong to

        Assumes all modules are installed from the default branch. If it fails to find the
        module in the default branch, it prompts the user with the available branches

        Args:
            repo_name (str): The name of the module repository
            remote_url (str): The url to the remote repository
            modules_base_path (Path): The path to the modules directory in the pipeline
            modules ([str]): List of names of installed modules from the repository

        Returns:
            (dict[str, dict[str, str]]): The module.json entries for the modules
                                         from the repository
        """
        default_modules_repo = nf_core.modules.modules_repo.ModulesRepo(remote_url=remote_url)
        repo_path = self.modules_dir / repo_name
        # Get the branches present in the repository, as well as the default branch
        available_branches = nf_core.modules.modules_repo.ModulesRepo.get_remote_branches(remote_url)
        sb_local = []
        dead_modules = []
        repo_entry = {}
        for module in sorted(modules):
            modules_repo = default_modules_repo
            module_path = repo_path / module
            correct_commit_sha = None
            tried_branches = {default_modules_repo.branch}
            found_sha = False
            while True:
                # If the module is patched
                patch_file = module_path / f"{module}.diff"
                if patch_file.is_file():
                    temp_module_dir = self.try_apply_patch_reverse(module, repo_name, patch_file, module_path)
                    correct_commit_sha = self.find_correct_commit_sha(module, temp_module_dir, modules_repo)
                else:
                    correct_commit_sha = self.find_correct_commit_sha(module, module_path, modules_repo)
                if correct_commit_sha is None:
                    log.info(f"Was unable to find matching module files in the {modules_repo.branch} branch.")
                    choices = [{"name": "No", "value": None}] + [
                        {"name": branch, "value": branch} for branch in (available_branches - tried_branches)
                    ]
                    branch = questionary.select(
                        "Was the modules installed from a different branch in the remote?",
                        choices=choices,
                        style=nf_core.utils.nfcore_question_style,
                    ).unsafe_ask()
                    if branch is None:
                        action = questionary.select(
                            f"Module is untracked '{module}'. Please select what action to take",
                            choices=[
                                {"name": "Move the directory to 'local'", "value": 0},
                                {"name": "Remove the files", "value": 1},
                            ],
                            style=nf_core.utils.nfcore_question_style,
                        ).unsafe_ask()
                        if action == 0:
                            sb_local.append(module)
                        else:
                            dead_modules.append(module)
                        break
                    # Create a new modules repo with the selected branch, and retry find the sha
                    modules_repo = nf_core.modules.modules_repo.ModulesRepo(
                        remote_url=remote_url, branch=branch, no_pull=True, no_progress=True
                    )
                else:
                    found_sha = True
                    break
            if found_sha:
                repo_entry[module] = {"branch": modules_repo.branch, "git_sha": correct_commit_sha}

        # Clean up the modules we were unable to find the sha for
        for module in sb_local:
            log.debug(f"Moving module '{Path(repo_name, module)}' to 'local' directory")
            self.move_module_to_local(module, repo_name)

        for module in dead_modules:
            log.debug(f"Removing module {Path(repo_name, module)}'")
            shutil.rmtree(repo_path / module)

        return repo_entry

    def find_correct_commit_sha(self, module_name, module_path, modules_repo):
        """
        Returns the SHA for the latest commit where the local files are identical to the remote files
        Args:
            module_name (str): Name of module
            module_path (str): Path to module in local repo
            module_repo (str): Remote repo for module
        Returns:
            commit_sha (str): The latest commit SHA where local files are identical to remote files,
                              or None if no commit is found
        """
        # Find the correct commit SHA for the local module files.
        # We iterate over the commit history for the module until we find
        # a revision that matches the file contents
        commit_shas = (commit["git_sha"] for commit in modules_repo.get_module_git_log(module_name, depth=1000))
        for commit_sha in commit_shas:
            if all(modules_repo.module_files_identical(module_name, module_path, commit_sha).values()):
                return commit_sha
        return None

    def move_module_to_local(self, module, repo_name):
        """
        Move a module to the 'local' directory

        Args:
            module (str): The name of the modules
            repo_name (str): The name of the repository the module resides in
        """
        current_path = self.modules_dir / repo_name / module
        local_modules_dir = self.modules_dir / "local"
        if not local_modules_dir.exists():
            local_modules_dir.mkdir()

        to_name = module
        # Check if there is already a subdirectory with the name
        while (local_modules_dir / to_name).exists():
            # Add a time suffix to the path to make it unique
            # (do it again and again if it didn't work out...)
            to_name += f"-{datetime.datetime.now().strftime('%y%m%d%H%M%S')}"
        shutil.move(current_path, local_modules_dir / to_name)

    def unsynced_modules(self):
        """
        Compute the difference between the modules in the directory and the
        modules in the 'modules.json' file. This is done by looking at all
        directories containing a 'main.nf' file

        Returns:
            (untrack_dirs ([ Path ]), missing_installation (dict)): Directories that are not tracked
            by the modules.json file, and modules in the modules.json where
            the installation directory is missing
        """
        missing_installation = copy.deepcopy(self.modules_json["repos"])
        dirs = [
            Path(dir_name).relative_to(self.modules_dir)
            for dir_name, _, file_names in os.walk(self.modules_dir)
            if "main.nf" in file_names and not str(Path(dir_name).relative_to(self.modules_dir)).startswith("local")
        ]
        untracked_dirs = []
        for dir in dirs:
            # Check if the modules directory exists
            module_repo_name = None
            for repo in missing_installation:
                if str(dir).startswith(repo + os.sep):
                    module_repo_name = repo
                    break
            if module_repo_name is not None:
                # If it does, check if the module is in the 'modules.json' file
                module = str(dir.relative_to(module_repo_name))
                module_repo = missing_installation[module_repo_name]

                if module not in module_repo.get("modules", {}):
                    untracked_dirs.append(dir)
                else:
                    # Check if the entry has a git sha and branch before removing
                    modules = module_repo["modules"]
                    if "git_sha" not in modules[module] or "branch" not in modules[module]:
                        self.determine_module_branches_and_shas(
                            module, module_repo["git_url"], module_repo["base_path"], [module]
                        )
                    module_repo["modules"].pop(module)
                    if len(module_repo["modules"]) == 0:
                        missing_installation.pop(module_repo_name)
            else:
                # If it is not, add it to the list of missing modules
                untracked_dirs.append(dir)

        return untracked_dirs, missing_installation

<<<<<<< HEAD
    def has_git_url_and_modules(self):
        """
        Check that all repo entries in the modules.json
        has a git url and a base_path with non-empty string values and a modules dict entry
=======
    def has_git_url(self):
        """
        Check that that all repo entries in the modules.json
        has a git url

>>>>>>> dcd03f33
        Returns:
            (bool): True if they are found for all repos, False otherwise
        """
        for repo_entry in self.modules_json.get("repos", {}).values():
<<<<<<< HEAD
            if "git_url" not in repo_entry or "base_path" not in repo_entry or "modules" not in repo_entry:
                log.warning(f"modules.json entry {repo_entry} does not have a git_url, base_path or modules entry")
                return False
            elif (
                not isinstance(repo_entry["git_url"], str)
                or repo_entry["git_url"] == ""
                or not isinstance(repo_entry["base_path"], str)
                or repo_entry["base_path"] == ""
                or not isinstance(repo_entry["modules"], dict)
                or repo_entry["modules"] == {}
            ):
                log.warning(
                    f"modules.json entry {repo_entry} has non-string or empty entries for git_url or base_path or modules"
                )
=======
            if "git_url" not in repo_entry:
>>>>>>> dcd03f33
                return False
        return True

    def reinstall_repo(self, repo_name, remote_url, module_entries):
        """
        Reinstall modules from a repository

        Args:
            repo_name (str): The name of the repository
            remote_url (str): The git url of the remote repository
            modules ([ dict[str, dict[str, str]] ]): Module entries with
            branch and git sha info

        Returns:
            ([ str ]): List of modules that we failed to install
        """
        branches_and_mods = {}
        failed_to_install = []
        for module, module_entry in module_entries.items():
            if "git_sha" not in module_entry or "branch" not in module_entry:
                failed_to_install.append(module)
            else:
                branch = module_entry["branch"]
                sha = module_entry["git_sha"]
                if branch not in branches_and_mods:
                    branches_and_mods[branch] = []
                branches_and_mods[branch].append((module, sha))

        for branch, modules in branches_and_mods.items():
            try:
                modules_repo = nf_core.modules.modules_repo.ModulesRepo(remote_url=remote_url, branch=branch)
            except LookupError as e:
                log.error(e)
                failed_to_install.extend(modules)
            for module, sha in modules:
                if not modules_repo.install_module(module, (self.modules_dir / repo_name), sha):
                    log.warning(f"Could not install module '{Path(repo_name, module)}' - removing from modules.json")
                    failed_to_install.append(module)
        return failed_to_install

    def check_up_to_date(self):
        """
        Checks whether the modules installed in the directory
        are consistent with the entries in the 'modules.json' file and vice versa.

        If a module has an entry in the 'modules.json' file but is missing in the directory,
        we first try to reinstall the module from the remote and if that fails we remove the entry
        in 'modules.json'.

        If a module is installed but the entry in 'modules.json' is missing we iterate through
        the commit log in the remote to try to determine the SHA.
        """
<<<<<<< HEAD
        try:
            self.load()
            if not self.has_git_url_and_modules():
                raise UserWarning
        except UserWarning:
            log.info("The 'modules.json' file is not up to date. Recreating the 'module.json' file.")
            self.create()
=======
        self.load()
        if not self.has_git_url():
            raise UserWarning(
                "The 'modules.json' file is not up to date. "
                "Please reinstall it by removing it and rerunning the command."
            )
>>>>>>> dcd03f33

        missing_from_modules_json, missing_installation = self.unsynced_modules()

        # If there are any modules left in 'modules.json' after all installed are removed,
        # we try to reinstall them
        if len(missing_installation) > 0:
            missing_but_in_mod_json = [
                f"'{repo}/{module}'"
                for repo, contents in missing_installation.items()
                for module in contents["modules"]
            ]
            log.info(
                f"Reinstalling modules found in 'modules.json' but missing from directory: {', '.join(missing_but_in_mod_json)}"
            )

            remove_from_mod_json = {}
            for repo, contents in missing_installation.items():
                module_entries = contents["modules"]
                remote_url = contents["git_url"]
                remove_from_mod_json[repo] = self.reinstall_repo(repo, remote_url, module_entries)

            # If the reinstall fails, we remove those entries in 'modules.json'
            if sum(map(len, remove_from_mod_json.values())) > 0:
                uninstallable_mods = [
                    f"'{repo}/{module}'" for repo, modules in remove_from_mod_json.items() for module in modules
                ]
                if len(uninstallable_mods) == 1:
                    log.info(f"Was unable to reinstall {uninstallable_mods[0]}. Removing 'modules.json' entry")
                else:
                    log.info(
                        f"Was unable to reinstall some modules. Removing 'modules.json' entries: {', '.join(uninstallable_mods)}"
                    )

                for repo, module_entries in remove_from_mod_json.items():
                    for module in module_entries:
                        self.modules_json["repos"][repo]["modules"].pop(module)
                    if len(self.modules_json["repos"][repo]["modules"]) == 0:
                        self.modules_json["repos"].pop(repo)

        # If some modules didn't have an entry in the 'modules.json' file
        # we try to determine the SHA from the commit log of the remote
        if len(missing_from_modules_json) > 0:
            format_missing = [f"'{dir}'" for dir in missing_from_modules_json]
            if len(format_missing) == 1:
                log.info(f"Recomputing commit SHA for module {format_missing[0]} which was missing from 'modules.json'")
            else:
                log.info(
                    f"Recomputing commit SHAs for modules which were missing from 'modules.json': {', '.join(format_missing)}"
                )

            # Get the remotes we are missing
            tracked_repos = {
                repo_name: (repo_entry["git_url"]) for repo_name, repo_entry in self.modules_json["repos"].items()
            }
            repos, _ = self.get_pipeline_module_repositories(self.modules_dir, tracked_repos)

            modules_with_repos = (
                (repo_name, str(dir.relative_to(repo_name)))
                for dir in missing_from_modules_json
                for repo_name in repos
                if nf_core.utils.is_relative_to(dir, repo_name)
            )

            repos_with_modules = {}
            for repo_name, module in modules_with_repos:
                if repo_name not in repos_with_modules:
                    repos_with_modules[repo_name] = []
                repos_with_modules[repo_name].append(module)

            for repo_name, modules in repos_with_modules.items():
                remote_url = repos[repo_name]
                repo_entry = self.determine_module_branches_and_shas(repo_name, remote_url, modules)
                if repo_name in self.modules_json["repos"]:
                    self.modules_json["repos"][repo_name]["modules"].update(repo_entry)
                else:
                    self.modules_json["repos"][repo_name] = {
                        "git_url": remote_url,
                        "modules": repo_entry,
                    }

        self.dump()

    def load(self):
        """
        Loads the modules.json file into the variable 'modules_json'

        Sets the modules_json attribute to the loaded file.

        Raises:
            UserWarning: If the modules.json file is not found
        """
        modules_json_path = os.path.join(self.dir, "modules.json")
        try:
            with open(modules_json_path, "r") as fh:
                self.modules_json = json.load(fh)
        except FileNotFoundError:
            raise UserWarning("File 'modules.json' is missing")

    def update(self, modules_repo, module_name, module_version, write_file=True):
        """
        Updates the 'module.json' file with new module info

        Args:
            modules_repo (ModulesRepo): A ModulesRepo object configured for the new module
            module_name (str): Name of new module
            module_version (str): git SHA for the new module entry
            write_file (bool): whether to write the updated modules.json to a file.
        """
        if self.modules_json is None:
            self.load()
        repo_name = modules_repo.fullname
        remote_url = modules_repo.remote_url
        branch = modules_repo.branch
        if repo_name not in self.modules_json["repos"]:
            self.modules_json["repos"][repo_name] = {"modules": {}, "git_url": remote_url}
        repo_modules_entry = self.modules_json["repos"][repo_name]["modules"]
        if module_name not in repo_modules_entry:
            repo_modules_entry[module_name] = {}
        repo_modules_entry[module_name]["git_sha"] = module_version
        repo_modules_entry[module_name]["branch"] = branch

        # Sort the 'modules.json' repo entries
        self.modules_json["repos"] = nf_core.utils.sort_dictionary(self.modules_json["repos"])
        if write_file:
            self.dump()

    def remove_entry(self, module_name, repo_name):
        """
        Removes an entry from the 'modules.json' file.

        Args:
            module_name (str): Name of the module to be removed
            repo_name (str): Name of the repository containing the module
        Returns:
            (bool): True if the removal was successful, False otherwise
        """
        if not self.modules_json:
            return False
        if repo_name in self.modules_json.get("repos", {}):
            repo_entry = self.modules_json["repos"][repo_name]
            if module_name in repo_entry.get("modules", {}):
                repo_entry["modules"].pop(module_name)
            else:
                log.warning(f"Module '{repo_name}/{module_name}' is missing from 'modules.json' file.")
                return False
            if len(repo_entry["modules"]) == 0:
                self.modules_json["repos"].pop(repo_name)
        else:
            log.warning(f"Module '{repo_name}/{module_name}' is missing from 'modules.json' file.")
            return False

        self.dump()
        return True

    def add_patch_entry(self, module_name, repo_name, patch_filename, write_file=True):
        """
        Adds (or replaces) the patch entry for a module
        """
        if self.modules_json is None:
            self.load()
        if repo_name not in self.modules_json["repos"]:
            raise LookupError(f"Repo '{repo_name}' not present in 'modules.json'")
        if module_name not in self.modules_json["repos"][repo_name]["modules"]:
            raise LookupError(f"Module '{repo_name}/{module_name}' not present in 'modules.json'")
        self.modules_json["repos"][repo_name]["modules"][module_name]["patch"] = str(patch_filename)
        if write_file:
            self.dump()

    def get_patch_fn(self, module_name, repo_name):
        """
        Get the patch filename of a module

        Args:
            module_name (str): The name of the module
            repo_name (str): The name of the repository containing the module

        Returns:
            (str): The patch filename for the module, None if not present
        """
        if self.modules_json is None:
            self.load()
        path = self.modules_json["repos"].get(repo_name, {}).get("modules").get(module_name, {}).get("patch")
        return Path(path) if path is not None else None

    def try_apply_patch_reverse(self, module, repo_name, patch_relpath, module_dir):
        """
        Try reverse applying a patch file to the modified module files

        Args:
            module (str): The name of the module
            repo_name (str): The name of the repository where the module resides
            patch_relpath (Path | str): The path to patch file in the pipeline
            module_dir (Path | str): The module directory in the pipeline

        Returns:
            (Path | str): The path of the folder where the module patched files are

        Raises:
            LookupError: If patch was not applied
        """
        module_fullname = str(Path(repo_name, module))
        patch_path = Path(self.dir / patch_relpath)

        try:
            new_files = ModulesDiffer.try_apply_patch(module, repo_name, patch_path, module_dir, reverse=True)
        except LookupError as e:
            raise LookupError(f"Failed to apply patch in reverse for module '{module_fullname}' due to: {e}")

        # Write the patched files to a temporary directory
        log.debug("Writing patched files to tmpdir")
        temp_dir = Path(tempfile.mkdtemp())
        temp_module_dir = temp_dir / module
        temp_module_dir.mkdir(parents=True, exist_ok=True)
        for file, new_content in new_files.items():
            fn = temp_module_dir / file
            with open(fn, "w") as fh:
                fh.writelines(new_content)

        return temp_module_dir

    def repo_present(self, repo_name):
        """
        Checks if a repo is present in the modules.json file
        Args:
            repo_name (str): Name of the repository
        Returns:
            (bool): Whether the repo exists in the modules.json
        """
        if self.modules_json is None:
            self.load()
        return repo_name in self.modules_json.get("repos", {})

    def module_present(self, module_name, repo_name):
        """
        Checks if a module is present in the modules.json file
        Args:
            module_name (str): Name of the module
            repo_name (str): Name of the repository
        Returns:
            (bool): Whether the module is present in the 'modules.json' file
        """
        if self.modules_json is None:
            self.load()
        return module_name in self.modules_json.get("repos", {}).get(repo_name, {}).get("modules", {})

    def get_modules_json(self):
        """
        Returns a copy of the loaded modules.json

        Returns:
            (dict): A copy of the loaded modules.json
        """
        if self.modules_json is None:
            self.load()
        return copy.deepcopy(self.modules_json)

    def get_module_version(self, module_name, repo_name):
        """
        Returns the version of a module

        Args:
            module_name (str): Name of the module
            repo_name (str): Name of the repository

        Returns:
            (str): The git SHA of the module if it exists, None otherwise
        """
        if self.modules_json is None:
            self.load()
        return (
            self.modules_json.get("repos", {})
            .get(repo_name, {})
            .get("modules", {})
            .get(module_name, {})
            .get("git_sha", None)
        )

    def get_git_url(self, repo_name):
        """
        Returns the git url of a repo

        Args:
            repo_name (str): Name of the repository

        Returns:
            (str): The git url of the repository if it exists, None otherwise
        """
        if self.modules_json is None:
            self.load()
        return self.modules_json.get("repos", {}).get(repo_name, {}).get("git_url", None)

    def get_all_modules(self):
        """
        Retrieves all pipeline modules that are reported in the modules.json

        Returns:
            (dict[str, [str]]): Dictionary indexed with the repo names, with a
                                list of modules as values
        """
        if self.modules_json is None:
            self.load()
        if self.pipeline_modules is None:
            self.pipeline_modules = {}
            for repo, repo_entry in self.modules_json.get("repos", {}).items():
                if "modules" in repo_entry:
                    self.pipeline_modules[repo] = list(repo_entry["modules"])

        return self.pipeline_modules

    def get_module_branch(self, module, repo_name):
        """
        Gets the branch from which the module was installed

        Returns:
            (str): The branch name
        Raises:
            LookupError: If their is no branch entry in the `modules.json`
        """
        if self.modules_json is None:
            self.load()
        branch = self.modules_json["repos"].get(repo_name, {}).get("modules", {}).get(module, {}).get("branch")
        if branch is None:
            raise LookupError(
                f"Could not find branch information for module '{Path(repo_name, module)}'."
                f"Please remove the 'modules.json' and rerun the command to recreate it"
            )
        return branch

    def dump(self):
        """
        Sort the modules.json, and write it to file
        """
        # Sort the modules.json
        self.modules_json["repos"] = nf_core.utils.sort_dictionary(self.modules_json["repos"])
        modules_json_path = os.path.join(self.dir, "modules.json")
        with open(modules_json_path, "w") as fh:
            json.dump(self.modules_json, fh, indent=4)
            fh.write("\n")

    def __str__(self):
        if self.modules_json is None:
            self.load()
        return json.dumps(self.modules_json, indent=4)

    def __repr__(self):
        return self.__str__()<|MERGE_RESOLUTION|>--- conflicted
+++ resolved
@@ -200,7 +200,6 @@
         Args:
             repo_name (str): The name of the module repository
             remote_url (str): The url to the remote repository
-            modules_base_path (Path): The path to the modules directory in the pipeline
             modules ([str]): List of names of installed modules from the repository
 
         Returns:
@@ -362,40 +361,24 @@
 
         return untracked_dirs, missing_installation
 
-<<<<<<< HEAD
     def has_git_url_and_modules(self):
         """
         Check that all repo entries in the modules.json
-        has a git url and a base_path with non-empty string values and a modules dict entry
-=======
-    def has_git_url(self):
-        """
-        Check that that all repo entries in the modules.json
-        has a git url
-
->>>>>>> dcd03f33
+        has a git url and a modules dict entry
         Returns:
             (bool): True if they are found for all repos, False otherwise
         """
         for repo_entry in self.modules_json.get("repos", {}).values():
-<<<<<<< HEAD
-            if "git_url" not in repo_entry or "base_path" not in repo_entry or "modules" not in repo_entry:
-                log.warning(f"modules.json entry {repo_entry} does not have a git_url, base_path or modules entry")
+            if "git_url" not in repo_entry or "modules" not in repo_entry:
+                log.warning(f"modules.json entry {repo_entry} does not have a git_url or modules entry")
                 return False
             elif (
                 not isinstance(repo_entry["git_url"], str)
                 or repo_entry["git_url"] == ""
-                or not isinstance(repo_entry["base_path"], str)
-                or repo_entry["base_path"] == ""
                 or not isinstance(repo_entry["modules"], dict)
                 or repo_entry["modules"] == {}
             ):
-                log.warning(
-                    f"modules.json entry {repo_entry} has non-string or empty entries for git_url or base_path or modules"
-                )
-=======
-            if "git_url" not in repo_entry:
->>>>>>> dcd03f33
+                log.warning(f"modules.json entry {repo_entry} has non-string or empty entries for git_url or modules")
                 return False
         return True
 
@@ -448,7 +431,6 @@
         If a module is installed but the entry in 'modules.json' is missing we iterate through
         the commit log in the remote to try to determine the SHA.
         """
-<<<<<<< HEAD
         try:
             self.load()
             if not self.has_git_url_and_modules():
@@ -456,14 +438,6 @@
         except UserWarning:
             log.info("The 'modules.json' file is not up to date. Recreating the 'module.json' file.")
             self.create()
-=======
-        self.load()
-        if not self.has_git_url():
-            raise UserWarning(
-                "The 'modules.json' file is not up to date. "
-                "Please reinstall it by removing it and rerunning the command."
-            )
->>>>>>> dcd03f33
 
         missing_from_modules_json, missing_installation = self.unsynced_modules()
 
