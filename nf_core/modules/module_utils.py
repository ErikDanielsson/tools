import datetime
import glob
import json
import logging
import os
import urllib
from sys import modules

import git
import questionary
import rich
from pyrsistent import m

import nf_core.utils

from .modules_repo import NF_CORE_MODULES_NAME, NF_CORE_MODULES_REMOTE, ModulesRepo
from .nfcore_module import NFCoreModule

log = logging.getLogger(__name__)


class ModuleException(Exception):
    """Exception raised when there was an error with module commands"""

    pass


def dir_tree_uncovered(modules_dir, repos):
    """
    Does a BFS of the modules directory of a pipeline and rapports any directories
    that are not found in the list of repos
    """
    # Initialise the FIFO queue. Note that we assume the directory to be correctly
    # configured, i.e. no files etc.
    fifo = [os.path.join(modules_dir, subdir) for subdir in os.listdir(modules_dir) if subdir != "local"]
    depth = 1
    dirs_not_covered = []
    while len(fifo) > 0:
        temp_queue = []
        repos_at_level = {os.path.join(*os.path.split(repo)[:depth]): len(os.path.split(repo)) for repo in repos}
        for dir in fifo:
            rel_dir = os.path.relpath(dir, modules_dir)
            if rel_dir in repos_at_level.keys():
                # Go the next depth if this directory is not one of the repos
                if depth < repos_at_level[rel_dir]:
                    temp_queue.extend([os.path.join(dir, subdir) for subdir in os.listdir(dir)])
            else:
                # Otherwise add the directory to the ones not covered
                dirs_not_covered.append(dir)
        fifo = temp_queue
        depth += 1
    return dirs_not_covered


def path_from_remote(remote_url):
    """
    Extracts the path from the remote URL
    See https://mirrors.edge.kernel.org/pub/software/scm/git/docs/git-clone.html#URLS for the possible URL patterns
    """
    # Check whether we have a https or ssh url
    if remote_url.startswith("https"):
        path = urllib.parse.urlparse(remote_url)
        path = path.path
        # Remove the intial '/'
        path = path[1:]
        path = os.path.splitext(path)[0]
    else:
        # Remove the initial `git@``
        path = remote_url.split("@")
        path = path[-1] if len(path) > 1 else path[0]
        path = urllib.parse.urlparse(path)
        path = path.path
        path = os.path.splitext(path)[0]
    return path


def get_pipeline_module_repositories(modules_dir):
    """
    Finds all module repositories in the modules directory. Ignores the local modules.
    Args:
        modules_dir (str): base directory for the module files
    Returns
        repos [ (str, str) ]: List of tuples of repo name and repo remote URL
    """
    # Check if there are any nf-core modules installed
    if os.path.exists(os.path.join(modules_dir, NF_CORE_MODULES_NAME)):
        repos = [(NF_CORE_MODULES_NAME, NF_CORE_MODULES_REMOTE)]
    else:
        repos = []
    # Check if there are any untracked repositories
    dirs_not_covered = dir_tree_uncovered(modules_dir, [name for name, _ in repos])
    if len(dirs_not_covered) > 0:
        log.info("Found custom module repositories when creating 'modules.json'")
        # Loop until all directories in the base directory are covered by a remote
        while len(dirs_not_covered) > 0:
            log.info(
                "The following director{s} in the modules directory are untracked: '{l}'".format(
                    s="ies" if len(dirs_not_covered) > 0 else "y", l="', '".join(dirs_not_covered)
                )
            )
            nrepo_remote = questionary.text(
                "Please provide a URL for for one of the repos contained in the untracked directories"
            ).unsafe_ask()
            # Verify that the remote exists
            while True:
                try:
                    git.Git().ls_remote(nrepo_remote)
                    break
                except git.exc.GitCommandError:
                    nrepo_remote = questionary.text(
                        "The provided remote does not seem to exist, please provide a new remote."
                    ).unsafe_ask()

            # Verify that there is a directory corresponding the remote
            nrepo_name = path_from_remote(nrepo_remote)
            if not os.path.exists(os.path.join(modules_dir, nrepo_name)):
                log.info(
                    "The provided remote does not seem to correspond to a local directory. "
                    "The directory structure should be the same as in the remote"
                )
                dir_name = questionary.text(
                    "Please provide the correct directory, it will be renamed. If left empty, the remote will be ignored"
                ).unsafe_ask()
                if dir_name:
                    os.rename(os.path.join(modules_dir, dir_name), os.path.join(modules_dir, nrepo_name))
                else:
                    continue
            repos.append((nrepo_name, nrepo_remote))
            dirs_not_covered = dir_tree_uncovered(modules_dir, [name for name, _ in repos])
    return repos


def create_modules_json(pipeline_dir):
    """
    Create the modules.json files

    Args:
        pipeline_dir (str): The directory where the `modules.json` should be created
    """
    pipeline_config = nf_core.utils.fetch_wf_config(pipeline_dir)
    pipeline_name = pipeline_config.get("manifest.name", "")
    pipeline_url = pipeline_config.get("manifest.homePage", "")
    modules_json = {"name": pipeline_name.strip("'"), "homePage": pipeline_url.strip("'"), "repos": dict()}
    modules_dir = f"{pipeline_dir}/modules"

    if not os.path.exists(modules_dir):
        raise UserWarning("Can't find a ./modules directory. Is this a DSL2 pipeline?")

    repos = get_pipeline_module_repositories(modules_dir)

    # Get all module names in the repos
    repo_module_names = [
        (
            repo_name,
            [
                os.path.relpath(dir_name, os.path.join(modules_dir, repo_name))
                for dir_name, _, file_names in os.walk(os.path.join(modules_dir, repo_name))
                if "main.nf" in file_names
            ],
            repo_remote,
        )
        for repo_name, repo_remote in repos
    ]
    progress_bar = rich.progress.Progress(
        "[bold blue]{task.description}",
        rich.progress.BarColumn(bar_width=None),
        "[magenta]{task.completed} of {task.total}[reset] » [bold yellow]{task.fields[test_name]}",
        transient=True,
    )
    with progress_bar:
        n_total_modules = sum(len(modules) for _, modules, _ in repo_module_names)
        file_progress = progress_bar.add_task(
            "Creating 'modules.json' file", total=n_total_modules, test_name="module.json"
        )
        for repo_name, module_names, remote in sorted(repo_module_names):
            try:
                # Create a ModulesRepo object without progress bar to not conflict with the other one
                modules_repo = ModulesRepo(remote_url=remote, no_progress=True)
            except LookupError as e:
                raise UserWarning(e)

            repo_path = os.path.join(modules_dir, repo_name)
            modules_json["repos"][repo_name] = dict()
            modules_json["repos"][repo_name]["git_url"] = remote
            modules_json["repos"][repo_name]["modules"] = dict()
            for module_name in sorted(module_names):
                module_path = os.path.join(repo_path, module_name)
                progress_bar.update(file_progress, advance=1, test_name=f"{repo_name}/{module_name}")
                correct_commit_sha = find_correct_commit_sha(module_name, module_path, modules_repo)

                modules_json["repos"][repo_name]["modules"][module_name] = {"git_sha": correct_commit_sha}

    modules_json_path = os.path.join(pipeline_dir, "modules.json")
    with open(modules_json_path, "w") as fh:
        json.dump(modules_json, fh, indent=4)
        fh.write("\n")


def find_correct_commit_sha(module_name, module_path, modules_repo):
    """
    Returns the SHA for the latest commit where the local files are identical to the remote files
    Args:
        module_name (str): Name of module
        module_path (str): Path to module in local repo
        module_repo (str): Remote repo for module
    Returns:
        commit_sha (str): The latest commit SHA where local files are identical to remote files
    """
<<<<<<< HEAD
    # Find the correct commit SHA for the local files.
    # We iterate over the commit log pages until we either
    # find a matching commit or we reach the end of the commits
    correct_commit_sha = None
    commit_page_nbr = 1
    while correct_commit_sha is None:
        commit_shas = [
            commit["git_sha"]
            for commit in get_module_git_log(module_name, modules_repo=modules_repo, page_nbr=commit_page_nbr)
        ]
        correct_commit_sha = iterate_commit_log_page(module_name, module_path, modules_repo, commit_shas)
        commit_page_nbr += 1
    return correct_commit_sha


def iterate_commit_log_page(module_name, module_path, modules_repo, commit_shas):
    """
    Iterates through a list of commits for a module and checks if the local file contents match the remote
    Args:
        module_name (str): Name of module
        module_path (str): Path to module in local repo
        module_repo (str): Remote repo for module
        commit_shas ([ str ]): List of commit SHAs for module, sorted in descending order
    Returns:
        commit_sha (str): The latest commit SHA from 'commit_shas' where local files
        are identical to remote files
    """

    files_to_check = ["main.nf", "meta.yml"]
    local_file_contents = [None, None, None]
    for i, file in enumerate(files_to_check):
        try:
            local_file_contents[i] = open(os.path.join(module_path, file), "r").read()
        except FileNotFoundError as e:
            log.debug(f"Could not open file: {os.path.join(module_path, file)}")
            continue
=======
    # Find the correct commit SHA for the local module files.
    # We iterate over the commit history for the module until we find
    # a revision that matches the file contents
    commit_shas = (commit["git_sha"] for commit in modules_repo.get_module_git_log(module_name, depth=1000))
>>>>>>> d79e1cfa
    for commit_sha in commit_shas:
        if all(modules_repo.module_files_identical(module_name, module_path, commit_sha).values()):
            return commit_sha
    return None


def get_installed_modules(dir, repo_type="modules"):
    """
    Make a list of all modules installed in this repository

    Returns a tuple of two lists, one for local modules
    and one for nf-core modules. The local modules are represented
    as direct filepaths to the module '.nf' file.
    Nf-core module are returned as file paths to the module directories.
    In case the module contains several tools, one path to each tool directory
    is returned.

    returns (local_modules, nfcore_modules)
    """
    # initialize lists
    local_modules = []
    nfcore_modules = []
    local_modules_dir = None
    nfcore_modules_dir = os.path.join(dir, "modules", "nf-core", "modules")

    # Get local modules
    if repo_type == "pipeline":
        local_modules_dir = os.path.join(dir, "modules", "local", "process")

        # Filter local modules
        if os.path.exists(local_modules_dir):
            local_modules = os.listdir(local_modules_dir)
            local_modules = sorted([x for x in local_modules if x.endswith(".nf")])

    # nf-core/modules
    if repo_type == "modules":
        nfcore_modules_dir = os.path.join(dir, "modules")

    # Get nf-core modules
    if os.path.exists(nfcore_modules_dir):
        for m in sorted([m for m in os.listdir(nfcore_modules_dir) if not m == "lib"]):
            if not os.path.isdir(os.path.join(nfcore_modules_dir, m)):
                raise ModuleException(
                    f"File found in '{nfcore_modules_dir}': '{m}'! This directory should only contain module directories."
                )
            m_content = os.listdir(os.path.join(nfcore_modules_dir, m))
            # Not a module, but contains sub-modules
            if not "main.nf" in m_content:
                for tool in m_content:
                    nfcore_modules.append(os.path.join(m, tool))
            else:
                nfcore_modules.append(m)

    # Make full (relative) file paths and create NFCoreModule objects
    local_modules = [os.path.join(local_modules_dir, m) for m in local_modules]
    nfcore_modules = [
        NFCoreModule(os.path.join(nfcore_modules_dir, m), repo_type=repo_type, base_dir=dir) for m in nfcore_modules
    ]

    return local_modules, nfcore_modules


def get_repo_type(dir, repo_type=None, use_prompt=True):
    """
    Determine whether this is a pipeline repository or a clone of
    nf-core/modules
    """
    # Verify that the pipeline dir exists
    if dir is None or not os.path.exists(dir):
        raise UserWarning(f"Could not find directory: {dir}")

    # Try to find the root directory
    base_dir = os.path.abspath(dir)
    config_path_yml = os.path.join(base_dir, ".nf-core.yml")
    config_path_yaml = os.path.join(base_dir, ".nf-core.yaml")
    while (
        not os.path.exists(config_path_yml)
        and not os.path.exists(config_path_yaml)
        and base_dir != os.path.dirname(base_dir)
    ):
        base_dir = os.path.dirname(base_dir)
        config_path_yml = os.path.join(base_dir, ".nf-core.yml")
        config_path_yaml = os.path.join(base_dir, ".nf-core.yaml")
        # Reset dir if we found the config file (will be an absolute path)
        if os.path.exists(config_path_yml) or os.path.exists(config_path_yaml):
            dir = base_dir

    # Figure out the repository type from the .nf-core.yml config file if we can
    tools_config = nf_core.utils.load_tools_config(dir)
    repo_type = tools_config.get("repository_type", None)

    # If not set, prompt the user
    if not repo_type and use_prompt:
        log.warning("Can't find a '.nf-core.yml' file that defines 'repository_type'")
        repo_type = questionary.select(
            "Is this repository an nf-core pipeline or a fork of nf-core/modules?",
            choices=[
                {"name": "Pipeline", "value": "pipeline"},
                {"name": "nf-core/modules", "value": "modules"},
            ],
            style=nf_core.utils.nfcore_question_style,
        ).unsafe_ask()

        # Save the choice in the config file
        log.info("To avoid this prompt in the future, add the 'repository_type' key to a root '.nf-core.yml' file.")
        if rich.prompt.Confirm.ask("[bold][blue]?[/] Would you like me to add this config now?", default=True):
            with open(os.path.join(dir, ".nf-core.yml"), "a+") as fh:
                fh.write(f"repository_type: {repo_type}\n")
                log.info("Config added to '.nf-core.yml'")

    # Not set and not allowed to ask
    elif not repo_type:
        raise UserWarning("Repository type could not be established")

    # Check if it's a valid answer
    if not repo_type in ["pipeline", "modules"]:
        raise UserWarning(f"Invalid repository type: '{repo_type}'")

    # It was set on the command line, return what we were given
    return [dir, repo_type]


def prompt_module_version_sha(module, modules_repo, installed_sha=None):
    """
    Creates an interactive questionary prompt for selecting the module version
    Args:
        module (str): Module name
        modules_repo (ModulesRepo): Modules repo the module originate in
        installed_sha (str): Optional extra argument to highlight the current installed version

    Returns:
        git_sha (str): The selected version of the module
    """
    older_commits_choice = questionary.Choice(
        title=[("fg:ansiyellow", "older commits"), ("class:choice-default", "")], value=""
    )
    git_sha = ""
    page_nbr = 1

    all_commits = modules_repo.get_module_git_log(module)
    next_page_commits = [next(all_commits, None) for _ in range(10)]
    next_page_commits = [commit for commit in next_page_commits if commit is not None]

    while git_sha == "":
        commits = next_page_commits
        next_page_commits = [next(all_commits, None) for _ in range(10)]
        next_page_commits = [commit for commit in next_page_commits if commit is not None]
        if all(commit is None for commit in next_page_commits):
            next_page_commits = None

        choices = []
        for title, sha in map(lambda commit: (commit["trunc_message"], commit["git_sha"]), commits):
            display_color = "fg:ansiblue" if sha != installed_sha else "fg:ansired"
            message = f"{title} {sha}"
            if installed_sha == sha:
                message += " (installed version)"
            commit_display = [(display_color, message), ("class:choice-default", "")]
            choices.append(questionary.Choice(title=commit_display, value=sha))
        if next_page_commits is not None:
            choices += [older_commits_choice]
        git_sha = questionary.select(
            f"Select '{module}' commit:", choices=choices, style=nf_core.utils.nfcore_question_style
        ).unsafe_ask()
        page_nbr += 1
<<<<<<< HEAD
    return git_sha


def sha_exists(sha, modules_repo):
    i = 1
    while True:
        if sha in {commit["git_sha"] for commit in get_module_git_log(None, modules_repo, page_nbr=i)}:
            return True
        i += 1
=======
    return git_sha
>>>>>>> d79e1cfa
<|MERGE_RESOLUTION|>--- conflicted
+++ resolved
@@ -206,49 +206,10 @@
     Returns:
         commit_sha (str): The latest commit SHA where local files are identical to remote files
     """
-<<<<<<< HEAD
-    # Find the correct commit SHA for the local files.
-    # We iterate over the commit log pages until we either
-    # find a matching commit or we reach the end of the commits
-    correct_commit_sha = None
-    commit_page_nbr = 1
-    while correct_commit_sha is None:
-        commit_shas = [
-            commit["git_sha"]
-            for commit in get_module_git_log(module_name, modules_repo=modules_repo, page_nbr=commit_page_nbr)
-        ]
-        correct_commit_sha = iterate_commit_log_page(module_name, module_path, modules_repo, commit_shas)
-        commit_page_nbr += 1
-    return correct_commit_sha
-
-
-def iterate_commit_log_page(module_name, module_path, modules_repo, commit_shas):
-    """
-    Iterates through a list of commits for a module and checks if the local file contents match the remote
-    Args:
-        module_name (str): Name of module
-        module_path (str): Path to module in local repo
-        module_repo (str): Remote repo for module
-        commit_shas ([ str ]): List of commit SHAs for module, sorted in descending order
-    Returns:
-        commit_sha (str): The latest commit SHA from 'commit_shas' where local files
-        are identical to remote files
-    """
-
-    files_to_check = ["main.nf", "meta.yml"]
-    local_file_contents = [None, None, None]
-    for i, file in enumerate(files_to_check):
-        try:
-            local_file_contents[i] = open(os.path.join(module_path, file), "r").read()
-        except FileNotFoundError as e:
-            log.debug(f"Could not open file: {os.path.join(module_path, file)}")
-            continue
-=======
     # Find the correct commit SHA for the local module files.
     # We iterate over the commit history for the module until we find
     # a revision that matches the file contents
     commit_shas = (commit["git_sha"] for commit in modules_repo.get_module_git_log(module_name, depth=1000))
->>>>>>> d79e1cfa
     for commit_sha in commit_shas:
         if all(modules_repo.module_files_identical(module_name, module_path, commit_sha).values()):
             return commit_sha
@@ -413,16 +374,4 @@
             f"Select '{module}' commit:", choices=choices, style=nf_core.utils.nfcore_question_style
         ).unsafe_ask()
         page_nbr += 1
-<<<<<<< HEAD
-    return git_sha
-
-
-def sha_exists(sha, modules_repo):
-    i = 1
-    while True:
-        if sha in {commit["git_sha"] for commit in get_module_git_log(None, modules_repo, page_nbr=i)}:
-            return True
-        i += 1
-=======
-    return git_sha
->>>>>>> d79e1cfa
+    return git_sha