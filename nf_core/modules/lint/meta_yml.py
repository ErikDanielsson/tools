--- conflicted
+++ resolved
@@ -57,13 +57,9 @@
         if len(e.path) > 0:
             hint = f"\nCheck the entry for `{e.path[0]}`."
         if e.message.startswith("None is not of type 'object'") and len(e.path) > 2:
-<<<<<<< HEAD
             hint = f"\nCheck that the child entries of {str(e.path[0])+'.'+str(e.path[2])} are indented correctly."
-=======
-            hint = f"\nCheck that the child entries of {e.path[0]+'.'+e.path[2]} are indented correctly."
         if e.schema.get("message"):
             e.message = e.schema["message"]
->>>>>>> ed68cfe6
         module.failed.append(
             (
                 "meta_yml_valid",
