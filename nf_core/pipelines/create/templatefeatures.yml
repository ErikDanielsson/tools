github:
  skippable_paths:
    - ".github/"
    - ".gitignore"
  short_description: "Skip the creation of a local Git repository."
  description: ""
  help_text: ""
  linting:
    files_exist:
      - ".github/ISSUE_TEMPLATE/bug_report.yml"
      - ".github/ISSUE_TEMPLATE/feature_request.yml"
      - ".github/PULL_REQUEST_TEMPLATE.md"
      - ".github/CONTRIBUTING.md"
      - ".github/.dockstore.yml"
      - ".gitignore"
    files_unchanged:
      - ".github/ISSUE_TEMPLATE/bug_report.yml"
      - ".github/ISSUE_TEMPLATE/config.yml"
      - ".github/ISSUE_TEMPLATE/feature_request.yml"
      - ".github/PULL_REQUEST_TEMPLATE.md"
      - ".github/workflows/branch.yml"
      - ".github/workflows/linting_comment.yml"
      - ".github/workflows/linting.yml"
      - ".github/CONTRIBUTING.md"
      - ".github/.dockstore.yml"
    readme:
      - "nextflow_badge"
  nfcore_pipelines: False
  custom_pipelines: False
ci:
  skippable_paths:
    - ".github/workflows/"
  short_description: "Add Github CI tests"
  description: "The pipeline will include several GitHub actions for Continuous Integration (CI) testing"
  help_text: |
    Nf-core provides a set of Continuous Integration (CI) tests for Github.
    When you open a pull request (PR) on your pipeline repository, these tests will run automatically.

    There are different types of tests:
    * Linting tests check that your code is formatted correctly and that it adheres to nf-core standards
        For code linting they will use [prettier](https://prettier.io/).
    * Pipeline tests run your pipeline on a small dataset to check that it works
        These tests are run with a small test dataset on GitHub and a larger test dataset on AWS
    * Marking old issues as stale
  linting:
    files_exist:
      - ".github/workflows/branch.yml"
      - ".github/workflows/ci.yml"
      - ".github/workflows/linting_comment.yml"
      - ".github/workflows/linting.yml"
  nfcore_pipelines: False
  custom_pipelines: True
igenomes:
  skippable_paths:
    - "conf/igenomes.config"
  short_description: "Use reference genomes"
  description: "The pipeline will be configured to use a copy of the most common reference genome files from iGenomes"
  help_text: |
    Nf-core pipelines are configured to use a copy of the most common reference genome files.

    By selecting this option, your pipeline will include a configuration file specifying the paths to these files.

    The required code to use these files will also be included in the template.
    When the pipeline user provides an appropriate genome key,
    the pipeline will automatically download the required reference files.

    For more information about reference genomes in nf-core pipelines,
    see the [nf-core docs](https://nf-co.re/docs/usage/reference_genomes).
  linting:
    files_exist:
      - "conf/igenomes.config"
  nfcore_pipelines: True
  custom_pipelines: True
github_badges:
  skippable_paths: False
  short_description: "Add Github badges"
  description: "The README.md file of the pipeline will include GitHub badges"
  help_text: |
    The pipeline `README.md` will include badges for:
    * AWS CI Tests
    * Zenodo DOI
    * Nextflow
    * Conda
    * Docker
    * Singularity
    * Launching on Nextflow Tower
  linting:
    readme:
      - "nextflow_badge"
  nfcore_pipelines: False
  custom_pipelines: True
nf_core_configs:
  skippable_paths: False
  short_description: "Add configuration files"
  description: "The pipeline will include configuration profiles containing custom parameters requried to run nf-core pipelines at different institutions"
  help_text: |
    Nf-core has a repository with a collection of configuration profiles.

    Those config files define a set of parameters which are specific to compute environments at different Institutions.
    They can be used within all nf-core pipelines.
    If you are likely to be running nf-core pipelines regularly it is a good idea to use or create a custom config file for your organisation.

    For more information about nf-core configuration profiles, see the [nf-core/configs repository](https://github.com/nf-core/configs)
  linting:
    files_exist:
      - "conf/igenomes.config"
    nextflow_config:
      - "process.cpus"
      - "process.memory"
      - "process.time"
      - "custom_config"
      - "params.custom_config_version"
      - "params.custom_config_base"
  nfcore_pipelines: False
  custom_pipelines: True
is_nfcore:
  skippable_paths:
    - ".github/ISSUE_TEMPLATE/config"
    - "CODE_OF_CONDUCT.md"
    - ".github/workflows/awsfulltest.yml"
    - ".github/workflows/awstest.yml"
    - ".github/workflows/release-announcements.yml"
  short_description: "A custom pipeline which won't be part of the nf-core organisation but be compatible with nf-core/tools."
  description: ""
  help_text: ""
  linting:
    files_exist:
      - "CODE_OF_CONDUCT.md"
      - "assets/nf-core-{{short_name}}_logo_light.png"
      - "docs/images/nf-core-{{short_name}}_logo_light.png"
      - "docs/images/nf-core-{{short_name}}_logo_dark.png"
      - ".github/ISSUE_TEMPLATE/config.yml"
      - ".github/workflows/awstest.yml"
      - ".github/workflows/awsfulltest.yml"
    files_unchanged:
      - "CODE_OF_CONDUCT.md"
      - "assets/nf-core-{{short_name}}_logo_light.png"
      - "docs/images/nf-core-{{short_name}}_logo_light.png"
      - "docs/images/nf-core-{{short_name}}_logo_dark.png"
      - ".github/ISSUE_TEMPLATE/bug_report.yml"
    nextflow_config:
      - "manifest.name"
      - "manifest.homePage"
    multiqc_config:
      - "report_comment"
  nfcore_pipelines: False
  custom_pipelines: False
code_linters:
  skippable_paths:
    - ".editorconfig"
    - ".pre-commit-config.yaml"
    - ".prettierignore"
    - ".prettierrc.yml"
    - ".github/workflows/fix-linting.yml"
  short_description: "Use code linters"
  description: "The pipeline will include code linters and CI tests to lint your code: pre-commit, editor-config and prettier."
  help_text: |
    Pipelines include code linters to check the formatting of your code in order to harmonize code styles between developers.
    Linters will check all non-ignored files, e.g., JSON, YAML, Nextlow or Python files in your repository.
    The available code linters are:

    - pre-commit (https://pre-commit.com/): used to run all code-linters on every PR and on ever commit if you run `pre-commit install` to install it in your local repository.
    - editor-config (https://github.com/editorconfig-checker/editorconfig-checker): checks rules such as indentation or trailing spaces.
    - prettier (https://github.com/prettier/prettier): enforces a consistent style (indentation, quoting, line length, etc).
  linting:
    files_exist:
      - ".editorconfig"
      - ".prettierignore"
      - ".prettierrc.yml"
  nfcore_pipelines: False
  custom_pipelines: True
citations:
  skippable_paths:
    - "assets/methods_description_template.yml"
  short_description: "Include citations"
  description: "Include pipeline tools citations in CITATIONS.md and a method description in the MultiQC report (if enabled)."
  help_text: |
    If adding citations, the pipeline template will contain a `CITATIONS.md` file to add the citations of all tools used in the pipeline.

    Additionally, it will include a YAML file (`assets/methods_description_template.yml`) to add a Materials & Methods section describing the tools used in the pieline,
    and the logics to add this section to the output MultiQC report (if the report is generated).
  nfcore_pipelines: False
  custom_pipelines: True
gitpod:
  skippable_paths:
    - ".gitpod.yml"
  short_description: "Include a gitpod environment"
  description: "Include the configuration required to use Gitpod."
  help_text: |
    Gitpod (https://www.gitpod.io/) provides standardized and automated development environments.

    Including this to your pipeline will provide an environment with the latest version of nf-core/tools installed and all its requirements.
    This is useful to have all the tools ready for pipeline development.
  nfcore_pipelines: False
  custom_pipelines: True
codespaces:
  skippable_paths:
    - ".devcontainer/devcontainer.json"
  short_description: "Include GitHub Codespaces"
  description: "The pipeline will include a devcontainer configuration for GitHub Codespaces, providing a development environment with nf-core/tools and Nextflow installed."
  help_text: |
    The pipeline will include a devcontainer configuration.
    The devcontainer will create a GitHub Codespaces for Nextflow development with nf-core/tools and Nextflow installed.

    Github Codespaces (https://github.com/features/codespaces) is an online developer environment that runs in your browser, complete with VSCode and a terminal.
  linting:
    files_unchanged:
      - ".github/CONTRIBUTING.md"
  nfcore_pipelines: False
  custom_pipelines: True
multiqc:
  skippable_paths:
    - "assets/multiqc_config.yml"
    - "assets/methods_description_template.yml"
    - "modules/nf-core/multiqc/"
  short_description: "Use multiqc"
  description: "The pipeline will include the MultiQC module which generates an HTML report for quality control."
  help_text: |
    MultiQC is a visualization tool that generates a single HTML report summarising all samples in your project. Most of the pipeline quality control results can be visualised in the report and further statistics are available in the report data directory.

    The pipeline will include the MultiQC module and will have special steps which also allow the software versions to be reported in the MultiQC output for future traceability. For more information about how to use MultiQC reports, see http://multiqc.info.
  linting:
    files_unchanged:
      - ".github/CONTRIBUTING.md"
      - "assets/sendmail_template.txt"
    files_exist:
      - "assets/multiqc_config.yml"
    multiqc_config: False
  nfcore_pipelines: True
  custom_pipelines: True
changelog:
  skippable_paths:
    - "CHANGELOG.md"
  short_description: "Add a changelog"
  description: "Add a CHANGELOG.md file."
  help_text: |
    Having a `CHANGELOG.md` file in the pipeline root directory is useful to track the changes added to each version.

    You can read more information on the recommended format here: https://keepachangelog.com/en/1.0.0/
  linting:
    files_exist:
      - "CHANGELOG.md"
  nfcore_pipelines: False
  custom_pipelines: True
<<<<<<< HEAD
nf_schema:
  skippable_paths:
    - "subworkflows/nf-core/utils_nfschema_plugin"
  short_description: "Use nf-schema for this pipeline."
  help_text: |
    nf-schema is used to validate input parameters based on a JSON schema.
    It also provides helper functionality to create help messages, get a summary
    of changed parameters and validate and convert a samplesheet to a channel.
  nfcore_pipelines: False
  custom_pipelines: False
=======
license:
  skippable_paths:
    - "LICENSE"
  short_description: "Add a license File"
  description: "Add the MIT license file."
  help_text: |
    To protect the copyright of the pipeline, you can add a LICENSE file.
    This option ads the MIT License. You can read the conditions here: https://opensource.org/license/MIT
  linting:
    files_exist:
      - "LICENSE"
    files_unchanged:
      - "LICENSE"
  nfcore_pipelines: False
  custom_pipelines: True
email:
  skippable_paths:
    - "assets/email_template.html"
    - "assets/sendmail_template.txt"
    - "assets/email_template.txt"
  short_description: "Enable email updates"
  description: "Enable sending emails on pipeline completion."
  help_text: |
    Enable the option of sending an email which will include pipeline execution reports on pipeline completion.
  linting:
    files_exist:
      - "assets/email_template.html"
      - "assets/sendmail_template.txt"
      - "assets/email_template.txt"
    files_unchanged:
      - ".prettierignore"
  nfcore_pipelines: False
  custom_pipelines: True
adaptivecard:
  skippable_paths:
    - "assets/adaptivecard.json"
  short_description: "Support Microsoft Teams notifications"
  description: "Enable pipeline status update messages through Microsoft Teams"
  help_text: |
    This adds an Adaptive Card. A snippets of user interface.
    This Adaptive Card is used as a template for pipeline update messages and it is compatible with Microsoft Teams.
  linting:
    files_unchanged:
      - ".prettierignore"
  nfcore_pipelines: False
  custom_pipelines: True
slackreport:
  skippable_paths:
    - "assets/slackreport.json"
  short_description: "Support Slack notifications"
  description: "Enable pipeline status update messages through Slack"
  help_text: |
    This adds an JSON template used as a template for pipeline update messages in Slack.
  linting:
    files_unchanged:
      - ".prettierignore"
  nfcore_pipelines: False
  custom_pipelines: True
>>>>>>> 7785b4cd
<|MERGE_RESOLUTION|>--- conflicted
+++ resolved
@@ -242,7 +242,6 @@
       - "CHANGELOG.md"
   nfcore_pipelines: False
   custom_pipelines: True
-<<<<<<< HEAD
 nf_schema:
   skippable_paths:
     - "subworkflows/nf-core/utils_nfschema_plugin"
@@ -253,7 +252,6 @@
     of changed parameters and validate and convert a samplesheet to a channel.
   nfcore_pipelines: False
   custom_pipelines: False
-=======
 license:
   skippable_paths:
     - "LICENSE"
@@ -311,5 +309,4 @@
     files_unchanged:
       - ".prettierignore"
   nfcore_pipelines: False
-  custom_pipelines: True
->>>>>>> 7785b4cd
+  custom_pipelines: True