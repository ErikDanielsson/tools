"""Creates a nf-core pipeline matching the current
organization's specification based on a template.
"""

import configparser
import logging
import os
import re
import shutil
from pathlib import Path
from typing import Optional, Union

import git
import jinja2
import yaml

import nf_core
import nf_core.pipelines.schema
import nf_core.utils
from nf_core.pipelines.create.utils import CreateConfig
from nf_core.pipelines.create_logo import create_logo
from nf_core.pipelines.lint_utils import run_prettier_on_file

log = logging.getLogger(__name__)


class PipelineCreate:
    """Creates a nf-core pipeline a la carte from the nf-core best-practice template.

    Args:
        name (str): Name for the pipeline.
        description (str): Description for the pipeline.
        author (str): Authors name of the pipeline.
        version (str): Version flag. Semantic versioning only. Defaults to `1.0.0dev`.
        no_git (bool): Prevents the creation of a local Git repository for the pipeline. Defaults to False.
        force (bool): Overwrites a given workflow directory with the same name. Defaults to False. Used for tests and sync command.
            May the force be with you.
        outdir (str): Path to the local output directory.
        template_config (str|CreateConfig): Path to template.yml file for pipeline creation settings. or pydantic model with the customisation for pipeline creation settings.
        organisation (str): Name of the GitHub organisation to create the pipeline. Will be the prefix of the pipeline.
        from_config_file (bool): If true the pipeline will be created from the `.nf-core.yml` config file. Used for tests and sync command.
        default_branch (str): Specifies the --initial-branch name.
    """

    def __init__(
        self,
        name: Optional[str] = None,
        description: Optional[str] = None,
        author: Optional[str] = None,
        version: str = "1.0.0dev",
        no_git: bool = False,
        force: bool = False,
        outdir: Optional[str] = None,
        template_config: Optional[Union[str, CreateConfig, Path]] = None,
        organisation: str = "nf-core",
        from_config_file: bool = False,
        default_branch: Optional[str] = None,
        is_interactive: bool = False,
    ):
        if isinstance(template_config, CreateConfig):
            self.config = template_config
        elif from_config_file:
            # Try reading config file
            _, config_yml = nf_core.utils.load_tools_config(outdir if outdir else ".")
            # Obtain a CreateConfig object from `.nf-core.yml` config file
            if "template" in config_yml:
                self.config = CreateConfig(**config_yml["template"])
            else:
                raise UserWarning("The template configuration was not provided in '.nf-core.yml'.")
        elif (name and description and author) or (
            template_config and (isinstance(template_config, str) or isinstance(template_config, Path))
        ):
            # Obtain a CreateConfig object from the template yaml file
            self.config = self.check_template_yaml_info(template_config, name, description, author)
            self.update_config(organisation, version, force, outdir)
        else:
            raise UserWarning("The template configuration was not provided.")

        self.jinja_params, skip_paths = self.obtain_jinja_params_dict(
            self.config.skip_features or [], self.config.outdir
        )

        skippable_paths = {
            "github": [
                ".github/",
                ".gitignore",
            ],
            "ci": [".github/workflows/"],
            "igenomes": ["conf/igenomes.config"],
            "is_nfcore": [
                ".github/ISSUE_TEMPLATE/config",
                "CODE_OF_CONDUCT.md",
                ".github/workflows/awsfulltest.yml",
                ".github/workflows/awstest.yml",
                ".github/workflows/release-announcements.yml",
            ],
            "code_linters": [
                ".editorconfig",
                ".pre-commit-config.yaml",
                ".prettierignore",
                ".prettierrc.yml",
                ".github/workflows/fix-linting.yml",
            ],
            "citations": ["assets/methods_description_template.yml"],
            "gitpod": [".gitpod.yml"],
<<<<<<< HEAD
            "codespaces": [".devcontainer/devcontainer.json"],
=======
            "multiqc": [
                "assets/multiqc_config.yml",
                "assets/methods_description_template.yml",
                "modules/nf-core/multiqc/",
            ],
            "changelog": ["CHANGELOG.md"],
>>>>>>> 614b79ff
        }
        # Get list of files we're skipping with the supplied skip keys
        self.skip_paths = set(sp for k in skip_paths for sp in skippable_paths[k])

        # Set convenience variables
        self.name = self.config.name

        # Set fields used by the class methods
        self.no_git = no_git
        self.default_branch = default_branch
        self.is_interactive = is_interactive
        self.force = self.config.force
        if self.config.outdir is None:
            self.config.outdir = os.getcwd()
        if self.config.outdir == ".":
            self.outdir = Path(self.config.outdir, self.jinja_params["name_noslash"]).absolute()
        else:
            self.outdir = Path(self.config.outdir).absolute()

    def check_template_yaml_info(self, template_yaml, name, description, author):
        """Ensure that the provided template yaml file contains the necessary information.

        Args:
            template_yaml (str): Template yaml file.
            name (str): Name for the pipeline.
            description (str): Description for the pipeline.
            author (str): Authors name of the pipeline.

        Returns:
            CreateConfig: Pydantic model for the nf-core create config.

        Raises:
            UserWarning: if template yaml file does not contain all the necessary information.
            UserWarning: if template yaml file does not exist.
        """
        # Obtain template customization info from template yaml file or `.nf-core.yml` config file
        config = CreateConfig()
        if template_yaml:
            try:
                with open(template_yaml) as f:
                    template_yaml = yaml.safe_load(f)
                    config = CreateConfig(**template_yaml)
            except FileNotFoundError:
                raise UserWarning(f"Template YAML file '{template_yaml}' not found.")

        # Check required fields
        missing_fields = []
        if config.name is None and name is None:
            missing_fields.append("name")
        elif config.name is None:
            config.name = name
        if config.description is None and description is None:
            missing_fields.append("description")
        elif config.description is None:
            config.description = description
        if config.author is None and author is None:
            missing_fields.append("author")
        elif config.author is None:
            config.author = author
        if len(missing_fields) > 0:
            raise UserWarning(
                f"Template YAML file does not contain the following required fields: {', '.join(missing_fields)}"
            )

        return config

    def update_config(self, organisation, version, force, outdir):
        """Updates the config file with arguments provided through command line.

        Args:
            organisation (str): Name of the GitHub organisation to create the pipeline.
            version (str): Version of the pipeline.
            force (bool): Overwrites a given workflow directory with the same name.
            outdir (str): Path to the local output directory.
        """
        if self.config.org is None:
            self.config.org = organisation
        if self.config.version is None:
            self.config.version = version if version else "1.0.0dev"
        if self.config.force is None:
            self.config.force = force if force else False
        if self.config.outdir is None:
            self.config.outdir = outdir if outdir else "."
        if self.config.is_nfcore is None:
            self.config.is_nfcore = self.config.org == "nf-core"

    def obtain_jinja_params_dict(self, features_to_skip, pipeline_dir):
        """Creates a dictionary of parameters for the new pipeline.

        Args:
            features_to_skip (list<str>): List of template features/areas to skip.
            pipeline_dir (str): Path to the pipeline directory.

        Returns:
            jinja_params (dict): Dictionary of template areas to skip with values true/false.
            skip_paths (list<str>): List of template areas which contain paths to skip.
        """
        # Try reading config file
        _, config_yml = nf_core.utils.load_tools_config(pipeline_dir)

        # Define the different template areas, and what actions to take for each
        # if they are skipped
        template_areas = {
            "github": {"file": True, "content": False},
            "ci": {"file": True, "content": False},
            "github_badges": {"file": False, "content": True},
            "igenomes": {"file": True, "content": True},
            "nf_core_configs": {"file": False, "content": True},
            "code_linters": {"file": True, "content": True},
            "citations": {"file": True, "content": True},
            "gitpod": {"file": True, "content": True},
<<<<<<< HEAD
            "codespaces": {"file": True, "content": True},
=======
            "multiqc": {"file": True, "content": True},
            "changelog": {"file": True, "content": False},
>>>>>>> 614b79ff
        }

        # Set the parameters for the jinja template
        jinja_params = self.config.model_dump()

        # Add template areas to jinja params and create list of areas with paths to skip
        skip_paths = []
        for t_area in template_areas:
            if t_area in features_to_skip:
                if template_areas[t_area]["file"]:
                    skip_paths.append(t_area)
                jinja_params[t_area] = False
            else:
                jinja_params[t_area] = True

        # Add is_nfcore as an area to skip for non-nf-core pipelines, to skip all nf-core files
        if not jinja_params["is_nfcore"]:
            skip_paths.append("is_nfcore")

        # Set the last parameters based on the ones provided
        jinja_params["short_name"] = (
            jinja_params["name"].lower().replace(r"/\s+/", "-").replace(f"{jinja_params['org']}/", "").replace("/", "-")
        )
        jinja_params["name"] = f"{jinja_params['org']}/{jinja_params['short_name']}"
        jinja_params["name_noslash"] = jinja_params["name"].replace("/", "-")
        jinja_params["prefix_nodash"] = jinja_params["org"].replace("-", "")
        jinja_params["name_docker"] = jinja_params["name"].replace(jinja_params["org"], jinja_params["prefix_nodash"])
        jinja_params["logo_light"] = f"{jinja_params['name_noslash']}_logo_light.png"
        jinja_params["logo_dark"] = f"{jinja_params['name_noslash']}_logo_dark.png"

        if (
            "lint" in config_yml
            and "nextflow_config" in config_yml["lint"]
            and "manifest.name" in config_yml["lint"]["nextflow_config"]
        ):
            return jinja_params, skip_paths

        # Check that the pipeline name matches the requirements
        if not re.match(r"^[a-z]+$", jinja_params["short_name"]):
            if jinja_params["is_nfcore"]:
                raise UserWarning("[red]Invalid workflow name: must be lowercase without punctuation.")
            else:
                log.warning(
                    "Your workflow name is not lowercase without punctuation. This may cause Nextflow errors.\nConsider changing the name to avoid special characters."
                )

        return jinja_params, skip_paths

    def init_pipeline(self):
        """Creates the nf-core pipeline."""

        # Make the new pipeline
        self.render_template()

        # Init the git repository and make the first commit
        if not self.no_git:
            self.git_init_pipeline()

        if self.config.is_nfcore and not self.is_interactive:
            log.info(
                "[green bold]!!!!!! IMPORTANT !!!!!!\n\n"
                "[green not bold]If you are interested in adding your pipeline to the nf-core community,\n"
                "PLEASE COME AND TALK TO US IN THE NF-CORE SLACK BEFORE WRITING ANY CODE!\n\n"
                "[default]Please read: [link=https://nf-co.re/docs/tutorials/adding_a_pipeline/overview#join-the-community]"
                "https://nf-co.re/docs/tutorials/adding_a_pipeline/overview#join-the-community[/link]"
            )

    def render_template(self):
        """Runs Jinja to create a new nf-core pipeline."""
        log.info(f"Creating new pipeline: '{self.name}'")

        # Check if the output directory exists
        if self.outdir.exists():
            if self.force:
                log.warning(f"Output directory '{self.outdir}' exists - continuing as --force specified")
            else:
                log.error(f"Output directory '{self.outdir}' exists!")
                log.info("Use -f / --force to overwrite existing files")
                raise UserWarning(f"Output directory '{self.outdir}' exists!")
        else:
            os.makedirs(self.outdir)

        # Run jinja2 for each file in the template folder
        env = jinja2.Environment(
            loader=jinja2.PackageLoader("nf_core", "pipeline-template"), keep_trailing_newline=True
        )
        template_dir = os.path.join(os.path.dirname(nf_core.__file__), "pipeline-template")
        object_attrs = self.jinja_params
        object_attrs["nf_core_version"] = nf_core.__version__

        # Can't use glob.glob() as need recursive hidden dotfiles - https://stackoverflow.com/a/58126417/713980
        template_files = list(Path(template_dir).glob("**/*"))
        template_files += list(Path(template_dir).glob("*"))
        ignore_strs = [".pyc", "__pycache__", ".pyo", ".pyd", ".DS_Store", ".egg"]
        short_name = self.jinja_params["short_name"]
        rename_files = {
            "workflows/pipeline.nf": f"workflows/{short_name}.nf",
            "subworkflows/local/utils_nfcore_pipeline_pipeline/main.nf": f"subworkflows/local/utils_nfcore_{short_name}_pipeline/main.nf",
        }

        # Set the paths to skip according to customization
        for template_fn_path_obj in template_files:
            template_fn_path = str(template_fn_path_obj)

            # Skip files that are in the self.skip_paths list
            for skip_path in self.skip_paths:
                if os.path.relpath(template_fn_path, template_dir).startswith(skip_path):
                    break
            else:
                if os.path.isdir(template_fn_path):
                    continue
                if any([s in template_fn_path for s in ignore_strs]):
                    log.debug(f"Ignoring '{template_fn_path}' in jinja2 template creation")
                    continue

                # Set up vars and directories
                template_fn = os.path.relpath(template_fn_path, template_dir)
                output_path = self.outdir / template_fn
                if template_fn in rename_files:
                    output_path = self.outdir / rename_files[template_fn]
                os.makedirs(os.path.dirname(output_path), exist_ok=True)

                try:
                    # Just copy binary files
                    if nf_core.utils.is_file_binary(template_fn_path):
                        raise AttributeError(f"Binary file: {template_fn_path}")

                    # Got this far - render the template
                    log.debug(f"Rendering template file: '{template_fn}'")
                    j_template = env.get_template(template_fn)
                    rendered_output = j_template.render(object_attrs)

                    # Write to the pipeline output file
                    with open(output_path, "w") as fh:
                        log.debug(f"Writing to output file: '{output_path}'")
                        fh.write(rendered_output)

                # Copy the file directly instead of using Jinja
                except (AttributeError, UnicodeDecodeError) as e:
                    log.debug(f"Copying file without Jinja: '{output_path}' - {e}")
                    shutil.copy(template_fn_path, output_path)

                # Something else went wrong
                except Exception as e:
                    log.error(f"Copying raw file as error rendering with Jinja: '{output_path}' - {e}")
                    shutil.copy(template_fn_path, output_path)

                # Mirror file permissions
                template_stat = os.stat(template_fn_path)
                os.chmod(output_path, template_stat.st_mode)

        # Remove all unused parameters in the nextflow schema
        if not self.jinja_params["igenomes"] or not self.jinja_params["nf_core_configs"]:
            self.update_nextflow_schema()

        if self.config.is_nfcore:
            # Make a logo and save it, if it is a nf-core pipeline
            self.make_pipeline_logo()
        else:
            if self.jinja_params["github"]:
                # Remove field mentioning nf-core docs
                # in the github bug report template
                self.remove_nf_core_in_bug_report_template()

        # Update the .nf-core.yml with linting configurations
        self.fix_linting()

        if self.config:
            config_fn, config_yml = nf_core.utils.load_tools_config(self.outdir)
            with open(config_fn, "w") as fh:
                config_yml.update(template=self.config.model_dump())
                yaml.safe_dump(config_yml, fh)
                log.debug(f"Dumping pipeline template yml to pipeline config file '{config_fn.name}'")
                run_prettier_on_file(self.outdir / config_fn)

    def update_nextflow_schema(self):
        """
        Removes unused parameters from the nextflow schema.
        """
        schema_path = self.outdir / "nextflow_schema.json"

        schema = nf_core.pipelines.schema.PipelineSchema()
        schema.schema_filename = schema_path
        schema.no_prompts = True
        schema.load_schema()
        schema.get_wf_params()
        schema.remove_schema_notfound_configs()
        schema.save_schema(suppress_logging=True)
        run_prettier_on_file(schema_path)

    def remove_nf_core_in_bug_report_template(self):
        """
        Remove the field mentioning nf-core documentation
        in the github bug report template
        """
        bug_report_path = self.outdir / ".github" / "ISSUE_TEMPLATE" / "bug_report.yml"

        with open(bug_report_path) as fh:
            contents = yaml.load(fh, Loader=yaml.FullLoader)

        # Remove the first item in the body, which is the information about the docs
        contents["body"].pop(0)

        with open(bug_report_path, "w") as fh:
            yaml.dump(contents, fh, default_flow_style=False, sort_keys=False)

        run_prettier_on_file(bug_report_path)

    def fix_linting(self):
        """
        Updates the .nf-core.yml with linting configurations
        for a customized pipeline.
        """
        # Create a lint config
        short_name = self.jinja_params["short_name"]
        if not self.config.is_nfcore:
            lint_config = {
                "files_exist": [
                    "CODE_OF_CONDUCT.md",
                    f"assets/nf-core-{short_name}_logo_light.png",
                    f"docs/images/nf-core-{short_name}_logo_light.png",
                    f"docs/images/nf-core-{short_name}_logo_dark.png",
                    ".github/ISSUE_TEMPLATE/config.yml",
                    ".github/workflows/awstest.yml",
                    ".github/workflows/awsfulltest.yml",
                ],
                "files_unchanged": [
                    "CODE_OF_CONDUCT.md",
                    f"assets/nf-core-{short_name}_logo_light.png",
                    f"docs/images/nf-core-{short_name}_logo_light.png",
                    f"docs/images/nf-core-{short_name}_logo_dark.png",
                ],
                "nextflow_config": [
                    "manifest.name",
                    "manifest.homePage",
                ],
                "multiqc_config": ["report_comment"],
            }
        else:
            lint_config = {}

        # Add GitHub hosting specific configurations
        if not self.jinja_params["github"]:
            lint_config["files_exist"].extend(
                [
                    ".github/ISSUE_TEMPLATE/bug_report.yml",
                    ".github/ISSUE_TEMPLATE/feature_request.yml",
                    ".github/PULL_REQUEST_TEMPLATE.md",
                    ".github/CONTRIBUTING.md",
                    ".github/.dockstore.yml",
                    ".gitignore",
                ]
            )
            lint_config["files_unchanged"].extend(
                [
                    ".github/ISSUE_TEMPLATE/bug_report.yml",
                    ".github/ISSUE_TEMPLATE/config.yml",
                    ".github/ISSUE_TEMPLATE/feature_request.yml",
                    ".github/PULL_REQUEST_TEMPLATE.md",
                    ".github/workflows/branch.yml",
                    ".github/workflows/linting_comment.yml",
                    ".github/workflows/linting.yml",
                    ".github/CONTRIBUTING.md",
                    ".github/.dockstore.yml",
                ]
            )

        # Add CI specific configurations
        if not self.jinja_params["ci"]:
            lint_config["files_exist"].extend(
                [
                    ".github/workflows/branch.yml",
                    ".github/workflows/ci.yml",
                    ".github/workflows/linting_comment.yml",
                    ".github/workflows/linting.yml",
                ]
            )

        # Add custom config specific configurations
        if not self.jinja_params["nf_core_configs"]:
            lint_config["files_exist"].extend(["conf/igenomes.config"])
            lint_config["nextflow_config"].extend(
                [
                    "process.cpus",
                    "process.memory",
                    "process.time",
                    "custom_config",
                ]
            )

        # Add igenomes specific configurations
        if not self.jinja_params["igenomes"]:
            lint_config["files_exist"].extend(["conf/igenomes.config"])

        # Add github badges specific configurations
        if not self.jinja_params["github_badges"] or not self.jinja_params["github"]:
            lint_config["readme"] = ["nextflow_badge"]

<<<<<<< HEAD
        # Add codespaces specific configurations
        if not self.jinja_params["codespaces"]:
            lint_config["files_unchanged"].extend([".github/CONTRIBUTING.md"])
=======
        # Add multiqc specific configurations
        if not self.jinja_params["multiqc"]:
            lint_config.setdefault("files_unchanged", []).extend(
                [".github/CONTRIBUTING.md", "assets/sendmail_template.txt"]
            )
            lint_config.setdefault("files_exist", []).extend(["assets/multiqc_config.yml"])
            lint_config["multiqc_config"] = False

        # Add changelog specific configurations
        if not self.jinja_params["changelog"]:
            lint_config["files_exist"].extend(["CHANGELOG.md"])
>>>>>>> 614b79ff

        # If the pipeline is not nf-core
        if not self.config.is_nfcore:
            lint_config["files_unchanged"].extend([".github/ISSUE_TEMPLATE/bug_report.yml"])

        # Add the lint content to the preexisting nf-core config
        config_fn, nf_core_yml = nf_core.utils.load_tools_config(self.outdir)
        nf_core_yml["lint"] = lint_config
        with open(self.outdir / config_fn, "w") as fh:
            yaml.dump(nf_core_yml, fh, default_flow_style=False, sort_keys=False)

        run_prettier_on_file(os.path.join(self.outdir, config_fn))

    def make_pipeline_logo(self):
        """Fetch a logo for the new pipeline from the nf-core website"""
        email_logo_path = Path(self.outdir) / "assets"
        create_logo(text=self.jinja_params["short_name"], dir=email_logo_path, theme="light", force=self.force)
        for theme in ["dark", "light"]:
            readme_logo_path = Path(self.outdir) / "docs" / "images"
            create_logo(
                text=self.jinja_params["short_name"], dir=readme_logo_path, width=600, theme=theme, force=self.force
            )

    def git_init_pipeline(self):
        """Initialises the new pipeline as a Git repository and submits first commit.

        Raises:
            UserWarning: if Git default branch is set to 'dev' or 'TEMPLATE'.
        """
        default_branch = self.default_branch
        try:
            default_branch = default_branch or git.config.GitConfigParser().get_value("init", "defaultBranch")
        except configparser.Error:
            log.debug("Could not read init.defaultBranch")
        if default_branch in ["dev", "TEMPLATE"]:
            raise UserWarning(
                f"Your Git defaultBranch '{default_branch}' is incompatible with nf-core.\n"
                "'dev' and 'TEMPLATE' can not be used as default branch name.\n"
                "Set the default branch name with "
                "[white on grey23] git config --global init.defaultBranch <NAME> [/]\n"
                "Or set the default_branch parameter in this class.\n"
                "Pipeline git repository will not be initialised."
            )

        log.info("Initialising local pipeline git repository")
        repo = git.Repo.init(self.outdir)
        repo.git.add(A=True)
        repo.index.commit(f"initial template build from nf-core/tools, version {nf_core.__version__}")
        if default_branch:
            repo.active_branch.rename(default_branch)
        try:
            repo.git.branch("TEMPLATE")
            repo.git.branch("dev")

        except git.GitCommandError as e:
            if "already exists" in e.stderr:
                log.debug("Branches 'TEMPLATE' and 'dev' already exist")
                if self.force:
                    log.debug("Force option set - deleting branches")
                    repo.git.branch("-D", "TEMPLATE")
                    repo.git.branch("-D", "dev")
                    repo.git.branch("TEMPLATE")
                    repo.git.branch("dev")
                else:
                    raise UserWarning(
                        "Branches 'TEMPLATE' and 'dev' already exist. Use --force to overwrite existing branches."
                    )
        if self.is_interactive:
            log.info(f"Pipeline created: ./{self.outdir.relative_to(Path.cwd())}")
        else:
            log.info(
                "Done. Remember to add a remote and push to GitHub:\n"
                f"[white on grey23] cd {self.outdir} \n"
                " git remote add origin git@github.com:USERNAME/REPO_NAME.git \n"
                " git push --all origin                                       "
            )
            log.info("This will also push your newly created dev branch and the TEMPLATE branch for syncing.")<|MERGE_RESOLUTION|>--- conflicted
+++ resolved
@@ -103,16 +103,13 @@
             ],
             "citations": ["assets/methods_description_template.yml"],
             "gitpod": [".gitpod.yml"],
-<<<<<<< HEAD
             "codespaces": [".devcontainer/devcontainer.json"],
-=======
             "multiqc": [
                 "assets/multiqc_config.yml",
                 "assets/methods_description_template.yml",
                 "modules/nf-core/multiqc/",
             ],
             "changelog": ["CHANGELOG.md"],
->>>>>>> 614b79ff
         }
         # Get list of files we're skipping with the supplied skip keys
         self.skip_paths = set(sp for k in skip_paths for sp in skippable_paths[k])
@@ -224,12 +221,9 @@
             "code_linters": {"file": True, "content": True},
             "citations": {"file": True, "content": True},
             "gitpod": {"file": True, "content": True},
-<<<<<<< HEAD
             "codespaces": {"file": True, "content": True},
-=======
             "multiqc": {"file": True, "content": True},
             "changelog": {"file": True, "content": False},
->>>>>>> 614b79ff
         }
 
         # Set the parameters for the jinja template
@@ -528,11 +522,10 @@
         if not self.jinja_params["github_badges"] or not self.jinja_params["github"]:
             lint_config["readme"] = ["nextflow_badge"]
 
-<<<<<<< HEAD
         # Add codespaces specific configurations
         if not self.jinja_params["codespaces"]:
             lint_config["files_unchanged"].extend([".github/CONTRIBUTING.md"])
-=======
+
         # Add multiqc specific configurations
         if not self.jinja_params["multiqc"]:
             lint_config.setdefault("files_unchanged", []).extend(
@@ -544,7 +537,6 @@
         # Add changelog specific configurations
         if not self.jinja_params["changelog"]:
             lint_config["files_exist"].extend(["CHANGELOG.md"])
->>>>>>> 614b79ff
 
         # If the pipeline is not nf-core
         if not self.config.is_nfcore:
