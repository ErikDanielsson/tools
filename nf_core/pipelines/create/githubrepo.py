--- conflicted
+++ resolved
@@ -18,20 +18,14 @@
 
 log = logging.getLogger(__name__)
 
-<<<<<<< HEAD
-github_text_markdown = """
-Now that we have created a new pipeline locally, we can create a new
-GitHub repository using the GitHub API and push the code to it.
+github_org_help = """
+> ⚠️ **You can't create a repository directly in the nf-core organisation.**
+>
+> Please create the pipeline repo to an organisation where you have access or use your user account.
+> A core-team member will be able to transfer the repo to nf-core once the development has started.
+
+> 💡 Your GitHub user account will be used by default if 'nf-core' is given as the org name.
 """
-github_org_help = """
-You can't create a repository to the nf-core organisation.
-Please create the pipeline repo to an organisation where you have access or use your user account.
-A core-team member will be able to transfer the repo to nf-core once the development has started.
-You user account will be used by default if 'nf-core' is provided.
-"""
-
-=======
->>>>>>> 33a97bbf
 
 class GithubRepo(Screen):
     """Create a GitHub repository and push all branches."""
@@ -44,8 +38,8 @@
             """
             # Create GitHub repository
 
-            You can optionally create a new GitHub repository and push your
-            newly created pipeline to it.
+            Now that we have created a new pipeline locally, we can
+            create a new GitHub repository and push the code to it.
             """
         )
         if gh_user:
