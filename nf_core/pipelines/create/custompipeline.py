--- conflicted
+++ resolved
@@ -65,17 +65,16 @@
 This is useful to have all the tools ready for pipeline development.
 """
 
-<<<<<<< HEAD
 markdown_codespaces = """
 The pipeline will include a devcontainer configuration.
 The devcontainer will create a GitHub Codespaces for Nextflow development with nf-core/tools and Nextflow installed.
 
 Github Codespaces (https://github.com/features/codespaces) is an online developer environment that runs in your browser, complete with VSCode and a terminal.
-=======
+"""
+
 markdown_changelog = """
 Having a `CHANGELOG.md` file in the pipeline root directory is useful to track the changes added to each version.
 You can read more information on the recommended format here: https://keepachangelog.com/en/1.0.0/
->>>>>>> 614b79ff
 """
 
 
@@ -136,12 +135,12 @@
                 "gitpod",
             ),
             PipelineFeature(
-<<<<<<< HEAD
                 markdown_codespaces,
                 "Include GitHub Codespaces",
                 "The pipeline will include a devcontainer configuration for GitHub Codespaces, providing a development environment with nf-core/tools and Nextflow installed.",
                 "codespaces",
-=======
+            ),
+            PipelineFeature(
                 markdown_multiqc,
                 "Use multiqc",
                 "The pipeline will include the MultiQC module which generates an HTML report for quality control.",
@@ -152,7 +151,6 @@
                 "Add a changelog",
                 "Add a CHANGELOG.md file.",
                 "changelog",
->>>>>>> 614b79ff
             ),
             classes="features-container",
         )
