"""Downloads a nf-core pipeline to the local file system."""

import io
import json
import logging
import os
import re
import shutil
import tarfile
from datetime import datetime
from pathlib import Path
from typing import Any, Literal, Optional, Union
from zipfile import ZipFile

import questionary
import requests
import rich

import nf_core
import nf_core.pipelines.list
import nf_core.utils
from nf_core.pipelines.download.container_fetcher import ContainerFetcher
from nf_core.pipelines.download.docker import DockerFetcher
from nf_core.pipelines.download.singularity import SINGULARITY_CACHE_DIR_ENV_VAR, SingularityFetcher
from nf_core.pipelines.download.utils import DownloadError
from nf_core.pipelines.download.workflow_repo import WorkflowRepo
from nf_core.utils import (
    NF_INSPECT_MIN_NF_VERSION,
    NFCORE_VER_LAST_WITHOUT_NF_INSPECT,
    check_nextflow_version,
    pretty_nf_version,
    run_cmd,
)

log = logging.getLogger(__name__)
stderr = rich.console.Console(
    stderr=True,
    style="dim",
    highlight=False,
    force_terminal=nf_core.utils.rich_force_colors(),
)


class DownloadWorkflow:
    """Downloads a nf-core workflow from GitHub to the local file system.

    Can also download its Singularity container image if required.

    Args:
        pipeline (Optional[str]): A nf-core pipeline name.
        revision (Optional[Union[tuple[str], str]]): The workflow revision(s) to download, like `1.0` or `dev` . Defaults to None.
        outdir (Optional[Path]): Path to the local download directory. Defaults to None.
        compress_type (Optional[str]): Type of compression for the downloaded files. Defaults to None.
        force (bool): Flag to force download even if files already exist (overwrite existing files). Defaults to False.
        platform (bool): Flag to customize the download for Seqera Platform (convert to git bare repo). Defaults to False.
        download_configuration (Optional[str]): Download the configuration files from nf-core/configs. Defaults to None.
        additional_tags (Optional[Union[list[str], str]]): Specify additional tags to add to the downloaded pipeline. Defaults to None.
        container_system (str): The container system to use (e.g., "singularity"). Defaults to None.
        container_library (Optional[Union[tuple[str], str]]): The container libraries (registries) to use. Defaults to None.
        container_cache_utilisation (Optional[str]): If a local or remote cache of already existing container images should be considered. Defaults to None.
        container_cache_index (Optional[Path]): An index for the remote container cache. Defaults to None.
        parallel (int): The number of parallel downloads to use. Defaults to 4.
        hide_progress (bool): Flag to hide the progress bar. Defaults to False.
    """

    def __init__(
        self,
        pipeline: Optional[str] = None,
        revision: Optional[Union[tuple[str, ...], str]] = None,
        outdir: Optional[Path] = None,
        compress_type: Optional[str] = None,
        force: bool = False,
        platform: bool = False,
        download_configuration: Optional[str] = None,
        additional_tags: Optional[Union[tuple[str, ...], str]] = None,
        container_system: Optional[str] = None,
        container_library: Optional[Union[tuple[str, ...], str]] = None,
        container_cache_utilisation: Optional[str] = None,
        container_cache_index: Optional[Path] = None,
        parallel: int = 4,
        hide_progress: bool = False,
    ):
        # Verify that the flags provided make sense together
        if (
            container_system == "docker"
            and container_cache_utilisation != "copy"
            and container_cache_utilisation is not None
        ):
            raise DownloadError(
                "Only the 'copy' option for --container-cache-utilisation is supported for Docker images. "
            )

        self._pipeline = pipeline
        if isinstance(revision, str):
            self.revision = [revision]
        elif isinstance(revision, tuple):
            self.revision = [*revision]
        else:
            self.revision = []
        self._outdir: Optional[Path] = Path(outdir) if outdir is not None else None
        self.output_filename: Optional[Path] = None

        self.compress_type = compress_type
        self.force = force
        self.hide_progress = hide_progress
        self.platform = platform
        self.fullname: Optional[str] = None
        # downloading configs is not supported for Seqera Platform downloads.
        self.include_configs = True if download_configuration == "yes" and not bool(platform) else False
        # Additional tags to add to the downloaded pipeline. This enables to mark particular commits or revisions with
        # additional tags, e.g. "stable", "testing", "validated", "production" etc. Since this requires a git-repo, it is only
        # available for the bare / Seqera Platform download.
        self.additional_tags: Optional[list[str]]
        if isinstance(additional_tags, str) and bool(len(additional_tags)) and self.platform:
            self.additional_tags = [additional_tags]
        elif isinstance(additional_tags, tuple) and bool(len(additional_tags)) and self.platform:
            self.additional_tags = [*additional_tags]
        else:
            self.additional_tags = None

        self.container_system = container_system
        self.container_fetcher: Optional[ContainerFetcher] = None
        # Check if a cache or libraries were specfied even though singularity was not
        if self.container_system != "singularity":
            if container_cache_index:
                log.warning("The flag '--container-cache-index' is set, but not selected to fetch singularity images")
                self.prompt_use_singularity(
                    "The '--container-cache-index' flag is only applicable when fetching singularity images"
                )

            if container_library:
                log.warning("You have specified container libraries but not selected to fetch singularity image")
                self.prompt_use_singularity(
                    "The '--container-library' flag is only applicable when fetching singularity images"
                )  # Is this correct?

        # Manually specified container library (registry)
        if isinstance(container_library, str) and bool(len(container_library)):
            self.container_library = [container_library]
        elif isinstance(container_library, tuple) and bool(len(container_library)):
            self.container_library = [*container_library]
        else:
            self.container_library = ["quay.io"]
        # Create a new set and add all values from self.container_library (CLI arguments to --container-library)
        self.registry_set = set(self.container_library) if hasattr(self, "container_library") else set()
        # if a container_cache_index is given, use the file and overrule choice.
        self.container_cache_utilisation = "remote" if container_cache_index else container_cache_utilisation
        self.container_cache_index = container_cache_index
        # allows to specify a container library / registry or a respective mirror to download images from
        self.parallel = parallel

        self.wf_revisions: list[dict[str, Any]] = []
        self.wf_branches: dict[str, Any] = {}
        self.wf_sha: dict[str, str] = {}
        self.wf_download_url: dict[str, str] = {}
        self.nf_config: dict[str, str] = {}
        self.containers: list[str] = []
        self.containers_remote: list[str] = []  # stores the remote images provided in the file.

        # Fetch remote workflows
        self.wfs = nf_core.pipelines.list.Workflows()
        self.wfs.get_remote_workflows()

    @property
    def pipeline(self) -> str:
        """
        Get the pipeline name.
        """
        assert self._pipeline is not None  # mypy
        return self._pipeline

    @pipeline.setter
    def pipeline(self, pipeline: str) -> None:
        """
        Set the pipeline name.
        """
        self._pipeline = pipeline

    @property
    def outdir(self) -> Path:
        """
        Get the output directory for the download.
        """
        assert self._outdir is not None  # mypy
        return self._outdir

    @outdir.setter
    def outdir(self, outdir: Path) -> None:
        """
        Set the output directory for the download.
        """
        self._outdir = outdir

    def download_workflow(self) -> None:
        """Starts a nf-core workflow download."""

        # Get workflow details
        try:
            self.prompt_pipeline_name()
            self.pipeline, self.wf_revisions, self.wf_branches = nf_core.utils.get_repo_releases_branches(
                self.pipeline, self.wfs
            )
            self.prompt_revision()
            self.get_revision_hash()

            # After this point the outdir should be set
            assert self.outdir is not None  # mypy

            # Inclusion of configs is unnecessary for Seqera Platform.
            if not self.platform and self.include_configs is None:
                self.prompt_config_inclusion()
            # Prompt the user for whether containers should be downloaded
            if self.container_system is None:
                self.prompt_container_download()

            # Check if we have an outdated Nextflow version
            if (
                self.container_system is not None
                and self.container_system != "none"
                and not check_nextflow_version(NF_INSPECT_MIN_NF_VERSION)
            ):
                log.error(
                    f"Container download requires Nextflow version >= {pretty_nf_version(NF_INSPECT_MIN_NF_VERSION)}\n"
                    f"Please update your Nextflow version with [magenta]'nextflow self-update'[/] "
                    f"or use a legacy version of 'nf-core/tools' <= {'.'.join([str(i) for i in NFCORE_VER_LAST_WITHOUT_NF_INSPECT])}"
                )
                return

            # Setup the appropriate ContainerFetcher object
            self.setup_container_fetcher()

            # Nothing meaningful to compress here.
            if not self.platform:
                self.prompt_compression_type()
        except AssertionError as e:
            raise DownloadError(e) from e

        summary_log = [
            f"Pipeline revision: '{', '.join(self.revision) if len(self.revision) < 5 else self.revision[0] + ',[' + str(len(self.revision) - 2) + ' more revisions],' + self.revision[-1]}'",
            f"Use containers: '{self.container_system}'",
        ]
        if self.container_system:
            summary_log.append(f"Container library: '{', '.join(self.container_library)}'")
        if self.container_system == "singularity" and os.environ.get(SINGULARITY_CACHE_DIR_ENV_VAR) is not None:
            summary_log.append(
                f"Using [blue]{SINGULARITY_CACHE_DIR_ENV_VAR}[/]': {os.environ[SINGULARITY_CACHE_DIR_ENV_VAR]}'"
            )
            if self.containers_remote:
                summary_log.append(
                    f"Successfully read {len(self.containers_remote)} containers from the remote '{SINGULARITY_CACHE_DIR_ENV_VAR}' contents."
                )

        # Set an output filename now that we have the outdir
        if self.platform:
            self.output_filename = self.outdir.parent / (self.outdir.name + ".git")
            summary_log.append(f"Output file: '{self.output_filename}'")
        elif self.compress_type is not None:
            self.output_filename = self.outdir.parent / (self.outdir.name + "." + self.compress_type)
            summary_log.append(f"Output file: '{self.output_filename}'")
        else:
            summary_log.append(f"Output directory: '{self.outdir}'")

        if not self.platform:
            # Only show entry, if option was prompted.
            summary_log.append(f"Include default institutional configuration: '{self.include_configs}'")
        else:
            summary_log.append(f"Enabled for Seqera Platform: '{self.platform}'")

        # Check that the outdir doesn't already exist
        if self.outdir.exists():
            if not self.force:
                raise DownloadError(
                    f"Output directory '{self.outdir}' already exists (use [red]--force[/] to overwrite)"
                )
            log.warning(f"Deleting existing output directory: '{self.outdir}'")
            shutil.rmtree(self.outdir)

        # Check that compressed output file doesn't already exist
        if self.output_filename and self.output_filename.exists():
            if not self.force:
                raise DownloadError(
                    f"Output file '{self.output_filename}' already exists (use [red]--force[/] to overwrite)"
                )
            log.warning(f"Deleting existing output file: '{self.output_filename}'")
            self.output_filename.unlink()

        # Summary log
        indent = 2
        sep = "\n" + " " * indent
        log_lines = sep.join(summary_log)
        log.info(f"Saving '{self.pipeline}'{sep}{log_lines}")

        # Perform the actual download
        if self.platform:
            log.info("Downloading workflow for Seqera Platform")
            self.download_workflow_platform()
        else:
            log.info("Downloading workflow")
            self.download_workflow_static()

        # The container fetcher might have some clean-up code, call it
        if self.container_fetcher:
            self.container_fetcher.cleanup()

    def download_workflow_static(self) -> None:
        """Downloads a nf-core workflow from GitHub to the local file system in a self-contained manner."""

        # Download the centralised configs first
        if self.include_configs:
            log.info("Downloading centralised configs from GitHub")
            self.download_configs()

        # Download the pipeline files for each selected revision
        log.info("Downloading workflow files from GitHub")

        for revision, wf_sha, download_url in zip(self.revision, self.wf_sha.values(), self.wf_download_url.values()):
            revision_dirname = self.download_wf_files(revision=revision, wf_sha=wf_sha, download_url=download_url)

            if self.include_configs:
                try:
                    self.wf_use_local_configs(revision_dirname)
                except FileNotFoundError as e:
                    raise DownloadError("Error editing pipeline config file to use local configs!") from e

            # Collect all required container images
            if self.container_system in {"singularity", "docker"}:
                workflow_directory = self.outdir / revision_dirname
                self.find_container_images(workflow_directory, revision)

                try:
                    self.download_container_images(workflow_directory, revision)
                except OSError as e:
                    raise DownloadError(f"[red]{e}[/]") from e

        # Compress into an archive
        if self.compress_type is not None:
            log.info("Compressing output into archive")
            self.compress_download()

    def download_workflow_platform(self, location: Optional[Path] = None) -> None:
        """Create a bare-cloned git repository of the workflow, so it can be launched with `tw launch` as file:/ pipeline"""
        assert self.output_filename is not None  # mypy

        log.info("Collecting workflow from GitHub")

        self.workflow_repo = WorkflowRepo(
            remote_url=f"https://github.com/{self.pipeline}.git",
            revision=self.revision if self.revision else None,
            commit=self.wf_sha.values() if bool(self.wf_sha) else None,
            additional_tags=self.additional_tags,
            location=location if location else None,  # manual location is required for the tests to work
            in_cache=False,
        )

        # Remove tags for those revisions that had not been selected
        self.workflow_repo.tidy_tags_and_branches()

        # create a bare clone of the modified repository needed for Seqera Platform
        self.workflow_repo.bare_clone(self.outdir / self.output_filename)

        # extract the required containers
        if self.container_system in {"singularity", "docker"}:
            for revision, commit in self.wf_sha.items():
                # Checkout the repo in the current revision
                self.workflow_repo.checkout(commit)
                # Collect all required singularity images
                workflow_directory = self.workflow_repo.access()
                self.find_container_images(workflow_directory, revision)

                try:
                    self.download_container_images(workflow_directory, revision)
                except OSError as e:
                    raise DownloadError(f"[red]{e}[/]") from e

        # Justify why compression is skipped for Seqera Platform downloads (Prompt is not shown, but CLI argument could have been set)
        if self.compress_type is not None:
            log.info(
                "Compression choice is ignored for Seqera Platform downloads since nothing can be reasonably compressed."
            )

    def prompt_pipeline_name(self) -> None:
        """Prompt for the pipeline name if not set with a flag"""

        if self._pipeline is None:
            stderr.print("Specify the name of a nf-core pipeline or a GitHub repository name (user/repo).")
            self.pipeline = nf_core.utils.prompt_remote_pipeline_name(self.wfs)

    def prompt_revision(self) -> None:
        """
        Prompt for pipeline revision / branch
        Prompt user for revision tag if '--revision' was not set
        If --platform is specified, allow to select multiple revisions
        Also the static download allows for multiple revisions, but
        we do not prompt this option interactively.
        """
        if not bool(self.revision):
            (choice, tag_set) = nf_core.utils.prompt_pipeline_release_branch(
                self.wf_revisions, self.wf_branches, multiple=self.platform
            )
            """
            The checkbox() prompt unfortunately does not support passing a Validator,
            so a user who keeps pressing Enter will flounder past the selection without choice.

            bool(choice), bool(tag_set):
            #############################
            True,  True:  A choice was made and revisions were available.
            False, True:  No selection was made, but revisions were available -> defaults to all available.
            False, False: No selection was made because no revisions were available -> raise AssertionError.
            True,  False: Congratulations, you found a bug! That combo shouldn't happen.
            """

            if bool(choice):
                # have to make sure that self.revision is a list of strings, regardless if choice is str or list of strings.
                (self.revision.append(choice) if isinstance(choice, str) else self.revision.extend(choice))
            else:
                if bool(tag_set):
                    self.revision = tag_set
                    log.info("No particular revision was selected, all available will be downloaded.")
                else:
                    raise AssertionError(f"No revisions of {self.pipeline} available for download.")

    def get_revision_hash(self) -> None:
        """Find specified revision / branch / commit hash"""

        for revision in self.revision:  # revision is a list of strings, but may be of length 1
            # Branch
            if revision in self.wf_branches.keys():
                self.wf_sha = {**self.wf_sha, revision: self.wf_branches[revision]}

            else:
                # Revision
                for r in self.wf_revisions:
                    if r["tag_name"] == revision:
                        self.wf_sha = {**self.wf_sha, revision: r["tag_sha"]}
                        break

                else:
                    # Commit - full or short hash
                    if commit_id := nf_core.utils.get_repo_commit(self.pipeline, revision):
                        self.wf_sha = {**self.wf_sha, revision: commit_id}
                        continue

                    # Can't find the revisions or branch - throw an error
                    log.info(
                        "Available {} revisions: '{}'".format(
                            self.pipeline,
                            "', '".join([r["tag_name"] for r in self.wf_revisions]),
                        )
                    )
                    log.info("Available {} branches: '{}'".format(self.pipeline, "', '".join(self.wf_branches.keys())))
                    raise AssertionError(
                        f"Not able to find revision / branch / commit '{revision}' for {self.pipeline}"
                    )

        # Set the outdir
        if not self._outdir:
            if len(self.wf_sha) > 1:
                self.outdir = Path(
                    f"{self.pipeline.replace('/', '-').lower()}_{datetime.now().strftime('%Y-%m-%d_%H-%M')}"
                )
            else:
                self.outdir = Path(f"{self.pipeline.replace('/', '-').lower()}_{self.revision[0]}")

        if not self.platform:
            for revision, wf_sha in self.wf_sha.items():
                # Set the download URL and return - only applicable for classic downloads
                self.wf_download_url = {
                    **self.wf_download_url,
                    revision: f"https://github.com/{self.pipeline}/archive/{wf_sha}.zip",
                }

    def prompt_config_inclusion(self) -> None:
        """Prompt for inclusion of institutional configurations"""
        if stderr.is_interactive:  # Use rich auto-detection of interactive shells
            self.include_configs = questionary.confirm(
                "Include the nf-core's default institutional configuration files into the download?",
                style=nf_core.utils.nfcore_question_style,
            ).ask()
        else:
            self.include_configs = False
            # do not include by default.

    def prompt_container_download(self) -> None:
        """Prompt whether to download container images or not"""

        if self.container_system is None and stderr.is_interactive and not self.platform:
            stderr.print("\nIn addition to the pipeline code, this tool can download software containers.")
            self.container_system = questionary.select(
                "Download software container images:",
                choices=["none", "singularity", "docker"],
                style=nf_core.utils.nfcore_question_style,
            ).unsafe_ask()

    def setup_container_fetcher(self) -> None:
        """
        Create the appropriate ContainerFetcher object
        """
        assert self.outdir is not None  # mypy
        if self.container_system == "singularity":
            self.container_fetcher = SingularityFetcher(
                outdir=self.outdir,
                container_library=self.container_library,
                registry_set=self.registry_set,
                container_cache_utilisation=self.container_cache_utilisation,
                container_cache_index=self.container_cache_index,
                parallel=self.parallel,
                hide_progress=self.hide_progress,
            )
        elif self.container_system == "docker":
            self.container_fetcher = DockerFetcher(
                outdir=self.outdir,
                registry_set=self.registry_set,
                container_library=self.container_library,
                parallel=self.parallel,
                hide_progress=self.hide_progress,
            )
        else:
            self.container_fetcher = None

    def prompt_use_singularity(self, fail_message: str) -> None:
        use_singularity = questionary.confirm(
            "Do you want to download singularity images?",
            style=nf_core.utils.nfcore_question_style,
        ).ask()
        if use_singularity:
            self.container_system = "singularity"
        else:
            raise DownloadError(fail_message)

    def prompt_compression_type(self) -> None:
        """Ask user if we should compress the downloaded files"""
        if self.compress_type is None:
            stderr.print(
                "\nIf transferring the downloaded files to another system, it can be convenient to have everything compressed in a single file."
            )
            if self.container_system == "singularity":
                stderr.print(
                    "[bold]This is [italic]not[/] recommended when downloading Singularity images, as it can take a long time and saves very little space."
                )
            self.compress_type = questionary.select(
                "Choose compression type:",
                choices=[
                    "none",
                    "tar.gz",
                    "tar.bz2",
                    "zip",
                ],
                style=nf_core.utils.nfcore_question_style,
            ).unsafe_ask()

        # Correct type for no-compression
        if self.compress_type == "none":
            self.compress_type = None

    def download_wf_files(self, revision: str, wf_sha: str, download_url: str) -> str:
        """Downloads workflow files from GitHub to the :attr:`self.outdir`."""
        log.debug(f"Downloading {download_url}")

        # Download GitHub zip file into memory and extract
        url = requests.get(download_url)
        with ZipFile(io.BytesIO(url.content)) as zipfile:
            zipfile.extractall(self.outdir)

        # create a filesystem-safe version of the revision name for the directory
        revision_dirname = re.sub("[^0-9a-zA-Z]+", "_", revision)
        # account for name collisions, if there is a branch / release named "configs" or container output dir
        if revision_dirname in ["configs", self.get_container_output_dir()]:
            revision_dirname = re.sub("[^0-9a-zA-Z]+", "_", self.pipeline + revision_dirname)

        # Rename the internal directory name to be more friendly
        gh_name = f"{self.pipeline}-{wf_sha if bool(wf_sha) else ''}".split("/")[-1]
        ((self.outdir / gh_name).rename(self.outdir / revision_dirname),)

        # Make downloaded files executable
        for dirpath, _, filelist in os.walk(self.outdir / revision_dirname):
            for fname in filelist:
                (Path(dirpath) / fname).chmod(0o775)

        return revision_dirname

    def download_configs(self) -> None:
        """Downloads the centralised config profiles from nf-core/configs to :attr:`self.outdir`."""
        configs_zip_url = "https://github.com/nf-core/configs/archive/master.zip"
        configs_local_dir = "configs-master"
        log.debug(f"Downloading {configs_zip_url}")

        # Download GitHub zip file into memory and extract
        url = requests.get(configs_zip_url)
        with ZipFile(io.BytesIO(url.content)) as zipfile:
            zipfile.extractall(self.outdir)

        # Rename the internal directory name to be more friendly
        (self.outdir / configs_local_dir).rename(self.outdir / "configs")

        # Make downloaded files executable

        for dirpath, _, filelist in os.walk(self.outdir / "configs"):
            for fname in filelist:
                (Path(dirpath) / fname).chmod(0o775)

    def wf_use_local_configs(self, revision_dirname: str) -> None:
        """Edit the downloaded nextflow.config file to use the local config files"""

        assert self.outdir is not None  # mypy
        nfconfig_fn = (self.outdir / revision_dirname) / "nextflow.config"
        find_str = "https://raw.githubusercontent.com/nf-core/configs/${params.custom_config_version}"
        repl_str = "${projectDir}/../configs/"
        log.debug(f"Editing 'params.custom_config_base' in '{nfconfig_fn}'")

        # Load the nextflow.config file into memory
        with open(nfconfig_fn) as nfconfig_fh:
            nfconfig = nfconfig_fh.read()

        # Replace the target string
        log.debug(f"Replacing '{find_str}' with '{repl_str}'")
        nfconfig = nfconfig.replace(find_str, repl_str)

        # Append the singularity.cacheDir to the end if we need it
        if self.container_system == "singularity" and self.container_cache_utilisation == "copy":
            nfconfig += (
                f"\n\n// Added by `nf-core pipelines download` v{nf_core.__version__} //\n"
                + 'singularity.cacheDir = "${projectDir}/../singularity-images/"'
                + "\n///////////////////////////////////////"
            )

        # Write the file out again
        log.debug(f"Updating '{nfconfig_fn}'")
        with open(nfconfig_fn, "w") as nfconfig_fh:
            nfconfig_fh.write(nfconfig)

    def find_container_images(
        self, workflow_directory: Path, revision: str, with_test_containers: bool = True, entrypoint: str = "main.nf"
    ) -> None:
        """
        Find container image names for workflow using the `nextflow inspect` command.

        Requires Nextflow >= 25.04.4

        Args:
            workflow_directory (Path): The directory containing the workflow files.
            entrypoint (str): The entrypoint for the `nextflow inspect` command.
        """

        log.info(
            f"Fetching container names for workflow revision {revision} using [blue bold]nextflow inspect[/]. This might take a while."
        )
        try:
            # TODO: Select container system via profile. Is this stable enough?
            # NOTE: We will likely don't need this after the switch to Seqera containers
            profile_str = f"{self.container_system}"
            if with_test_containers:
                profile_str += ",test,test_full"
            profile = f"-profile {profile_str}" if self.container_system else ""

            # Run nextflow inspect
            executable = "nextflow"
            cmd_params = f"inspect -format json {profile} {workflow_directory / entrypoint}"
            cmd_out = run_cmd(executable, cmd_params)
            if cmd_out is None:
                raise DownloadError("Failed to run `nextflow inspect`. Please check your Nextflow installation.")

            out, _ = cmd_out
            out_json = json.loads(out)
            # NOTE: Should we save the container name too to have more meta information?
            named_containers = {proc["name"]: proc["container"] for proc in out_json["processes"]}
            # We only want to process unique containers
            self.containers = list(set(named_containers.values()))

        except RuntimeError as e:
            log.warning("Running 'nextflow inspect' failed with the following error")
            raise DownloadError(e)

        except KeyError as e:
            log.warning("Failed to parse output of 'nextflow inspect' to extract containers")
            raise DownloadError(e)

<<<<<<< HEAD
=======
    def gather_registries(self, workflow_directory: Path) -> None:
        """Fetch the registries from the pipeline config and CLI arguments and store them in a set.
        This is needed to symlink downloaded container images so Nextflow will find them.
        """

        # should exist, because find_container_images() is always called before
        if not self.nf_config:
            self.nf_config = nf_core.utils.fetch_wf_config(workflow_directory)

        # Select registries defined in pipeline config
        configured_registries = [
            "apptainer.registry",
            "docker.registry",
            "podman.registry",
            "singularity.registry",
        ]

        for registry in configured_registries:
            if registry in self.nf_config:
                self.registry_set.add(self.nf_config[registry])

        # add depot.galaxyproject.org to the set, because it is the default registry for singularity hardcoded in modules
        self.registry_set.add("depot.galaxyproject.org/singularity")

        # add community.wave.seqera.io/library to the set to support the new Seqera Docker container registry
        self.registry_set.add("community.wave.seqera.io/library")

        # add chttps://community-cr-prod.seqera.io/docker/registry/v2/ to the set to support the new Seqera Singularity container registry
        self.registry_set.add("community-cr-prod.seqera.io/docker/registry/v2")

>>>>>>> ec703ef3
    def get_container_output_dir(self) -> Path:
        assert self.outdir is not None  # mypy
        return self.outdir / f"{self.container_system}-images"

    def download_container_images(self, workflow_directory: Path, current_revision: str = "") -> None:
        """
        Fetch the container images with the appropriate ContainerFetcher

        Args:
            current_revision (str): The current revision of the workflow.
        """

        if len(self.containers) == 0:
            log.info("No container names found in workflow")
        else:
            log.info(
                f"Processing workflow revision {current_revision}, found {len(self.containers)} container image{'s' if len(self.containers) > 1 else ''} in total."
            )
            log.debug(f"Container names: {self.containers}")

            out_path_dir = self.get_container_output_dir().absolute()

            # Check that the directories exist
            if not out_path_dir.is_dir():
                log.debug(f"Output directory not found, creating: {out_path_dir}")
                out_path_dir.mkdir()

            if self.container_fetcher is not None:
                self.container_fetcher.fetch_containers(self.containers, self.containers_remote, workflow_directory)

    def compress_download(self) -> None:
        """Take the downloaded files and make a compressed .tar.gz archive."""
        log.debug(f"Creating archive: {self.output_filename}")

        # .tar.gz and .tar.bz2 files
        if self.compress_type in ["tar.gz", "tar.bz2"]:
            ctype_and_mode: dict[str, tuple[Literal["gz", "bz2"], Literal["w:gz", "w:bz2"]]] = {
                "tar.gz": ("gz", "w:gz"),
                "tar.bz2": ("bz2", "w:bz2"),
            }  # This ugly thing is required for typing
            ctype, mode = ctype_and_mode[self.compress_type]
            with tarfile.open(self.output_filename, mode) as tar:
                tar.add(self.outdir, arcname=self.outdir.name)
            tar_flags = "xzf" if ctype == "gz" else "xjf"
            log.info(f"Command to extract files: [bright_magenta]tar -{tar_flags} {self.output_filename}[/]")

        # .zip files
        if self.compress_type == "zip":
            assert self.output_filename is not None  # mypy
            with ZipFile(self.output_filename, "w") as zip_file:
                # Iterate over all the files in directory
                for folder_name, _, filenames in os.walk(self.outdir):
                    for filename in filenames:
                        # create complete filepath of file in directory
                        file_path = Path(folder_name) / filename
                        # Add file to zip
                        zip_file.write(file_path)
            log.info(f"Command to extract files: [bright_magenta]unzip {self.output_filename}[/]")

        # Delete original files
        log.debug(f"Deleting uncompressed files: '{self.outdir}'")
        shutil.rmtree(self.outdir)

        # Calculate md5sum for output file
        log.info(f"MD5 checksum for '{self.output_filename}': [blue]{nf_core.utils.file_md5(self.output_filename)}[/]")<|MERGE_RESOLUTION|>--- conflicted
+++ resolved
@@ -674,39 +674,6 @@
             log.warning("Failed to parse output of 'nextflow inspect' to extract containers")
             raise DownloadError(e)
 
-<<<<<<< HEAD
-=======
-    def gather_registries(self, workflow_directory: Path) -> None:
-        """Fetch the registries from the pipeline config and CLI arguments and store them in a set.
-        This is needed to symlink downloaded container images so Nextflow will find them.
-        """
-
-        # should exist, because find_container_images() is always called before
-        if not self.nf_config:
-            self.nf_config = nf_core.utils.fetch_wf_config(workflow_directory)
-
-        # Select registries defined in pipeline config
-        configured_registries = [
-            "apptainer.registry",
-            "docker.registry",
-            "podman.registry",
-            "singularity.registry",
-        ]
-
-        for registry in configured_registries:
-            if registry in self.nf_config:
-                self.registry_set.add(self.nf_config[registry])
-
-        # add depot.galaxyproject.org to the set, because it is the default registry for singularity hardcoded in modules
-        self.registry_set.add("depot.galaxyproject.org/singularity")
-
-        # add community.wave.seqera.io/library to the set to support the new Seqera Docker container registry
-        self.registry_set.add("community.wave.seqera.io/library")
-
-        # add chttps://community-cr-prod.seqera.io/docker/registry/v2/ to the set to support the new Seqera Singularity container registry
-        self.registry_set.add("community-cr-prod.seqera.io/docker/registry/v2")
-
->>>>>>> ec703ef3
     def get_container_output_dir(self) -> Path:
         assert self.outdir is not None  # mypy
         return self.outdir / f"{self.container_system}-images"
