#!/usr/bin/env python
"""Creates a nf-core pipeline matching the current
organization's specification based on a template.
"""
from genericpath import exists
import git
import jinja2
import logging
import mimetypes
import os
import pathlib
import requests
import shutil
import sys

import nf_core

log = logging.getLogger(__name__)


class PipelineCreate(object):
    """Creates a nf-core pipeline a la carte from the nf-core best-practise template.

    Args:
        name (str): Name for the pipeline.
        description (str): Description for the pipeline.
        author (str): Authors name of the pipeline.
        version (str): Version flag. Semantic versioning only. Defaults to `1.0dev`.
        no_git (bool): Prevents the creation of a local Git repository for the pipeline. Defaults to False.
        force (bool): Overwrites a given workflow directory with the same name. Defaults to False.
            May the force be with you.
        outdir (str): Path to the local output directory.
    """

    def __init__(self, name, description, author, version="1.0dev", no_git=False, force=False, outdir=None):
        self.short_name = name.lower().replace(r"/\s+/", "-").replace("nf-core/", "").replace("/", "-")
        self.name = f"nf-core/{self.short_name}"
        self.name_noslash = self.name.replace("/", "-")
        self.name_docker = self.name.replace("nf-core", "nfcore")
        self.description = description
        self.author = author
        self.version = version
        self.no_git = no_git
        self.force = force
        self.outdir = outdir
        if not self.outdir:
            self.outdir = os.path.join(os.getcwd(), self.name_noslash)

    def init_pipeline(self):
        """Creates the nf-core pipeline. """

        # Make the new pipeline
        self.render_template()

        # Init the git repository and make the first commit
        if not self.no_git:
            self.git_init_pipeline()

        log.info(
            "[green bold]!!!!!! IMPORTANT !!!!!!\n\n"
            + "[green not bold]If you are interested in adding your pipeline to the nf-core community,\n"
            + "PLEASE COME AND TALK TO US IN THE NF-CORE SLACK BEFORE WRITING ANY CODE!\n\n"
            + "[default]Please read: [link=https://nf-co.re/developers/adding_pipelines#join-the-community]https://nf-co.re/developers/adding_pipelines#join-the-community[/link]"
        )

    def render_template(self):
        """Runs Jinja to create a new nf-core pipeline."""
        log.info(f"Creating new nf-core pipeline: '{self.name}'")

        # Check if the output directory exists
        if os.path.exists(self.outdir):
            if self.force:
                log.warning(f"Output directory '{self.outdir}' exists - continuing as --force specified")
            else:
                log.error(f"Output directory '{self.outdir}' exists!")
                log.info("Use -f / --force to overwrite existing files")
                sys.exit(1)
        else:
            os.makedirs(self.outdir)

        # Run jinja2 for each file in the template folder
        env = jinja2.Environment(
            loader=jinja2.PackageLoader("nf_core", "pipeline-template"), keep_trailing_newline=True
        )
        template_dir = os.path.join(os.path.dirname(__file__), "pipeline-template")
        binary_ftypes = ["image", "application/java-archive", "application/x-java-archive"]
<<<<<<< HEAD
=======
        binary_extensions = [".jpeg", ".jpg", ".png", ".zip", ".gz", ".jar", ".tar"]
>>>>>>> 29dcfb64
        object_attrs = vars(self)
        object_attrs["nf_core_version"] = nf_core.__version__

        # Can't use glob.glob() as need recursive hidden dotfiles - https://stackoverflow.com/a/58126417/713980
        template_files = list(pathlib.Path(template_dir).glob("**/*"))
        template_files += list(pathlib.Path(template_dir).glob("*"))
        ignore_strs = [".pyc", "__pycache__", ".pyo", ".pyd", ".DS_Store", ".egg"]

        for template_fn_path_obj in template_files:

            template_fn_path = str(template_fn_path_obj)
            if os.path.isdir(template_fn_path):
                continue
            if any([s in template_fn_path for s in ignore_strs]):
                log.debug(f"Ignoring '{template_fn_path}' in jinja2 template creation")
                continue

            # Set up vars and directories
            template_fn = os.path.relpath(template_fn_path, template_dir)
            output_path = os.path.join(self.outdir, template_fn)
            os.makedirs(os.path.dirname(output_path), exist_ok=True)

            try:
                # Just copy certain file extensions
                filename, file_extension = os.path.splitext(template_fn_path)
                if file_extension in binary_extensions:
                    raise AttributeError(f"File extension: {file_extension}")

                # Try to detect binary files
                (ftype, encoding) = mimetypes.guess_type(template_fn_path, strict=False)
                if encoding is not None or (ftype is not None and any([ftype.startswith(ft) for ft in binary_ftypes])):
                    raise AttributeError(f"Encoding: {encoding}")

                # Got this far - render the template
                log.debug(f"Rendering template file: '{template_fn}'")
                j_template = env.get_template(template_fn)
                rendered_output = j_template.render(object_attrs)

                # Write to the pipeline output file
                with open(output_path, "w") as fh:
                    log.debug(f"Writing to output file: '{output_path}'")
                    fh.write(rendered_output)

            # Copy the file directly instead of using Jinja
            except (AttributeError, UnicodeDecodeError) as e:
                log.debug(f"Copying file without Jinja: '{output_path}' - {e}")
                shutil.copy(template_fn_path, output_path)

            # Something else went wrong
            except Exception as e:
                log.error(f"Copying raw file as error rendering with Jinja: '{output_path}' - {e}")
                shutil.copy(template_fn_path, output_path)

            # Mirror file permissions
            template_stat = os.stat(template_fn_path)
            os.chmod(output_path, template_stat.st_mode)

        # Make a logo and save it
        self.make_pipeline_logo()

    def make_pipeline_logo(self):
        """Fetch a logo for the new pipeline from the nf-core website"""

        logo_url = f"https://nf-co.re/logo/{self.short_name}"
        log.debug(f"Fetching logo from {logo_url}")

        email_logo_path = f"{self.outdir}/assets/{self.name_noslash}_logo.png"
        os.makedirs(os.path.dirname(email_logo_path), exist_ok=True)
        log.debug(f"Writing logo to '{email_logo_path}'")
        r = requests.get(f"{logo_url}?w=400")
        with open(email_logo_path, "wb") as fh:
            fh.write(r.content)

        readme_logo_path = f"{self.outdir}/docs/images/{self.name_noslash}_logo.png"

        log.debug(f"Writing logo to '{readme_logo_path}'")
        os.makedirs(os.path.dirname(readme_logo_path), exist_ok=True)
        r = requests.get(f"{logo_url}?w=600")
        with open(readme_logo_path, "wb") as fh:
            fh.write(r.content)

    def git_init_pipeline(self):
        """Initialises the new pipeline as a Git repository and submits first commit."""
        log.info("Initialising pipeline git repository")
        repo = git.Repo.init(self.outdir)
        repo.git.add(A=True)
        repo.index.commit(f"initial template build from nf-core/tools, version {nf_core.__version__}")
        # Add TEMPLATE branch to git repository
        repo.git.branch("TEMPLATE")
        repo.git.branch("dev")
        log.info(
            "Done. Remember to add a remote and push to GitHub:\n"
            f"[white on grey23] cd {self.outdir} \n"
            " git remote add origin git@github.com:USERNAME/REPO_NAME.git \n"
            " git push --all origin                                       "
        )
        log.info("This will also push your newly created dev branch and the TEMPLATE branch for syncing.")<|MERGE_RESOLUTION|>--- conflicted
+++ resolved
@@ -84,10 +84,8 @@
         )
         template_dir = os.path.join(os.path.dirname(__file__), "pipeline-template")
         binary_ftypes = ["image", "application/java-archive", "application/x-java-archive"]
-<<<<<<< HEAD
-=======
         binary_extensions = [".jpeg", ".jpg", ".png", ".zip", ".gz", ".jar", ".tar"]
->>>>>>> 29dcfb64
+
         object_attrs = vars(self)
         object_attrs["nf_core_version"] = nf_core.__version__
 
