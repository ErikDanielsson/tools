--- conflicted
+++ resolved
@@ -266,12 +266,9 @@
             "modules_json",
             "multiqc_config",
             "modules_structure",
-<<<<<<< HEAD
             "base_config",
             "modules_config",
-=======
             "nfcore_yml",
->>>>>>> fd6f46f3
         ] + (["version_consistency"] if release_mode else [])
 
     def _load(self):
