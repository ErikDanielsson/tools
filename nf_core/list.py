--- conflicted
+++ resolved
@@ -3,19 +3,12 @@
 
 from __future__ import print_function
 
-<<<<<<< HEAD
-import datetime
-=======
 from datetime import datetime
 import git
->>>>>>> 34d472fe
 import json
 import logging
 import os
 import re
-from collections import OrderedDict
-
-import git
 import requests
 import rich.console
 import rich.table
