name: Create a pipeline and lint it
on: [push, pull_request]

# Uncomment if we need an edge release of Nextflow again
# env: NXF_EDGE: 1

jobs:
  MakeTestWorkflow:
    runs-on: ubuntu-latest
    steps:
      - uses: actions/checkout@v2
        name: Check out source-code repository

      - name: Set up Python 3.8
        uses: actions/setup-python@v1
        with:
          python-version: 3.8

      - name: Install python dependencies
        run: |
          python -m pip install --upgrade pip
          pip install .

      - name: Install Nextflow
        env:
          CAPSULE_LOG: none
        run: |
          wget -qO- get.nextflow.io | bash
          sudo mv nextflow /usr/local/bin/

      - name: nf-core create
        run: nf-core --log-file log.txt create -n testpipeline -d "This pipeline is for testing" -a "Testing McTestface"

      - name: nf-core lint
        run: nf-core --log-file log.txt lint --dir nf-core-testpipeline --fail-ignored

      - name: nf-core list
        run: nf-core --log-file log.txt list

      # - name: nf-core licences
      #   run: nf-core --log-file log.txt licences nf-core-testpipeline

      - name: nf-core sync
        run: nf-core --log-file log.txt sync --dir nf-core-testpipeline/

      - name: nf-core schema
        run: nf-core --log-file log.txt schema build --dir nf-core-testpipeline/ --no-prompts

      - name: nf-core bump-version
        run: nf-core --log-file log.txt bump-version --dir nf-core-testpipeline/ 1.1

      - name: nf-core lint in release mode
        run: nf-core --log-file log.txt lint --dir nf-core-testpipeline --fail-ignored --release

      - name: nf-core modules install
<<<<<<< HEAD
        run: nf-core --log-file log.txt modules install --dir nf-core-testpipeline/ --tool fastqc --latest
=======
        run: nf-core --log-file log.txt modules install nf-core-testpipeline/ --tool fastqc --force --latest
>>>>>>> 9c831717

      - name: Upload log file artifact
        if: ${{ always() }}
        uses: actions/upload-artifact@v2
        with:
          name: nf-core-log-file
          path: log.txt<|MERGE_RESOLUTION|>--- conflicted
+++ resolved
@@ -53,11 +53,7 @@
         run: nf-core --log-file log.txt lint --dir nf-core-testpipeline --fail-ignored --release
 
       - name: nf-core modules install
-<<<<<<< HEAD
-        run: nf-core --log-file log.txt modules install --dir nf-core-testpipeline/ --tool fastqc --latest
-=======
-        run: nf-core --log-file log.txt modules install nf-core-testpipeline/ --tool fastqc --force --latest
->>>>>>> 9c831717
+        run: nf-core --log-file log.txt modules install --dir nf-core-testpipeline/ --tool fastqc --force --latest
 
       - name: Upload log file artifact
         if: ${{ always() }}
