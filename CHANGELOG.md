# nf-core/tools: Changelog

## 1.14.1dev

### General

* Fixed a bug in the Docker image build for tools that failed due to an extra hyphen. [[#1069](https://github.com/nf-core/tools/pull/1069)]
* Regular release sync fix - this time it was to do with JSON serialisation [[#1072](https://github.com/nf-core/tools/pull/1072)]

<<<<<<< HEAD
### Modules

* Update comment style of modules `functions.nf` template file [[#1076](https://github.com/nf-core/tools/issues/1076)]
=======
#### Sync

* Don't set the default value to `"null"` when a parameter is initialised as `null` in the config [[#1074](https://github.com/nf-core/tools/pull/1074)]
>>>>>>> 7ba366d9

## [v1.14 - Brass Chicken :chicken:](https://github.com/nf-core/tools/releases/tag/1.14) - [2021-05-11]

### Template

* Fixed an issue regarding explicit disabling of unused container engines [[#972](https://github.com/nf-core/tools/pull/972)]
* Removed trailing slash from `params.igenomes_base` to yield valid s3 paths (previous paths work with Nextflow but not aws cli)
* Added a timestamp to the trace + timetime + report + dag filenames to fix overwrite issue on AWS
* Rewrite the `params_summary_log()` function to properly ignore unset params and have nicer formatting [[#971](https://github.com/nf-core/tools/issues/971)]
* Fix overly strict `--max_time` formatting regex in template schema [[#973](https://github.com/nf-core/tools/issues/973)]
* Convert `d` to `day` in the `cleanParameters` function to make Duration objects like `2d` pass the validation [[#858](https://github.com/nf-core/tools/issues/858)]
* Added nextflow version to quick start section and adjusted `nf-core bump-version` [[#1032](https://github.com/nf-core/tools/issues/1032)]
* Use latest stable Nextflow version `21.04.0` for CI tests instead of the `-edge` release

### Download

* Fix bug in `nf-core download` where image names were getting a hyphen in `nf-core` which was breaking things.
* Extensive new interactive prompts for all command line flags [[#1027](https://github.com/nf-core/tools/issues/1027)]
  * It is now recommended to run `nf-core download` without any cli options and follow prompts (though flags can be used to run non-interactively if you wish)
* New helper code to set `$NXF_SINGULARITY_CACHEDIR` and add to `.bashrc` if desired [[#1027](https://github.com/nf-core/tools/issues/1027)]

### Launch

* Strip values from `nf-core launch` web response which are `False` and have no default in the schema [[#976](https://github.com/nf-core/tools/issues/976)]
* Improve API caching code when polling the website, fixes noisy log message when waiting for a response [[#1029](https://github.com/nf-core/tools/issues/1029)]
* New interactive prompts for pipeline name [[#1027](https://github.com/nf-core/tools/issues/1027)]

### Modules

* Added `tool_name_underscore` to the module template to allow TOOL_SUBTOOL in `main.nf` [[#1011](https://github.com/nf-core/tools/issues/1011)]
* Added `--conda-name` flag to `nf-core modules create` command to allow sidestepping questionary [[#988](https://github.com/nf-core/tools/issues/988)]
* Extended `nf-core modules lint` functionality to check tags in `test.yml` and to look for a entry in the `pytest_software.yml` file
* Update `modules` commands to use new test tag format `tool/subtool`
* New modules lint test comparing the `functions.nf` file to the template version
* Modules installed from alternative sources are put in folders based on the name of the source repository

### Linting

* Fix bug in nf-core lint config skipping for the `nextflow_config` test [[#1019](https://github.com/nf-core/tools/issues/1019)]
* New `-k`/`--key` cli option for `nf-core lint` to allow you to run only named lint tests, for faster local debugging
* Merge markers lint test - ignore binary files, allow config to ignore specific files [[#1040](https://github.com/nf-core/tools/pull/1040)]
* New lint test to check if all defined pipeline parameters are mentioned in `main.nf` [[#1038](https://github.com/nf-core/tools/issues/1038)]
* Added fix to remove warnings about params that get converted from camelCase to camel-case [[#1035](https://github.com/nf-core/tools/issues/1035)]
* Added pipeline schema lint checks for missing parameter description and parameters outside of groups [[#1017](https://github.com/nf-core/tools/issues/1017)]

### General

* Try to fix the fix for the automated sync when we submit too many PRs at once [[#970](https://github.com/nf-core/tools/issues/970)]
* Rewrite how the tools documentation is deployed to the website, to allow multiple versions
* Created new Docker image for the tools cli package - see installation docs for details [[#917](https://github.com/nf-core/tools/issues/917)]
* Ignore permission errors for setting up requests cache directories to allow starting with an invalid or read-only `HOME` directory

## [v1.13.3 - Copper Crocodile Resurrection :crocodile:](https://github.com/nf-core/tools/releases/tag/1.13.2) - [2021-03-24]

* Running tests twice with `nf-core modules create-test-yml` to catch unreproducible md5 sums [[#890](https://github.com/nf-core/tools/issues/890)]
* Fix sync error again where the Nextflow edge release needs to be used for some pipelines
* Fix bug with `nf-core lint --release` (`NameError: name 'os' is not defined`)
* Added linebreak to linting comment so that markdown header renders on PR comment properly
* `nf-core modules create` command - if no bioconda package is found, prompt user for a different bioconda package name
* Updated module template `main.nf` with new test data paths

## [v1.13.2 - Copper Crocodile CPR :crocodile: :face_with_head_bandage:](https://github.com/nf-core/tools/releases/tag/1.13.2) - [2021-03-23]

* Make module template pass the EC linter [[#953](https://github.com/nf-core/tools/pull/953)]
* Added better logging message if a user doesn't specificy the directory correctly with `nf-core modules` commands [[#942](https://github.com/nf-core/tools/pull/942)]
* Fixed parameter validation bug caused by JSONObject [[#937](https://github.com/nf-core/tools/issues/937)]
* Fixed template creation error regarding file permissions [[#932](https://github.com/nf-core/tools/issues/932)]
* Split the `create-lint-wf` tests up into separate steps in GitHub Actions to make the CI results easier to read
* Added automated PR comments to the Markdown, YAML and Python lint CI tests to explain failures (tools and pipeline template)
* Make `nf-core lint` summary table borders coloured according to overall pass / fail status
* Attempted a fix for the automated sync when we submit too many PRs at once [[#911](https://github.com/nf-core/tools/issues/911)]

## [v1.13.1 - Copper Crocodile Patch :crocodile: :pirate_flag:](https://github.com/nf-core/tools/releases/tag/1.13.1) - [2021-03-19]

* Fixed bug in pipeline linting markdown output that gets posted to PR comments [[#914]](https://github.com/nf-core/tools/issues/914)
* Made text for the PR branch CI check less verbose with a TLDR in bold at the top
* A number of minor tweaks to the new `nf-core modules lint` code

## [v1.13 - Copper Crocodile](https://github.com/nf-core/tools/releases/tag/1.13) - [2021-03-18]

### Template

* **Major new feature** - Validation of pipeline parameters [[#426]](https://github.com/nf-core/tools/issues/426)
  * The addition runs as soon as the pipeline launches and checks the pipeline input parameters two main things:
    * No parameters are supplied that share a name with core Nextflow options (eg. `--resume` instead of `-resume`)
    * Supplied parameters validate against the pipeline JSON schema (eg. correct variable types, required values)
  * If either parameter validation fails or the pipeline has errors, a warning is given about any unexpected parameters found which are not described in the pipeline schema.
  * This behaviour can be disabled by using `--validate_params false`
* Added profiles to support the [Charliecloud](https://hpc.github.io/charliecloud/) and [Shifter](https://nersc.gitlab.io/development/shifter/how-to-use/) container engines [[#824](https://github.com/nf-core/tools/issues/824)]
  * Note that Charliecloud requires Nextflow version `v21.03.0-edge` or later.
* Profiles for container engines now explicitly _disable_ all other engines [[#867](https://github.com/nf-core/tools/issues/867)]
* Fixed typo in nf-core-lint CI that prevented the markdown summary from being automatically posted on PRs as a comment.
* Changed default for `--input` from `data/*{1,2}.fastq.gz` to `null`, as this is now validated by the schema as a required value.
* Removed support for `--name` parameter for custom run names.
  * The same functionality for MultiQC still exists with the core Nextflow `-name` option.
* Added to template docs about how to identify process name for resource customisation
* The parameters `--max_memory` and `--max_time` are now validated against a regular expression [[#793](https://github.com/nf-core/tools/issues/793)]
  * Must be written in the format `123.GB` / `456.h` with any of the prefixes listed in the [Nextflow docs](https://www.nextflow.io/docs/latest/process.html#memory)
  * Bare numbers no longer allowed, avoiding people from trying to specify GB and actually specifying bytes.
* Switched from cookiecutter to Jinja2 [[#880]](https://github.com/nf-core/tools/pull/880)
* Finally dropped the wonderful [cookiecutter](https://github.com/cookiecutter/cookiecutter) library that was behind the first pipeline template that led to nf-core [[#880](https://github.com/nf-core/tools/pull/880)]
  * Now rendering templates directly using [Jinja](https://jinja.palletsprojects.com/), which is what cookiecutter was doing anyway

### Modules

Initial addition of a number of new helper commands for working with DSL2 modules:

* `modules list` - List available modules
* `modules install` - Install a module from nf-core/modules
* `modules remove` - Remove a module from a pipeline
* `modules create` - Create a module from the template
* `modules create-test-yml` - Create the `test.yml` file for a module with md5 sums, tags, commands and names added
* `modules lint` - Check a module against nf-core guidelines

You can read more about each of these commands in the main tools documentation (see `README.md` or <https://nf-co.re/tools>)

### Tools helper code

* Fixed some bugs in the command line interface for `nf-core launch` and improved formatting [[#829](https://github.com/nf-core/tools/pull/829)]
* New functionality for `nf-core download` to make it compatible with DSL2 pipelines [[#832](https://github.com/nf-core/tools/pull/832)]
  * Singularity images in module files are now discovered and fetched
  * Direct downloads of Singularity images in python allowed (much faster than running `singularity pull`)
  * Downloads now work with `$NXF_SINGULARITY_CACHEDIR` so that pipelines sharing containers have efficient downloads
* Changed behaviour of `nf-core sync` command [[#787](https://github.com/nf-core/tools/issues/787)]
  * Instead of opening or updating a PR from `TEMPLATE` directly to `dev`, a new branch is now created from `TEMPLATE` and a PR opened from this to `dev`.
  * This is to make it easier to fix merge conflicts without accidentally bringing the entire pipeline history back into the `TEMPLATE` branch (which makes subsequent sync merges much more difficult)

### Linting

* Major refactor and rewrite of pipieline linting code
  * Much better code organisation and maintainability
  * New automatically generated documentation using Sphinx
  * Numerous new tests and functions, removal of some unnecessary tests
* Added lint check for merge markers [[#321]](https://github.com/nf-core/tools/issues/321)
* Added new option `--fix` to automatically correct some problems detected by linting
* Added validation of default params to `nf-core schema lint` [[#823](https://github.com/nf-core/tools/issues/823)]
* Added schema validation of GitHub action workflows to lint function [[#795](https://github.com/nf-core/tools/issues/795)]
* Fixed bug in schema title and description validation
* Added second progress bar for conda dependencies lint check, as it can be slow [[#299](https://github.com/nf-core/tools/issues/299)]
* Added new lint test to check files that should be unchanged from the pipeline.
* Added the possibility to ignore lint tests using a `nf-core-lint.yml` config file [[#809](https://github.com/nf-core/tools/pull/809)]

## [v1.12.1 - Silver Dolphin](https://github.com/nf-core/tools/releases/tag/1.12.1) - [2020-12-03]

### Template

* Finished switch from `$baseDir` to `$projectDir` in `iGenomes.conf` and `main.nf`
  * Main fix is for `smail_fields` which was a bug introduced in the previous release. Sorry about that!
* Ported a number of small content tweaks from nf-core/eager to the template [[#786](https://github.com/nf-core/tools/issues/786)]
  * Better contributing documentation, more placeholders in documentation files, more relaxed markdownlint exceptions for certain HTML tags, more content for the PR and issue templates.

### Tools helper code

* Pipeline schema: make parameters of type `range` to `number`. [[#738](https://github.com/nf-core/tools/issues/738)]
* Respect `$NXF_HOME` when looking for pipelines with `nf-core list` [[#798](https://github.com/nf-core/tools/issues/798)]
* Swapped PyInquirer with questionary for command line questions in `launch.py` [[#726](https://github.com/nf-core/tools/issues/726)]
  * This should fix conda installation issues that some people had been hitting
  * The change also allows other improvements to the UI
* Fix linting crash when a file deleted but not yet staged in git [[#796](https://github.com/nf-core/tools/issues/796)]

## [v1.12 - Mercury Weasel](https://github.com/nf-core/tools/releases/tag/1.12) - [2020-11-19]

### Tools helper code

* Updated `nf_core` documentation generator for building [https://nf-co.re/tools-docs/](https://nf-co.re/tools-docs/)

### Template

* Make CI comments work with PRs from forks [[#765](https://github.com/nf-core/tools/issues/765)]
  * Branch protection and linting results should now show on all PRs
* Updated GitHub issue templates, which had stopped working
* Refactored GitHub Actions so that the AWS full-scale tests are triggered after docker build is finished
  * DockerHub push workflow split into two - one for dev, one for releases
* Updated actions to no longer use `set-env` which is now depreciating [[#739](https://github.com/nf-core/tools/issues/739)]
* Added config import for `test_full` in `nextflow.config`
* Switched depreciated `$baseDir` to `$projectDir`
* Updated minimum Nextflow version to `20.04.10`
* Make Nextflow installation less verbose in GitHub Actions [[#780](https://github.com/nf-core/tools/pull/780)]

### Linting

* Updated code to display colours in GitHub Actions log output
* Allow tests to pass with `dev` version of nf-core/tools (previous failure due to base image version)
* Lint code no longer tries to post GitHub PR comments. This is now done in a GitHub Action only.

## [v1.11 - Iron Tiger](https://github.com/nf-core/tools/releases/tag/1.11) - [2020-10-27]

### Template

* Fix command error in `awstest.yml` GitHub Action workflow.
* Allow manual triggering of AWS test GitHub Action workflows.
* Remove TODO item, which was proposing the usage of additional files beside `usage.md` and `output.md` for documentation.
* Added a Podman profile, which enables Podman as container.
* Updated linting for GitHub actions AWS tests workflows.

### Linting

* Made a base-level `Dockerfile` a warning instead of failure
* Added a lint failure if the old `bin/markdown_to_html.r` script is found
* Update `rich` package dependency and use new markup escaping to change `[[!]]` back to `[!]` again

### Other

* Pipeline sync - fetch full repo when checking out before sync
* Sync - Add GitHub actions manual trigger option

## [v1.10.2 - Copper Camel _(brought back from the dead)_](https://github.com/nf-core/tools/releases/tag/1.10.2) - [2020-07-31]

Second patch release to address some small errors discovered in the pipeline template.
Apologies for the inconvenience.

* Fix syntax error in `/push_dockerhub.yml` GitHub Action workflow
* Change `params.readPaths` -> `params.input_paths` in `test_full.config`
* Check results when posting the lint results as a GitHub comment
  * This feature is unfortunately not possible when making PRs from forks outside of the nf-core organisation for now.
* More major refactoring of the automated pipeline sync
  * New GitHub Actions matrix parallelisation of sync jobs across pipelines [[#673](https://github.com/nf-core/tools/issues/673)]
  * Removed the `--all` behaviour from `nf-core sync` as we no longer need it
  * Sync now uses a new list of pipelines on the website which does not include archived pipelines [[#712](https://github.com/nf-core/tools/issues/712)]
  * When making a PR it checks if a PR already exists - if so it updates it [[#710](https://github.com/nf-core/tools/issues/710)]
  * More tests and code refactoring for more stable code. Hopefully fixes 404 error [[#711](https://github.com/nf-core/tools/issues/711)]

## [v1.10.1 - Copper Camel _(patch)_](https://github.com/nf-core/tools/releases/tag/1.10.1) - [2020-07-30]

Patch release to fix the automatic template synchronisation, which failed in the v1.10 release.

* Improved logging: `nf-core --log-file log.txt` now saves a verbose log to disk.
* nf-core/tools GitHub Actions pipeline sync now uploads verbose log as an artifact.
* Sync - fixed several minor bugs, made logging less verbose.
* Python Rich library updated to `>=4.2.1`
* Hopefully fix git config for pipeline sync so that commit comes from @nf-core-bot
* Fix sync auto-PR text indentation so that it doesn't all show as code
* Added explicit flag `--show-passed` for `nf-core lint` instead of taking logging verbosity

## [v1.10 - Copper Camel](https://github.com/nf-core/tools/releases/tag/1.10) - [2020-07-30]

### Pipeline schema

This release of nf-core/tools introduces a major change / new feature: pipeline schema.
These are [JSON Schema](https://json-schema.org/) files that describe all of the parameters for a given
pipeline with their ID, a description, a longer help text, an optional default value, a variable _type_
(eg. `string` or `boolean`) and more.

The files will be used in a number of places:

* Automatic validation of supplied parameters when running pipelines
  * Pipeline execution can be immediately stopped if a required `param` is missing,
    or does not conform to the patterns / allowed values in the schema.
* Generation of pipeline command-line help
  * Running `nextflow run <pipeline> --help` will use the schema to generate a help text automatically
* Building online documentation on the [nf-core website](https://nf-co.re)
* Integration with 3rd party graphical user interfaces

To support these new schema files, nf-core/tools now comes with a new set of commands: `nf-core schema`.

* Pipeline schema can be generated or updated using `nf-core schema build` - this takes the parameters from
  the pipeline config file and prompts the developer for any mismatch between schema and pipeline.
  * Once a skeleton Schema file has been built, the command makes use of a new nf-core website tool to provide
    a user friendly graphical interface for developers to add content to their schema: [https://nf-co.re/pipeline_schema_builder](https://nf-co.re/pipeline_schema_builder)
* Pipelines will be automatically tested for valid schema that describe all pipeline parameters using the
  `nf-core schema lint` command (also included as part of the main `nf-core lint` command).
* Users can validate their set of pipeline inputs using the `nf-core schema validate` command.

In addition to the new schema commands, the `nf-core launch` command has been completely rewritten from
scratch to make use of the new pipeline schema. This command can use either an interactive command-line
prompt or a rich web interface to help users set parameters for a pipeline run.

The parameter descriptions and help text are fully used and embedded into the launch interfaces to make
this process as user-friendly as possible. We hope that it's particularly well suited to those new to nf-core.

Whilst we appreciate that this new feature will add a little work for pipeline developers, we're excited at
the possibilities that it brings. If you have any feedback or suggestions, please let us know either here on
GitHub or on the nf-core [`#json-schema` Slack channel](https://nfcore.slack.com/channels/json-schema).

### Python code formatting

We have adopted the use of the [Black Python code formatter](https://black.readthedocs.io/en/stable/).
This ensures a harmonised code formatting style throughout the package, from all contributors.
If you are editing any Python code in nf-core/tools you must now pass the files through Black when
making a pull-request. See [`.github/CONTRIBUTING.md`](.github/CONTRIBUTING.md) for details.

### Template

* Add `--publish_dir_mode` parameter [#585](https://github.com/nf-core/tools/issues/585)
* Isolate R library paths to those in container [#541](https://github.com/nf-core/tools/issues/541)
* Added new style of pipeline parameters JSON schema to pipeline template
* Add ability to attach MultiQC reports to completion emails when using `mail`
* Update `output.md` and add in 'Pipeline information' section describing standard NF and pipeline reporting.
* Build Docker image using GitHub Actions, then push to Docker Hub (instead of building on Docker Hub)
* Add Slack channel badge in pipeline README
* Allow multiple container tags in `ci.yml` if performing multiple tests in parallel
* Add AWS CI tests and full tests GitHub Actions workflows
* Update AWS CI tests and full tests secrets names
* Added `macs_gsize` for danRer10, based on [this post](https://biostar.galaxyproject.org/p/18272/)
* Add information about config files used for workflow execution (`workflow.configFiles`) to summary
* Fix `markdown_to_html.py` to work with Python 2 and 3.
* Change `params.reads` -> `params.input`
* Change `params.readPaths` -> `params.input_paths`
* Added a `.github/.dockstore.yml` config file for automatic workflow registration with [dockstore.org](https://dockstore.org/)

### Linting

* Refactored PR branch tests to be a little clearer.
* Linting error docs explain how to add an additional branch protecton rule to the `branch.yml` GitHub Actions workflow.
* Adapted linting docs to the new PR branch tests.
* Failure for missing the readme bioconda badge is now a warn, in case this badge is not relevant
* Added test for template `{{ cookiecutter.var }}` placeholders
* Fix failure when providing version along with build id for Conda packages
* New `--json` and `--markdown` options to print lint results to JSON / markdown files
* Linting code now automatically posts warning / failing results to GitHub PRs as a comment if it can
* Added AWS GitHub Actions workflows linting
* Fail if `params.input` isn't defined.
* Beautiful new progress bar to look at whilst linting is running and awesome new formatted output on the command line :heart_eyes:
  * All made using the excellent [`rich` python library](https://github.com/willmcgugan/rich) - check it out!
* Tests looking for `TODO` strings should now ignore editor backup files. [#477](https://github.com/nf-core/tools/issues/477)

### nf-core/tools Continuous Integration

* Added CI test to check for PRs against `master` in tools repo
* CI PR branch tests fixed & now automatically add a comment on the PR if failing, explaining what is wrong
* Move some of the issue and PR templates into HTML `<!-- comments -->` so that they don't show in issues / PRs

### Other

* Describe alternative installation method via conda with `conda env create`
* nf-core/tools version number now printed underneath header artwork
* Bumped Conda version shipped with nfcore/base to 4.8.2
* Added log message when creating new pipelines that people should talk to the community about their plans
* Fixed 'on completion' emails sent using the `mail` command not containing body text.
* Improved command-line help text for nf-core/tools
* `nf-core list` now hides archived pipelines unless `--show_archived` flag is set
* Command line tools now checks if there is a new version of nf-core/tools available
  * Disable this by setting the environment variable `NFCORE_NO_VERSION_CHECK`, eg. `export NFCORE_NO_VERSION_CHECK=1`
* Better command-line output formatting of nearly all `nf-core` commands using [`rich`](https://github.com/willmcgugan/rich)

## [v1.9 - Platinum Pigeon](https://github.com/nf-core/tools/releases/tag/1.9) - [2020-02-20]

### Continuous integration

* Travis CI tests are now deprecated in favor of GitHub Actions within the pipeline template.
  * `nf-core bump-version` support has been removed for `.travis.yml`
  * `nf-core lint` now fails if a `.travis.yml` file is found
* Ported nf-core/tools Travis CI automation to GitHub Actions.
* Fixed the build for the nf-core/tools API documentation on the website

### Template

* Rewrote the documentation markdown > HTML conversion in Python instead of R
* Fixed rendering of images in output documentation [#391](https://github.com/nf-core/tools/issues/391)
* Removed the requirement for R in the conda environment
* Make `params.multiqc_config` give an _additional_ MultiQC config file instead of replacing the one that ships with the pipeline
* Ignore only `tests/` and `testing/` directories in `.gitignore` to avoid ignoring `test.config` configuration file
* Rephrase docs to promote usage of containers over Conda to ensure reproducibility
* Stage the workflow summary YAML file within MultiQC work directory

### Linting

* Removed linting for CircleCI
* Allow any one of `params.reads` or `params.input` or `params.design` before warning
* Added whitespace padding to lint error URLs
* Improved documentation for lint errors
* Allow either `>=` or `!>=` in nextflow version checks (the latter exits with an error instead of just warning) [#506](https://github.com/nf-core/tools/issues/506)
* Check that `manifest.version` ends in `dev` and throw a warning if not
  * If running with `--release` check the opposite and fail if not
* Tidied up error messages and syntax for linting GitHub actions branch tests
* Add YAML validator
* Don't print test results if we have a critical error

### Other

* Fix automatic synchronisation of the template after releases of nf-core/tools
* Improve documentation for installing `nf-core/tools`
* Replace preprint by the new nf-core publication in Nature Biotechnology :champagne:
* Use `stderr` instead of `stdout` for header artwork
* Tolerate unexpected output from `nextflow config` command
* Add social preview image
* Added a [release checklist](.github/RELEASE_CHECKLIST.md) for the tools repo

## [v1.8 - Black Sheep](https://github.com/nf-core/tools/releases/tag/1.8) - [2020-01-27]

### Continuous integration

* GitHub Actions CI workflows are now included in the template pipeline
  * Please update these files to match the existing tests that you have in `.travis.yml`
* Travis CI tests will be deprecated from the next `tools` release
* Linting will generate a warning if GitHub Actions workflows do not exist and if applicable to remove Travis CI workflow file i.e. `.travis.yml`.

### Tools helper code

* Refactored the template synchronisation code to be part of the main nf-core tool
* `nf-core bump-version` now also bumps the version string of the exported conda environment in the Dockerfile
* Updated Blacklist of synced pipelines
* Ignore pre-releases in `nf-core list`
* Updated documentation for `nf-core download`
* Fixed typo in `nf-core launch` final command
* Handle missing pipeline descriptions in `nf-core list`
* Migrate tools package CI to GitHub Actions

### Linting

* Adjusted linting to enable `patch` branches from being tested
* Warn if GitHub Actions workflows do not exist, warn if `.travis.yml` and circleCI are there
* Lint for `Singularity` file and raise error if found [#458](https://github.com/nf-core/tools/issues/458)
* Added linting of GitHub Actions workflows `linting.yml`, `ci.yml` and `branch.yml`
* Warn if pipeline name contains upper case letters or non alphabetical characters [#85](https://github.com/nf-core/tools/issues/85)
* Make CI tests of lint code pass for releases

### Template pipeline

* Fixed incorrect paths in iGenomes config as described in issue [#418](https://github.com/nf-core/tools/issues/418)
* Fixed incorrect usage of non-existent parameter in the template [#446](https://github.com/nf-core/tools/issues/446)
* Add UCSC genomes to `igenomes.config` and add paths to all genome indices
* Change `maxMultiqcEmailFileSize` parameter to `max_multiqc_email_size`
* Export conda environment in Docker file [#349](https://github.com/nf-core/tools/issues/349)
* Change remaining parameters from `camelCase` to `snake_case` [#39](https://github.com/nf-core/hic/issues/39)
  * `--singleEnd` to `--single_end`
  * `--igenomesIgnore` to `--igenomes_ignore`
  * Having the old camelCase versions of these will now throw an error
* Add `autoMounts=true` to default singularity profile
* Add in `markdownlint` checks that were being ignored by default
* Disable ansi logging in the travis CI tests
* Move `params`section from `base.config` to `nextflow.config`
* Use `env` scope to export `PYTHONNOUSERSITE` in `nextflow.config` to prevent conflicts with host Python environment
* Bump minimum Nextflow version to `19.10.0` - required to properly use `env` scope in `nextflow.config`
* Added support for nf-tower in the travis tests, using public mailbox nf-core@mailinator.com
* Add link to [Keep a Changelog](http://keepachangelog.com/en/1.0.0/) and [Semantic Versioning](http://semver.org/spec/v2.0.0.html) to CHANGELOG
* Adjusted `.travis.yml` checks to allow for `patch` branches to be tested
* Add Python 3.7 dependency to the `environment.yml` file
* Remove `awsbatch` profile cf [nf-core/configs#71](https://github.com/nf-core/configs/pull/71)
* Make `scrape_software_versions.py` compatible with Python3 to enable miniconda3 in    [base image PR](https://github.com/nf-core/tools/pull/462)
* Add GitHub Actions workflows and respective linting
* Add `NXF_ANSI_LOG` as global environment variable to template GitHub Actions CI workflow
* Fixed global environment variable in GitHub Actions CI workflow
* Add `--awscli` parameter
* Add `README.txt` path for genomes in `igenomes.config` [nf-core/atacseq#75](https://github.com/nf-core/atacseq/issues/75)
* Fix buggy ANSI codes in pipeline summary log messages
* Add a `TODO` line in the new GitHub Actions CI test files

### Base Docker image

* Use miniconda3 instead of miniconda for a Python 3k base environment
  * If you still need Python 2 for your pipeline, add `conda-forge::python=2.7.4` to the dependencies in your `environment.yml`
* Update conda version to 4.7.12

### Other

* Updated Base Dockerfile to Conda 4.7.10
* Entirely switched from Travis-Ci.org to Travis-Ci.com for template and tools
* Improved core documentation (`-profile`)

## [v1.7 - Titanium Kangaroo](https://github.com/nf-core/tools/releases/tag/1.7) - [2019-10-07]

### Tools helper code

* The tools `create` command now sets up a `TEMPLATE` and a `dev` branch for syncing
* Fixed issue [379](https://github.com/nf-core/tools/issues/379)
* nf-core launch now uses stable parameter schema version 0.1.0
* Check that PR from patch or dev branch is acceptable by linting
* Made code compatible with Python 3.7
* The `download` command now also fetches institutional configs from nf-core/configs
* When listing pipelines, a nicer message is given for the rare case of a detached `HEAD` ref in a locally pulled pipeline. [#297](https://github.com/nf-core/tools/issues/297)
* The `download` command can now compress files into a single archive.
* `nf-core create` now fetches a logo for the pipeline from the nf-core website
* The readme should now be rendered properly on PyPI.

### Syncing

* Can now sync a targeted pipeline via command-line
* Updated Blacklist of synced pipelines
* Removed `chipseq` from Blacklist of synced pipelines
* Fixed issue [#314](https://github.com/nf-core/tools/issues/314)

### Linting

* If the container slug does not contain the nf-core organisation (for example during development on a fork), linting will raise a warning, and an error with release mode on

### Template pipeline

* Add new code for Travis CI to allow PRs from patch branches too
* Fix small typo in central readme of tools for future releases
* Small code polishing + typo fix in the template main.nf file
* Header ANSI codes no longer print `[2m` to console when using `-with-ansi`
* Switched to yaml.safe_load() to fix PyYAML warning that was thrown because of a possible [exploit](https://github.com/yaml/pyyaml/wiki/PyYAML-yaml.load(input)-Deprecation)
* Add `nf-core` citation
* Add proper `nf-core` logo for tools
* Add `Quick Start` section to main README of template
* Fix [Docker RunOptions](https://github.com/nf-core/tools/pull/351) to get UID and GID set in the template
* `Dockerfile` now specifically uses the proper release tag of the nfcore/base image
* Use [`file`](https://github.com/nf-core/tools/pull/354) instead of `new File`
  to avoid weird behavior such as making an `s3:/` directory locally when using
  an AWS S3 bucket as the `--outdir`.
* Fix workflow.onComplete() message when finishing pipeline
* Update URL for joining the nf-core slack to [https://nf-co.re/join/slack](https://nf-co.re/join/slack)
* Add GitHub Action for CI and Linting
* [Increased default time limit](https://github.com/nf-core/tools/issues/370) to 4h
* Add direct link to the pipeline slack channel in the contribution guidelines
* Add contributions and support heading with links to contribution guidelines and link to the pipeline slack channel in the main README
* Fix Parameters JSON due to new versionized structure
* Added conda-forge::r-markdown=1.1 and conda-forge::r-base=3.6.1 to environment
* Plain-text email template now has nf-core ASCII artwork
* Template configured to use logo fetched from website
* New option `--email_on_fail` which only sends emails if the workflow is not successful
* Add file existence check when checking software versions
* Fixed issue [#165](https://github.com/nf-core/tools/issues/165) - Use `checkIfExists`
* Consistent spacing for `if` statements
* Add sensible resource labels to `base.config`

### Other

* Bump `conda` to 4.6.14 in base nf-core Dockerfile
* Added a Code of Conduct to nf-core/tools, as only the template had this before
* TravisCI tests will now also start for PRs from `patch` branches, [to allow fixing critical issues](https://github.com/nf-core/tools/pull/392) without making a new major release

## [v1.6 - Brass Walrus](https://github.com/nf-core/tools/releases/tag/1.6) - [2020-04-09]

### Syncing

* Code refactoring to make the script more readable
* No travis build failure anymore on sync errors
* More verbose logging

### Template pipeline

* awsbatch `work-dir` checking moved to nextflow itself. Removed unsatisfiable check in main.nf template.
* Fixed markdown linting
* Tools CI testing now runs markdown lint on compiled template pipeline
* Migrated large portions of documentation to the [nf-core website](https://github.com/nf-core/nf-co.re/pull/93)
* Removed Gitter references in `.github/` directories for `tools/` and pipeline template.
* Changed `scrape_software_versions.py` to output `.csv` file
* Added `export_plots` parameter to multiqc config
* Corrected some typos as listed [here](https://github.com/nf-core/tools/issues/348) to Guidelines

### Tools helper code

* Drop [nf-core/rnaseq](https://github.com/nf-core/rnaseq]) from `blacklist.json` to make template sync available
* Updated main help command to sort the subcommands in a more logical order
* Updated readme to describe the new `nf-core launch` command
* Fix bugs in `nf-core download`
  * The _latest_ release is now fetched by default if not specified
  * Downloaded pipeline files are now properly executable.
* Fixed bugs in `nf-core list`
  * Sorting now works again
  * Output is partially coloured (better highlighting out of date pipelines)
  * Improved documentation
* Fixed bugs in `nf-core lint`
  * The order of conda channels is now correct, avoiding occasional erroneous errors that packages weren't found ([#207](https://github.com/nf-core/tools/issues/207))
  * Allow edge versions in nf-core pipelines
* Add reporting of ignored errored process
  * As a solution for [#103](https://github.com/nf-core/tools/issues/103))
* Add Bowtie2 and BWA in iGenome config file template

## [v1.5 - Iron Shark](https://github.com/nf-core/tools/releases/tag/1.5) - [2019-03-13]

### Template pipeline

* Dropped Singularity file
* Summary now logs details of the cluster profile used if from [nf-core/configs](https://github.com/nf-core/configs)
* Dockerhub is used in favor of Singularity Hub for pulling when using the Singularity profile
* Changed default container tag from latest to dev
* Brought the logo to life
* Change the default filenames for the pipeline trace files
* Remote fetch of nf-core/configs profiles fails gracefully if offline
* Remove `params.container` and just directly define `process.container` now
* Completion email now includes MultiQC report if not too big
* `params.genome` is now checked if set, to ensure that it's a valid iGenomes key
* Together with nf-core/configs, helper function now checks hostname and suggests a valid config profile
* `awsbatch` executor requires the `tracedir` not to be set to an `s3` bucket.

### Tools helper code

* New `nf-core launch` command to interactively launch nf-core pipelines from command-line
  * Works with a `parameters.settings.json` file shipped with each pipeline
  * Discovers additional `params` from the pipeline dynamically
* Drop Python 3.4 support
* `nf-core list` now only shows a value for _"is local latest version"_ column if there is a local copy.
* Lint markdown formatting in automated tests
  * Added `markdownlint-cli` for checking Markdown syntax in pipelines and tools repo
* Syncing now reads from a `blacklist.json` in order to exclude pipelines from being synced if necessary.
* Added nf-core tools API description to assist developers with the classes and functions available.
  * Docs are automatically built by Travis CI and updated on the nf-co.re website.
* Introduced test for filtering remote workflows by keyword.
* Build tools python API docs
  * Use Travis job for api doc generation and publish

* `nf-core bump-version` now stops before making changes if the linting fails
* Code test coverage
  * Introduced test for filtering remote workflows by keyword
* Linting updates
  * Now properly searches for conda packages in default channels
  * Now correctly validates version pinning for packages from PyPI
  * Updates for changes to `process.container` definition

### Other

* Bump `conda` to 4.6.7 in base nf-core Dockerfile

## [v1.4 - Tantalum Butterfly](https://github.com/nf-core/tools/releases/tag/1.4) - [2018-12-12]

### Template pipeline

* Institutional custom config profiles moved to github `nf-core/configs`
  * These will now be maintained centrally as opposed to being shipped with the pipelines in `conf/`
  * Load `base.config` by default for all profiles
  * Removed profiles named `standard` and `none`
  * Added parameter `--igenomesIgnore` so `igenomes.config` is not loaded if parameter clashes are observed
  * Added parameter `--custom_config_version` for custom config version control. Can use this parameter to provide commit id for reproducibility. Defaults to `master`
  * Deleted custom configs from template in `conf/` directory i.e. `uzh.config`, `binac.config` and `cfc.config`
* `multiqc_config` and `output_md` are now put into channels instead of using the files directly (see issue [#222](https://github.com/nf-core/tools/issues/222))
* Added `local.md` to cookiecutter template in `docs/configuration/`. This was referenced in `README.md` but not present.
* Major overhaul of docs to add/remove parameters, unify linking of files and added description for providing custom configs where necessary
* Travis: Pull the `dev` tagged docker image for testing
* Removed UPPMAX-specific documentation from the template.

### Tools helper code

* Make Travis CI tests fail on pull requests if the `CHANGELOG.md` file hasn't been updated
* Minor bugfixing in Python code (eg. removing unused import statements)
* Made the web requests caching work on multi-user installations
* Handle exception if nextflow isn't installed
* Linting: Update for Travis: Pull the `dev` tagged docker image for testing

## [v1.3 - Citreous Swordfish](https://github.com/nf-core/tools/releases/tag/1.3) - [2018-11-21]

* `nf-core create` command line interface updated
  * Interactive prompts for required arguments if not given
  * New flag for workflow author
* Updated channel order for bioconda/conda-forge channels in environment.yaml
* Increased code coverage for sub command `create` and `licenses`
* Fixed nasty dependency hell issue between `pytest` and `py` package in Python 3.4.x
* Introduced `.coveragerc` for pytest-cov configuration, which excludes the pipeline template now from being reported
* Fix [189](https://github.com/nf-core/tools/issues/189): Check for given conda and PyPi package dependencies, if their versions exist
* Added profiles for `cfc`,`binac`, `uzh` that can be synced across pipelines
  * Ordering alphabetically for profiles now
* Added `pip install --upgrade pip` to `.travis.yml` to update pip in the Travis CI environment

## [v1.2](https://github.com/nf-core/tools/releases/tag/1.2) - [2018-10-01]

* Updated the `nf-core release` command
  * Now called `nf-core bump-versions` instead
  * New flag `--nextflow` to change the required nextflow version instead
* Template updates
  * Simpler installation of the `nf-core` helper tool, now directly from PyPI
  * Bump minimum nextflow version to `0.32.0` - required for built in `manifest.nextflowVersion` check and access to `workflow.manifest` variables from within nextflow scripts
  * New `withName` syntax for configs
  * Travis tests fail if PRs come against the `master` branch, slightly refactored
  * Improved GitHub contributing instructions and pull request / issue templates
* New lint tests
  * `.travis.yml` test for PRs made against the `master` branch
  * Automatic `--release` option not used if the travis repo is `nf-core/tools`
  * Warnings if depreciated variables `params.version` and `params.nf_required_version` are found
* New `nf-core licences` subcommand to show licence for each conda package in a workflow
* `nf-core list` now has options for sorting pipeline nicely
* Latest version of conda used in nf-core base docker image
* Updated PyPI deployment to  correctly parse the markdown readme (hopefully!)
* New GitHub contributing instructions and pull request template

## [v1.1](https://github.com/nf-core/tools/releases/tag/1.1) - [2018-08-14]

Very large release containing lots of work from the first nf-core hackathon, held in SciLifeLab Stockholm.

* The [Cookiecutter template](https://github.com/nf-core/cookiecutter) has been merged into tools
  * The old repo above has been archived
  * New pipelines are now created using the command `nf-core create`
  * The nf-core template and associated linting are now controlled under the same version system
* Large number of template updates and associated linting changes
  * New simplified cookiecutter variable usage
  * Refactored documentation - simplified and reduced duplication
  * Better `manifest` variables instead of `params` for pipeline name and version
  * New integrated nextflow version checking
  * Updated travis docker pull command to use tagging to allow release tests to pass
  * Reverted Docker and Singularity syntax to use `ENV` hack again
* Improved Python readme parsing for PyPI
* Updated Travis tests to check that the correct `dev` branch is being targeted
* New sync tool to automate pipeline updates
  * Once initial merges are complete, a nf-core bot account will create PRs for future template updates

## [v1.0.1](https://github.com/nf-core/tools/releases/tag/1.0.1) - [2018-07-18]

The version 1.0 of nf-core tools cannot be installed from PyPi. This patch fixes it, by getting rid of the requirements.txt plus declaring the dependent modules in the setup.py directly.

## [v1.0](https://github.com/nf-core/tools/releases/tag/1.0) - [2018-06-12]

Initial release of the nf-core helper tools package. Currently includes four subcommands:

* `nf-core list`: List nf-core pipelines with local info
* `nf-core download`: Download a pipeline and singularity container
* `nf-core lint`: Check pipeline against nf-core guidelines
* `nf-core release`: Update nf-core pipeline version number<|MERGE_RESOLUTION|>--- conflicted
+++ resolved
@@ -7,15 +7,14 @@
 * Fixed a bug in the Docker image build for tools that failed due to an extra hyphen. [[#1069](https://github.com/nf-core/tools/pull/1069)]
 * Regular release sync fix - this time it was to do with JSON serialisation [[#1072](https://github.com/nf-core/tools/pull/1072)]
 
-<<<<<<< HEAD
 ### Modules
 
 * Update comment style of modules `functions.nf` template file [[#1076](https://github.com/nf-core/tools/issues/1076)]
-=======
+
 #### Sync
 
 * Don't set the default value to `"null"` when a parameter is initialised as `null` in the config [[#1074](https://github.com/nf-core/tools/pull/1074)]
->>>>>>> 7ba366d9
+
 
 ## [v1.14 - Brass Chicken :chicken:](https://github.com/nf-core/tools/releases/tag/1.14) - [2021-05-11]
 
