# nf-core/tools: Changelog

## v1.5dev

<<<<<<< HEAD
#### Syncing
* Syncing now reads from a `blacklist.json` in order to exclude
pipelines from being synced if necessary.
=======
#### Code coverage
* Introduced test for filtering remote workflows by keyword
>>>>>>> 560eaccd

#### Template pipeline
_..nothing yet.._

#### Tools helper code
* `nf-core list` now only shows a value for _"is local latest version"_ column if there is a local copy.
* `nf-core lint` now properly searches for conda packages in default channels

## [v1.4](https://github.com/nf-core/tools/releases/tag/1.4) - 2018-12-12 Tantalum Butterfly

#### Template pipeline
* Institutional custom config profiles moved to github `nf-core/configs`
    * These will now be maintained centrally as opposed to being shipped with the pipelines in `conf/`
    * Load `base.config` by default for all profiles
    * Removed profiles named `standard` and `none`
    * Added parameter `--igenomesIgnore` so `igenomes.config` is not loaded if parameter clashes are observed
    * Added parameter `--custom_config_version` for custom config version control. Can use this parameter to provide commit id for reproducibility. Defaults to `master`
    * Deleted custom configs from template in `conf/` directory i.e. `uzh.config`, `binac.config` and `cfc.config`
* `multiqc_config` and `output_md` are now put into channels instead of using the files directly (see issue [#222](https://github.com/nf-core/tools/issues/222))
* Added `local.md` to cookiecutter template in `docs/configuration/`. This was referenced in `README.md` but not present.
* Major overhaul of docs to add/remove parameters, unify linking of files and added description for providing custom configs where necessary
* Travis: Pull the `dev` tagged docker image for testing
* Removed UPPMAX-specific documentation from the template.

#### Tools helper code
* Make Travis CI tests fail on pull requests if the `CHANGELOG.md` file hasn't been updated
* Minor bugfixing in Python code (eg. removing unused import statements)
* Made the web requests caching work on multi-user installations
* Handle exception if nextflow isn't installed
* Linting: Update for Travis: Pull the `dev` tagged docker image for testing

## [v1.3](https://github.com/nf-core/tools/releases/tag/1.3) - 2018-11-21
* `nf-core create` command line interface updated
    * Interactive prompts for required arguments if not given
    * New flag for workflow author
* Updated channel order for bioconda/conda-forge channels in environment.yaml
* Increased code coverage for sub command `create` and `licenses`
* Fixed nasty dependency hell issue between `pytest` and `py` package in Python 3.4.x
* Introduced `.coveragerc` for pytest-cov configuration, which excludes the pipeline template now from being reported
* Fix [189](https://github.com/nf-core/tools/issues/189): Check for given conda and PyPi package dependencies, if their versions exist
* Added profiles for `cfc`,`binac`, `uzh` that can be synced across pipelines
  * Ordering alphabetically for profiles now
* Added `pip install --upgrade pip` to `.travis.yml` to update pip in the Travis CI environment

## [v1.2](https://github.com/nf-core/tools/releases/tag/1.2) - 2018-10-01
* Updated the `nf-core release` command
    * Now called `nf-core bump-versions` instead
    * New flag `--nextflow` to change the required nextflow version instead
* Template updates
    * Simpler installation of the `nf-core` helper tool, now directly from PyPI
    * Bump minimum nextflow version to `0.32.0` - required for built in `manifest.nextflowVersion` check and access to `workflow.manifest` variables from within nextflow scripts
    * New `withName` syntax for configs
    * Travis tests fail if PRs come against the `master` branch, slightly refactored
    * Improved GitHub contributing instructions and pull request / issue templates
* New lint tests
    * `.travis.yml` test for PRs made against the `master` branch
    * Automatic `--release` option not used if the travis repo is `nf-core/tools`
    * Warnings if depreciated variables `params.version` and `params.nf_required_version` are found
* New `nf-core licences` subcommand to show licence for each conda package in a workflow
* `nf-core list` now has options for sorting pipeline nicely
* Latest version of conda used in nf-core base docker image
* Updated PyPI deployment to  correctly parse the markdown readme (hopefully!)
* New GitHub contributing instructions and pull request template

## [v1.1](https://github.com/nf-core/tools/releases/tag/1.1) - 2018-08-14
Very large release containing lots of work from the first nf-core hackathon, held in SciLifeLab Stockholm.

* The [Cookiecutter template](https://github.com/nf-core/cookiecutter) has been merged into tools
    * The old repo above has been archived
    * New pipelines are now created using the command `nf-core create`
    * The nf-core template and associated linting are now controlled under the same version system
* Large number of template updates and associated linting changes
    * New simplified cookicutter variable usage
    * Refactored documentation - simplified and reduced duplication
    * Better `manifest` variables instead of `params` for pipeline name and version
    * New integrated nextflow version checking
    * Updated travis docker pull command to use tagging to allow release tests to pass
    * Reverted Docker and Singularity syntax to use `ENV` hack again
* Improved Python readme parsing for PyPI
* Updated Travis tests to check that the correct `dev` branch is being targeted
* New sync tool to automate pipeline updates
    * Once initial merges are complete, a nf-core bot account will create PRs for future template updates

## [v1.0.1](https://github.com/nf-core/tools/releases/tag/1.0.1) - 2018-07-18

The version 1.0 of nf-core tools cannot be installed from PyPi. This patch fixes it, by getting rid of the requirements.txt plus declaring the dependent modules in the setup.py directly.

## [v1.0](https://github.com/nf-core/tools/releases/tag/1.0) - 2018-06-12

Initial release of the nf-core helper tools package. Currently includes four subcommands:

* `nf-core list`: List nf-core pipelines with local info
* `nf-core download`: Download a pipeline and singularity container
* `nf-core lint`: Check pipeline against nf-core guidelines
* `nf-core release`: Update nf-core pipeline version number<|MERGE_RESOLUTION|>--- conflicted
+++ resolved
@@ -2,14 +2,12 @@
 
 ## v1.5dev
 
-<<<<<<< HEAD
+#### Code coverage
+* Introduced test for filtering remote workflows by keyword
+
 #### Syncing
 * Syncing now reads from a `blacklist.json` in order to exclude
 pipelines from being synced if necessary.
-=======
-#### Code coverage
-* Introduced test for filtering remote workflows by keyword
->>>>>>> 560eaccd
 
 #### Template pipeline
 _..nothing yet.._
