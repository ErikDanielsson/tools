--- conflicted
+++ resolved
@@ -30,14 +30,11 @@
   - Add support for downloading docker images into tar archives
   - Change long flag `--parallel-downloads` to `--parallel`. Short flag remains `-d`.
   - Add pipeline to test data to be compatible with `nextflow inspect`
-<<<<<<< HEAD
 - Add container load scripts for Docker and Podman (#3634 follow up) ([#3706](https://github.com/nf-core/tools/pull/3706))
-=======
 - Replace arm profile with arm64 and emulate_amd64 profiles ([#3689](https://github.com/nf-core/tools/pull/3689))
 - Update test-datasets list subcommand to output plain text urls and paths for easy copying [#3720](https://github.com/nf-core/tools/pull/3720)
 - Remove workflow.trace from nf-test snapshot ([#3721](https://github.com/nf-core/tools/pull/3721))
 - Add GHA to update template nf-test snapshots ([#3723](https://github.com/nf-core/tools/pull/3723))
->>>>>>> db319ab9
 
 ## [v3.3.2 - Tungsten Tamarin Patch 2](https://github.com/nf-core/tools/releases/tag/3.3.2) - [2025-07-08]
 
