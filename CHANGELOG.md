--- conflicted
+++ resolved
@@ -21,13 +21,9 @@
 * The parameters `--max_memory` and `--max_time` are now validated against a regular expression [[#793](https://github.com/nf-core/tools/issues/793)]
   * Must be written in the format `123.GB` / `456.h` with any of the prefixes listed in the [Nextflow docs](https://www.nextflow.io/docs/latest/process.html#memory)
   * Bare numbers no longer allowed, avoiding people from trying to specify GB and actually specifying bytes.
-<<<<<<< HEAD
 * Switched from cookiecutter to Jinja2 [[#880]](https://github.com/nf-core/tools/pull/880)
-
-=======
 * Finally dropped the wonderful [cookiecutter](https://github.com/cookiecutter/cookiecutter) library that was behind the first pipeline template that led to nf-core [[#880](https://github.com/nf-core/tools/pull/880)]
   * Now rendering templates directly using [Jinja](https://jinja.palletsprojects.com/), which is what cookiecutter was doing anyway
->>>>>>> a44bf6c8
 
 ### Modules
 
