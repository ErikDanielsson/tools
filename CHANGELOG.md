# nf-core/tools: Changelog

<<<<<<< HEAD
## v1.14.1dev

### Template

* Move TODO item of `contains:` map in a YAML string [[#1082](https://github.com/nf-core/tools/issues/1082)]
=======
## 1.14.1dev

### General

* Fixed a bug in the Docker image build for tools that failed due to an extra hyphen. [[#1069](https://github.com/nf-core/tools/pull/1069)]
* Regular release sync fix - this time it was to do with JSON serialisation [[#1072](https://github.com/nf-core/tools/pull/1072)]

### Modules

* Update comment style of modules `functions.nf` template file [[#1076](https://github.com/nf-core/tools/issues/1076)]

#### Sync

* Don't set the default value to `"null"` when a parameter is initialised as `null` in the config [[#1074](https://github.com/nf-core/tools/pull/1074)]
>>>>>>> d49bf614

## [v1.14 - Brass Chicken :chicken:](https://github.com/nf-core/tools/releases/tag/1.14) - [2021-05-11]

### Template

* Fixed an issue regarding explicit disabling of unused container engines [[#972](https://github.com/nf-core/tools/pull/972)]
* Removed trailing slash from `params.igenomes_base` to yield valid s3 paths (previous paths work with Nextflow but not aws cli)
* Added a timestamp to the trace + timetime + report + dag filenames to fix overwrite issue on AWS
* Rewrite the `params_summary_log()` function to properly ignore unset params and have nicer formatting [[#971](https://github.com/nf-core/tools/issues/971)]
* Fix overly strict `--max_time` formatting regex in template schema [[#973](https://github.com/nf-core/tools/issues/973)]
* Convert `d` to `day` in the `cleanParameters` function to make Duration objects like `2d` pass the validation [[#858](https://github.com/nf-core/tools/issues/858)]
* Added nextflow version to quick start section and adjusted `nf-core bump-version` [[#1032](https://github.com/nf-core/tools/issues/1032)]
* Use latest stable Nextflow version `21.04.0` for CI tests instead of the `-edge` release

### Download

* Fix bug in `nf-core download` where image names were getting a hyphen in `nf-core` which was breaking things.
* Extensive new interactive prompts for all command line flags [[#1027](https://github.com/nf-core/tools/issues/1027)]
  * It is now recommended to run `nf-core download` without any cli options and follow prompts (though flags can be used to run non-interactively if you wish)
* New helper code to set `$NXF_SINGULARITY_CACHEDIR` and add to `.bashrc` if desired [[#1027](https://github.com/nf-core/tools/issues/1027)]

### Launch

* Strip values from `nf-core launch` web response which are `False` and have no default in the schema [[#976](https://github.com/nf-core/tools/issues/976)]
* Improve API caching code when polling the website, fixes noisy log message when waiting for a response [[#1029](https://github.com/nf-core/tools/issues/1029)]
* New interactive prompts for pipeline name [[#1027](https://github.com/nf-core/tools/issues/1027)]

### Modules

* Added `tool_name_underscore` to the module template to allow TOOL_SUBTOOL in `main.nf` [[#1011](https://github.com/nf-core/tools/issues/1011)]
* Added `--conda-name` flag to `nf-core modules create` command to allow sidestepping questionary [[#988](https://github.com/nf-core/tools/issues/988)]
* Extended `nf-core modules lint` functionality to check tags in `test.yml` and to look for a entry in the `pytest_software.yml` file
* Update `modules` commands to use new test tag format `tool/subtool`
* New modules lint test comparing the `functions.nf` file to the template version
* Modules installed from alternative sources are put in folders based on the name of the source repository

### Linting

* Fix bug in nf-core lint config skipping for the `nextflow_config` test [[#1019](https://github.com/nf-core/tools/issues/1019)]
* New `-k`/`--key` cli option for `nf-core lint` to allow you to run only named lint tests, for faster local debugging
* Merge markers lint test - ignore binary files, allow config to ignore specific files [[#1040](https://github.com/nf-core/tools/pull/1040)]
* New lint test to check if all defined pipeline parameters are mentioned in `main.nf` [[#1038](https://github.com/nf-core/tools/issues/1038)]
* Added fix to remove warnings about params that get converted from camelCase to camel-case [[#1035](https://github.com/nf-core/tools/issues/1035)]
* Added pipeline schema lint checks for missing parameter description and parameters outside of groups [[#1017](https://github.com/nf-core/tools/issues/1017)]

### General

* Try to fix the fix for the automated sync when we submit too many PRs at once [[#970](https://github.com/nf-core/tools/issues/970)]
* Rewrite how the tools documentation is deployed to the website, to allow multiple versions
* Created new Docker image for the tools cli package - see installation docs for details [[#917](https://github.com/nf-core/tools/issues/917)]
* Ignore permission errors for setting up requests cache directories to allow starting with an invalid or read-only `HOME` directory

## [v1.13.3 - Copper Crocodile Resurrection :crocodile:](https://github.com/nf-core/tools/releases/tag/1.13.2) - [2021-03-24]

* Running tests twice with `nf-core modules create-test-yml` to catch unreproducible md5 sums [[#890](https://github.com/nf-core/tools/issues/890)]
* Fix sync error again where the Nextflow edge release needs to be used for some pipelines
* Fix bug with `nf-core lint --release` (`NameError: name 'os' is not defined`)
* Added linebreak to linting comment so that markdown header renders on PR comment properly
* `nf-core modules create` command - if no bioconda package is found, prompt user for a different bioconda package name
* Updated module template `main.nf` with new test data paths

## [v1.13.2 - Copper Crocodile CPR :crocodile: :face_with_head_bandage:](https://github.com/nf-core/tools/releases/tag/1.13.2) - [2021-03-23]

* Make module template pass the EC linter [[#953](https://github.com/nf-core/tools/pull/953)]
* Added better logging message if a user doesn't specificy the directory correctly with `nf-core modules` commands [[#942](https://github.com/nf-core/tools/pull/942)]
* Fixed parameter validation bug caused by JSONObject [[#937](https://github.com/nf-core/tools/issues/937)]
* Fixed template creation error regarding file permissions [[#932](https://github.com/nf-core/tools/issues/932)]
* Split the `create-lint-wf` tests up into separate steps in GitHub Actions to make the CI results easier to read
* Added automated PR comments to the Markdown, YAML and Python lint CI tests to explain failures (tools and pipeline template)
* Make `nf-core lint` summary table borders coloured according to overall pass / fail status
* Attempted a fix for the automated sync when we submit too many PRs at once [[#911](https://github.com/nf-core/tools/issues/911)]

## [v1.13.1 - Copper Crocodile Patch :crocodile: :pirate_flag:](https://github.com/nf-core/tools/releases/tag/1.13.1) - [2021-03-19]

* Fixed bug in pipeline linting markdown output that gets posted to PR comments [[#914]](https://github.com/nf-core/tools/issues/914)
* Made text for the PR branch CI check less verbose with a TLDR in bold at the top
* A number of minor tweaks to the new `nf-core modules lint` code

## [v1.13 - Copper Crocodile](https://github.com/nf-core/tools/releases/tag/1.13) - [2021-03-18]

### Template

* **Major new feature** - Validation of pipeline parameters [[#426]](https://github.com/nf-core/tools/issues/426)
  * The addition runs as soon as the pipeline launches and checks the pipeline input parameters two main things:
    * No parameters are supplied that share a name with core Nextflow options (eg. `--resume` instead of `-resume`)
    * Supplied parameters validate against the pipeline JSON schema (eg. correct variable types, required values)
  * If either parameter validation fails or the pipeline has errors, a warning is given about any unexpected parameters found which are not described in the pipeline schema.
  * This behaviour can be disabled by using `--validate_params false`
* Added profiles to support the [Charliecloud](https://hpc.github.io/charliecloud/) and [Shifter](https://nersc.gitlab.io/development/shifter/how-to-use/) container engines [[#824](https://github.com/nf-core/tools/issues/824)]
  * Note that Charliecloud requires Nextflow version `v21.03.0-edge` or later.
* Profiles for container engines now explicitly _disable_ all other engines [[#867](https://github.com/nf-core/tools/issues/867)]
* Fixed typo in nf-core-lint CI that prevented the markdown summary from being automatically posted on PRs as a comment.
* Changed default for `--input` from `data/*{1,2}.fastq.gz` to `null`, as this is now validated by the schema as a required value.
* Removed support for `--name` parameter for custom run names.
  * The same functionality for MultiQC still exists with the core Nextflow `-name` option.
* Added to template docs about how to identify process name for resource customisation
* The parameters `--max_memory` and `--max_time` are now validated against a regular expression [[#793](https://github.com/nf-core/tools/issues/793)]
  * Must be written in the format `123.GB` / `456.h` with any of the prefixes listed in the [Nextflow docs](https://www.nextflow.io/docs/latest/process.html#memory)
  * Bare numbers no longer allowed, avoiding people from trying to specify GB and actually specifying bytes.
* Switched from cookiecutter to Jinja2 [[#880]](https://github.com/nf-core/tools/pull/880)
* Finally dropped the wonderful [cookiecutter](https://github.com/cookiecutter/cookiecutter) library that was behind the first pipeline template that led to nf-core [[#880](https://github.com/nf-core/tools/pull/880)]
  * Now rendering templates directly using [Jinja](https://jinja.palletsprojects.com/), which is what cookiecutter was doing anyway

### Modules

Initial addition of a number of new helper commands for working with DSL2 modules:

* `modules list` - List available modules
* `modules install` - Install a module from nf-core/modules
* `modules remove` - Remove a module from a pipeline
* `modules create` - Create a module from the template
* `modules create-test-yml` - Create the `test.yml` file for a module with md5 sums, tags, commands and names added
* `modules lint` - Check a module against nf-core guidelines

You can read more about each of these commands in the main tools documentation (see `README.md` or <https://nf-co.re/tools>)

### Tools helper code

* Fixed some bugs in the command line interface for `nf-core launch` and improved formatting [[#829](https://github.com/nf-core/tools/pull/829)]
* New functionality for `nf-core download` to make it compatible with DSL2 pipelines [[#832](https://github.com/nf-core/tools/pull/832)]
  * Singularity images in module files are now discovered and fetched
  * Direct downloads of Singularity images in python allowed (much faster than running `singularity pull`)
  * Downloads now work with `$NXF_SINGULARITY_CACHEDIR` so that pipelines sharing containers have efficient downloads
* Changed behaviour of `nf-core sync` command [[#787](https://github.com/nf-core/tools/issues/787)]
  * Instead of opening or updating a PR from `TEMPLATE` directly to `dev`, a new branch is now created from `TEMPLATE` and a PR opened from this to `dev`.
  * This is to make it easier to fix merge conflicts without accidentally bringing the entire pipeline history back into the `TEMPLATE` branch (which makes subsequent sync merges much more difficult)

### Linting

* Major refactor and rewrite of pipieline linting code
  * Much better code organisation and maintainability
  * New automatically generated documentation using Sphinx
  * Numerous new tests and functions, removal of some unnecessary tests
* Added lint check for merge markers [[#321]](https://github.com/nf-core/tools/issues/321)
* Added new option `--fix` to automatically correct some problems detected by linting
* Added validation of default params to `nf-core schema lint` [[#823](https://github.com/nf-core/tools/issues/823)]
* Added schema validation of GitHub action workflows to lint function [[#795](https://github.com/nf-core/tools/issues/795)]
* Fixed bug in schema title and description validation
* Added second progress bar for conda dependencies lint check, as it can be slow [[#299](https://github.com/nf-core/tools/issues/299)]
* Added new lint test to check files that should be unchanged from the pipeline.
* Added the possibility to ignore lint tests using a `nf-core-lint.yml` config file [[#809](https://github.com/nf-core/tools/pull/809)]

## [v1.12.1 - Silver Dolphin](https://github.com/nf-core/tools/releases/tag/1.12.1) - [2020-12-03]

### Template

* Finished switch from `$baseDir` to `$projectDir` in `iGenomes.conf` and `main.nf`
  * Main fix is for `smail_fields` which was a bug introduced in the previous release. Sorry about that!
* Ported a number of small content tweaks from nf-core/eager to the template [[#786](https://github.com/nf-core/tools/issues/786)]
  * Better contributing documentation, more placeholders in documentation files, more relaxed markdownlint exceptions for certain HTML tags, more content for the PR and issue templates.

### Tools helper code

* Pipeline schema: make parameters of type `range` to `number`. [[#738](https://github.com/nf-core/tools/issues/738)]
* Respect `$NXF_HOME` when looking for pipelines with `nf-core list` [[#798](https://github.com/nf-core/tools/issues/798)]
* Swapped PyInquirer with questionary for command line questions in `launch.py` [[#726](https://github.com/nf-core/tools/issues/726)]
  * This should fix conda installation issues that some people had been hitting
  * The change also allows other improvements to the UI
* Fix linting crash when a file deleted but not yet staged in git [[#796](https://github.com/nf-core/tools/issues/796)]

## [v1.12 - Mercury Weasel](https://github.com/nf-core/tools/releases/tag/1.12) - [2020-11-19]

### Tools helper code

* Updated `nf_core` documentation generator for building [https://nf-co.re/tools-docs/](https://nf-co.re/tools-docs/)

### Template

* Make CI comments work with PRs from forks [[#765](https://github.com/nf-core/tools/issues/765)]
  * Branch protection and linting results should now show on all PRs
* Updated GitHub issue templates, which had stopped working
* Refactored GitHub Actions so that the AWS full-scale tests are triggered after docker build is finished
  * DockerHub push workflow split into two - one for dev, one for releases
* Updated actions to no longer use `set-env` which is now depreciating [[#739](https://github.com/nf-core/tools/issues/739)]
* Added config import for `test_full` in `nextflow.config`
* Switched depreciated `$baseDir` to `$projectDir`
* Updated minimum Nextflow version to `20.04.10`
* Make Nextflow installation less verbose in GitHub Actions [[#780](https://github.com/nf-core/tools/pull/780)]

### Linting

* Updated code to display colours in GitHub Actions log output
* Allow tests to pass with `dev` version of nf-core/tools (previous failure due to base image version)
* Lint code no longer tries to post GitHub PR comments. This is now done in a GitHub Action only.

## [v1.11 - Iron Tiger](https://github.com/nf-core/tools/releases/tag/1.11) - [2020-10-27]

### Template

* Fix command error in `awstest.yml` GitHub Action workflow.
* Allow manual triggering of AWS test GitHub Action workflows.
* Remove TODO item, which was proposing the usage of additional files beside `usage.md` and `output.md` for documentation.
* Added a Podman profile, which enables Podman as container.
* Updated linting for GitHub actions AWS tests workflows.

### Linting

* Made a base-level `Dockerfile` a warning instead of failure
* Added a lint failure if the old `bin/markdown_to_html.r` script is found
* Update `rich` package dependency and use new markup escaping to change `[[!]]` back to `[!]` again

### Other

* Pipeline sync - fetch full repo when checking out before sync
* Sync - Add GitHub actions manual trigger option

## [v1.10.2 - Copper Camel _(brought back from the dead)_](https://github.com/nf-core/tools/releases/tag/1.10.2) - [2020-07-31]

Second patch release to address some small errors discovered in the pipeline template.
Apologies for the inconvenience.

* Fix syntax error in `/push_dockerhub.yml` GitHub Action workflow
* Change `params.readPaths` -> `params.input_paths` in `test_full.config`
* Check results when posting the lint results as a GitHub comment
  * This feature is unfortunately not possible when making PRs from forks outside of the nf-core organisation for now.
* More major refactoring of the automated pipeline sync
  * New GitHub Actions matrix parallelisation of sync jobs across pipelines [[#673](https://github.com/nf-core/tools/issues/673)]
  * Removed the `--all` behaviour from `nf-core sync` as we no longer need it
  * Sync now uses a new list of pipelines on the website which does not include archived pipelines [[#712](https://github.com/nf-core/tools/issues/712)]
  * When making a PR it checks if a PR already exists - if so it updates it [[#710](https://github.com/nf-core/tools/issues/710)]
  * More tests and code refactoring for more stable code. Hopefully fixes 404 error [[#711](https://github.com/nf-core/tools/issues/711)]

## [v1.10.1 - Copper Camel _(patch)_](https://github.com/nf-core/tools/releases/tag/1.10.1) - [2020-07-30]

Patch release to fix the automatic template synchronisation, which failed in the v1.10 release.

* Improved logging: `nf-core --log-file log.txt` now saves a verbose log to disk.
* nf-core/tools GitHub Actions pipeline sync now uploads verbose log as an artifact.
* Sync - fixed several minor bugs, made logging less verbose.
* Python Rich library updated to `>=4.2.1`
* Hopefully fix git config for pipeline sync so that commit comes from @nf-core-bot
* Fix sync auto-PR text indentation so that it doesn't all show as code
* Added explicit flag `--show-passed` for `nf-core lint` instead of taking logging verbosity

## [v1.10 - Copper Camel](https://github.com/nf-core/tools/releases/tag/1.10) - [2020-07-30]

### Pipeline schema

This release of nf-core/tools introduces a major change / new feature: pipeline schema.
These are [JSON Schema](https://json-schema.org/) files that describe all of the parameters for a given
pipeline with their ID, a description, a longer help text, an optional default value, a variable _type_
(eg. `string` or `boolean`) and more.

The files will be used in a number of places:

* Automatic validation of supplied parameters when running pipelines
  * Pipeline execution can be immediately stopped if a required `param` is missing,
    or does not conform to the patterns / allowed values in the schema.
* Generation of pipeline command-line help
  * Running `nextflow run <pipeline> --help` will use the schema to generate a help text automatically
* Building online documentation on the [nf-core website](https://nf-co.re)
* Integration with 3rd party graphical user interfaces

To support these new schema files, nf-core/tools now comes with a new set of commands: `nf-core schema`.

* Pipeline schema can be generated or updated using `nf-core schema build` - this takes the parameters from
  the pipeline config file and prompts the developer for any mismatch between schema and pipeline.
  * Once a skeleton Schema file has been built, the command makes use of a new nf-core website tool to provide
    a user friendly graphical interface for developers to add content to their schema: [https://nf-co.re/pipeline_schema_builder](https://nf-co.re/pipeline_schema_builder)
* Pipelines will be automatically tested for valid schema that describe all pipeline parameters using the
  `nf-core schema lint` command (also included as part of the main `nf-core lint` command).
* Users can validate their set of pipeline inputs using the `nf-core schema validate` command.

In addition to the new schema commands, the `nf-core launch` command has been completely rewritten from
scratch to make use of the new pipeline schema. This command can use either an interactive command-line
prompt or a rich web interface to help users set parameters for a pipeline run.

The parameter descriptions and help text are fully used and embedded into the launch interfaces to make
this process as user-friendly as possible. We hope that it's particularly well suited to those new to nf-core.

Whilst we appreciate that this new feature will add a little work for pipeline developers, we're excited at
the possibilities that it brings. If you have any feedback or suggestions, please let us know either here on
GitHub or on the nf-core [`#json-schema` Slack channel](https://nfcore.slack.com/channels/json-schema).

### Python code formatting

We have adopted the use of the [Black Python code formatter](https://black.readthedocs.io/en/stable/).
This ensures a harmonised code formatting style throughout the package, from all contributors.
If you are editing any Python code in nf-core/tools you must now pass the files through Black when
making a pull-request. See [`.github/CONTRIBUTING.md`](.github/CONTRIBUTING.md) for details.

### Template

* Add `--publish_dir_mode` parameter [#585](https://github.com/nf-core/tools/issues/585)
* Isolate R library paths to those in container [#541](https://github.com/nf-core/tools/issues/541)
* Added new style of pipeline parameters JSON schema to pipeline template
* Add ability to attach MultiQC reports to completion emails when using `mail`
* Update `output.md` and add in 'Pipeline information' section describing standard NF and pipeline reporting.
* Build Docker image using GitHub Actions, then push to Docker Hub (instead of building on Docker Hub)
* Add Slack channel badge in pipeline README
* Allow multiple container tags in `ci.yml` if performing multiple tests in parallel
* Add AWS CI tests and full tests GitHub Actions workflows
* Update AWS CI tests and full tests secrets names
* Added `macs_gsize` for danRer10, based on [this post](https://biostar.galaxyproject.org/p/18272/)
* Add information about config files used for workflow execution (`workflow.configFiles`) to summary
* Fix `markdown_to_html.py` to work with Python 2 and 3.
* Change `params.reads` -> `params.input`
* Change `params.readPaths` -> `params.input_paths`
* Added a `.github/.dockstore.yml` config file for automatic workflow registration with [dockstore.org](https://dockstore.org/)

### Linting

* Refactored PR branch tests to be a little clearer.
* Linting error docs explain how to add an additional branch protecton rule to the `branch.yml` GitHub Actions workflow.
* Adapted linting docs to the new PR branch tests.
* Failure for missing the readme bioconda badge is now a warn, in case this badge is not relevant
* Added test for template `{{ cookiecutter.var }}` placeholders
* Fix failure when providing version along with build id for Conda packages
* New `--json` and `--markdown` options to print lint results to JSON / markdown files
* Linting code now automatically posts warning / failing results to GitHub PRs as a comment if it can
* Added AWS GitHub Actions workflows linting
* Fail if `params.input` isn't defined.
* Beautiful new progress bar to look at whilst linting is running and awesome new formatted output on the command line :heart_eyes:
  * All made using the excellent [`rich` python library](https://github.com/willmcgugan/rich) - check it out!
* Tests looking for `TODO` strings should now ignore editor backup files. [#477](https://github.com/nf-core/tools/issues/477)

### nf-core/tools Continuous Integration

* Added CI test to check for PRs against `master` in tools repo
* CI PR branch tests fixed & now automatically add a comment on the PR if failing, explaining what is wrong
* Move some of the issue and PR templates into HTML `<!-- comments -->` so that they don't show in issues / PRs

### Other

* Describe alternative installation method via conda with `conda env create`
* nf-core/tools version number now printed underneath header artwork
* Bumped Conda version shipped with nfcore/base to 4.8.2
* Added log message when creating new pipelines that people should talk to the community about their plans
* Fixed 'on completion' emails sent using the `mail` command not containing body text.
* Improved command-line help text for nf-core/tools
* `nf-core list` now hides archived pipelines unless `--show_archived` flag is set
* Command line tools now checks if there is a new version of nf-core/tools available
  * Disable this by setting the environment variable `NFCORE_NO_VERSION_CHECK`, eg. `export NFCORE_NO_VERSION_CHECK=1`
* Better command-line output formatting of nearly all `nf-core` commands using [`rich`](https://github.com/willmcgugan/rich)

## [v1.9 - Platinum Pigeon](https://github.com/nf-core/tools/releases/tag/1.9) - [2020-02-20]

### Continuous integration

* Travis CI tests are now deprecated in favor of GitHub Actions within the pipeline template.
  * `nf-core bump-version` support has been removed for `.travis.yml`
  * `nf-core lint` now fails if a `.travis.yml` file is found
* Ported nf-core/tools Travis CI automation to GitHub Actions.
* Fixed the build for the nf-core/tools API documentation on the website

### Template

* Rewrote the documentation markdown > HTML conversion in Python instead of R
* Fixed rendering of images in output documentation [#391](https://github.com/nf-core/tools/issues/391)
* Removed the requirement for R in the conda environment
* Make `params.multiqc_config` give an _additional_ MultiQC config file instead of replacing the one that ships with the pipeline
* Ignore only `tests/` and `testing/` directories in `.gitignore` to avoid ignoring `test.config` configuration file
* Rephrase docs to promote usage of containers over Conda to ensure reproducibility
* Stage the workflow summary YAML file within MultiQC work directory

### Linting

* Removed linting for CircleCI
* Allow any one of `params.reads` or `params.input` or `params.design` before warning
* Added whitespace padding to lint error URLs
* Improved documentation for lint errors
* Allow either `>=` or `!>=` in nextflow version checks (the latter exits with an error instead of just warning) [#506](https://github.com/nf-core/tools/issues/506)
* Check that `manifest.version` ends in `dev` and throw a warning if not
  * If running with `--release` check the opposite and fail if not
* Tidied up error messages and syntax for linting GitHub actions branch tests
* Add YAML validator
* Don't print test results if we have a critical error

### Other

* Fix automatic synchronisation of the template after releases of nf-core/tools
* Improve documentation for installing `nf-core/tools`
* Replace preprint by the new nf-core publication in Nature Biotechnology :champagne:
* Use `stderr` instead of `stdout` for header artwork
* Tolerate unexpected output from `nextflow config` command
* Add social preview image
* Added a [release checklist](.github/RELEASE_CHECKLIST.md) for the tools repo

## [v1.8 - Black Sheep](https://github.com/nf-core/tools/releases/tag/1.8) - [2020-01-27]

### Continuous integration

* GitHub Actions CI workflows are now included in the template pipeline
  * Please update these files to match the existing tests that you have in `.travis.yml`
* Travis CI tests will be deprecated from the next `tools` release
* Linting will generate a warning if GitHub Actions workflows do not exist and if applicable to remove Travis CI workflow file i.e. `.travis.yml`.

### Tools helper code

* Refactored the template synchronisation code to be part of the main nf-core tool
* `nf-core bump-version` now also bumps the version string of the exported conda environment in the Dockerfile
* Updated Blacklist of synced pipelines
* Ignore pre-releases in `nf-core list`
* Updated documentation for `nf-core download`
* Fixed typo in `nf-core launch` final command
* Handle missing pipeline descriptions in `nf-core list`
* Migrate tools package CI to GitHub Actions

### Linting

* Adjusted linting to enable `patch` branches from being tested
* Warn if GitHub Actions workflows do not exist, warn if `.travis.yml` and circleCI are there
* Lint for `Singularity` file and raise error if found [#458](https://github.com/nf-core/tools/issues/458)
* Added linting of GitHub Actions workflows `linting.yml`, `ci.yml` and `branch.yml`
* Warn if pipeline name contains upper case letters or non alphabetical characters [#85](https://github.com/nf-core/tools/issues/85)
* Make CI tests of lint code pass for releases

### Template pipeline

* Fixed incorrect paths in iGenomes config as described in issue [#418](https://github.com/nf-core/tools/issues/418)
* Fixed incorrect usage of non-existent parameter in the template [#446](https://github.com/nf-core/tools/issues/446)
* Add UCSC genomes to `igenomes.config` and add paths to all genome indices
* Change `maxMultiqcEmailFileSize` parameter to `max_multiqc_email_size`
* Export conda environment in Docker file [#349](https://github.com/nf-core/tools/issues/349)
* Change remaining parameters from `camelCase` to `snake_case` [#39](https://github.com/nf-core/hic/issues/39)
  * `--singleEnd` to `--single_end`
  * `--igenomesIgnore` to `--igenomes_ignore`
  * Having the old camelCase versions of these will now throw an error
* Add `autoMounts=true` to default singularity profile
* Add in `markdownlint` checks that were being ignored by default
* Disable ansi logging in the travis CI tests
* Move `params`section from `base.config` to `nextflow.config`
* Use `env` scope to export `PYTHONNOUSERSITE` in `nextflow.config` to prevent conflicts with host Python environment
* Bump minimum Nextflow version to `19.10.0` - required to properly use `env` scope in `nextflow.config`
* Added support for nf-tower in the travis tests, using public mailbox nf-core@mailinator.com
* Add link to [Keep a Changelog](http://keepachangelog.com/en/1.0.0/) and [Semantic Versioning](http://semver.org/spec/v2.0.0.html) to CHANGELOG
* Adjusted `.travis.yml` checks to allow for `patch` branches to be tested
* Add Python 3.7 dependency to the `environment.yml` file
* Remove `awsbatch` profile cf [nf-core/configs#71](https://github.com/nf-core/configs/pull/71)
* Make `scrape_software_versions.py` compatible with Python3 to enable miniconda3 in    [base image PR](https://github.com/nf-core/tools/pull/462)
* Add GitHub Actions workflows and respective linting
* Add `NXF_ANSI_LOG` as global environment variable to template GitHub Actions CI workflow
* Fixed global environment variable in GitHub Actions CI workflow
* Add `--awscli` parameter
* Add `README.txt` path for genomes in `igenomes.config` [nf-core/atacseq#75](https://github.com/nf-core/atacseq/issues/75)
* Fix buggy ANSI codes in pipeline summary log messages
* Add a `TODO` line in the new GitHub Actions CI test files

### Base Docker image

* Use miniconda3 instead of miniconda for a Python 3k base environment
  * If you still need Python 2 for your pipeline, add `conda-forge::python=2.7.4` to the dependencies in your `environment.yml`
* Update conda version to 4.7.12

### Other

* Updated Base Dockerfile to Conda 4.7.10
* Entirely switched from Travis-Ci.org to Travis-Ci.com for template and tools
* Improved core documentation (`-profile`)

## [v1.7 - Titanium Kangaroo](https://github.com/nf-core/tools/releases/tag/1.7) - [2019-10-07]

### Tools helper code

* The tools `create` command now sets up a `TEMPLATE` and a `dev` branch for syncing
* Fixed issue [379](https://github.com/nf-core/tools/issues/379)
* nf-core launch now uses stable parameter schema version 0.1.0
* Check that PR from patch or dev branch is acceptable by linting
* Made code compatible with Python 3.7
* The `download` command now also fetches institutional configs from nf-core/configs
* When listing pipelines, a nicer message is given for the rare case of a detached `HEAD` ref in a locally pulled pipeline. [#297](https://github.com/nf-core/tools/issues/297)
* The `download` command can now compress files into a single archive.
* `nf-core create` now fetches a logo for the pipeline from the nf-core website
* The readme should now be rendered properly on PyPI.

### Syncing

* Can now sync a targeted pipeline via command-line
* Updated Blacklist of synced pipelines
* Removed `chipseq` from Blacklist of synced pipelines
* Fixed issue [#314](https://github.com/nf-core/tools/issues/314)

### Linting

* If the container slug does not contain the nf-core organisation (for example during development on a fork), linting will raise a warning, and an error with release mode on

### Template pipeline

* Add new code for Travis CI to allow PRs from patch branches too
* Fix small typo in central readme of tools for future releases
* Small code polishing + typo fix in the template main.nf file
* Header ANSI codes no longer print `[2m` to console when using `-with-ansi`
* Switched to yaml.safe_load() to fix PyYAML warning that was thrown because of a possible [exploit](https://github.com/yaml/pyyaml/wiki/PyYAML-yaml.load(input)-Deprecation)
* Add `nf-core` citation
* Add proper `nf-core` logo for tools
* Add `Quick Start` section to main README of template
* Fix [Docker RunOptions](https://github.com/nf-core/tools/pull/351) to get UID and GID set in the template
* `Dockerfile` now specifically uses the proper release tag of the nfcore/base image
* Use [`file`](https://github.com/nf-core/tools/pull/354) instead of `new File`
  to avoid weird behavior such as making an `s3:/` directory locally when using
  an AWS S3 bucket as the `--outdir`.
* Fix workflow.onComplete() message when finishing pipeline
* Update URL for joining the nf-core slack to [https://nf-co.re/join/slack](https://nf-co.re/join/slack)
* Add GitHub Action for CI and Linting
* [Increased default time limit](https://github.com/nf-core/tools/issues/370) to 4h
* Add direct link to the pipeline slack channel in the contribution guidelines
* Add contributions and support heading with links to contribution guidelines and link to the pipeline slack channel in the main README
* Fix Parameters JSON due to new versionized structure
* Added conda-forge::r-markdown=1.1 and conda-forge::r-base=3.6.1 to environment
* Plain-text email template now has nf-core ASCII artwork
* Template configured to use logo fetched from website
* New option `--email_on_fail` which only sends emails if the workflow is not successful
* Add file existence check when checking software versions
* Fixed issue [#165](https://github.com/nf-core/tools/issues/165) - Use `checkIfExists`
* Consistent spacing for `if` statements
* Add sensible resource labels to `base.config`

### Other

* Bump `conda` to 4.6.14 in base nf-core Dockerfile
* Added a Code of Conduct to nf-core/tools, as only the template had this before
* TravisCI tests will now also start for PRs from `patch` branches, [to allow fixing critical issues](https://github.com/nf-core/tools/pull/392) without making a new major release

## [v1.6 - Brass Walrus](https://github.com/nf-core/tools/releases/tag/1.6) - [2020-04-09]

### Syncing

* Code refactoring to make the script more readable
* No travis build failure anymore on sync errors
* More verbose logging

### Template pipeline

* awsbatch `work-dir` checking moved to nextflow itself. Removed unsatisfiable check in main.nf template.
* Fixed markdown linting
* Tools CI testing now runs markdown lint on compiled template pipeline
* Migrated large portions of documentation to the [nf-core website](https://github.com/nf-core/nf-co.re/pull/93)
* Removed Gitter references in `.github/` directories for `tools/` and pipeline template.
* Changed `scrape_software_versions.py` to output `.csv` file
* Added `export_plots` parameter to multiqc config
* Corrected some typos as listed [here](https://github.com/nf-core/tools/issues/348) to Guidelines

### Tools helper code

* Drop [nf-core/rnaseq](https://github.com/nf-core/rnaseq]) from `blacklist.json` to make template sync available
* Updated main help command to sort the subcommands in a more logical order
* Updated readme to describe the new `nf-core launch` command
* Fix bugs in `nf-core download`
  * The _latest_ release is now fetched by default if not specified
  * Downloaded pipeline files are now properly executable.
* Fixed bugs in `nf-core list`
  * Sorting now works again
  * Output is partially coloured (better highlighting out of date pipelines)
  * Improved documentation
* Fixed bugs in `nf-core lint`
  * The order of conda channels is now correct, avoiding occasional erroneous errors that packages weren't found ([#207](https://github.com/nf-core/tools/issues/207))
  * Allow edge versions in nf-core pipelines
* Add reporting of ignored errored process
  * As a solution for [#103](https://github.com/nf-core/tools/issues/103))
* Add Bowtie2 and BWA in iGenome config file template

## [v1.5 - Iron Shark](https://github.com/nf-core/tools/releases/tag/1.5) - [2019-03-13]

### Template pipeline

* Dropped Singularity file
* Summary now logs details of the cluster profile used if from [nf-core/configs](https://github.com/nf-core/configs)
* Dockerhub is used in favor of Singularity Hub for pulling when using the Singularity profile
* Changed default container tag from latest to dev
* Brought the logo to life
* Change the default filenames for the pipeline trace files
* Remote fetch of nf-core/configs profiles fails gracefully if offline
* Remove `params.container` and just directly define `process.container` now
* Completion email now includes MultiQC report if not too big
* `params.genome` is now checked if set, to ensure that it's a valid iGenomes key
* Together with nf-core/configs, helper function now checks hostname and suggests a valid config profile
* `awsbatch` executor requires the `tracedir` not to be set to an `s3` bucket.

### Tools helper code

* New `nf-core launch` command to interactively launch nf-core pipelines from command-line
  * Works with a `parameters.settings.json` file shipped with each pipeline
  * Discovers additional `params` from the pipeline dynamically
* Drop Python 3.4 support
* `nf-core list` now only shows a value for _"is local latest version"_ column if there is a local copy.
* Lint markdown formatting in automated tests
  * Added `markdownlint-cli` for checking Markdown syntax in pipelines and tools repo
* Syncing now reads from a `blacklist.json` in order to exclude pipelines from being synced if necessary.
* Added nf-core tools API description to assist developers with the classes and functions available.
  * Docs are automatically built by Travis CI and updated on the nf-co.re website.
* Introduced test for filtering remote workflows by keyword.
* Build tools python API docs
  * Use Travis job for api doc generation and publish

* `nf-core bump-version` now stops before making changes if the linting fails
* Code test coverage
  * Introduced test for filtering remote workflows by keyword
* Linting updates
  * Now properly searches for conda packages in default channels
  * Now correctly validates version pinning for packages from PyPI
  * Updates for changes to `process.container` definition

### Other

* Bump `conda` to 4.6.7 in base nf-core Dockerfile

## [v1.4 - Tantalum Butterfly](https://github.com/nf-core/tools/releases/tag/1.4) - [2018-12-12]

### Template pipeline

* Institutional custom config profiles moved to github `nf-core/configs`
  * These will now be maintained centrally as opposed to being shipped with the pipelines in `conf/`
  * Load `base.config` by default for all profiles
  * Removed profiles named `standard` and `none`
  * Added parameter `--igenomesIgnore` so `igenomes.config` is not loaded if parameter clashes are observed
  * Added parameter `--custom_config_version` for custom config version control. Can use this parameter to provide commit id for reproducibility. Defaults to `master`
  * Deleted custom configs from template in `conf/` directory i.e. `uzh.config`, `binac.config` and `cfc.config`
* `multiqc_config` and `output_md` are now put into channels instead of using the files directly (see issue [#222](https://github.com/nf-core/tools/issues/222))
* Added `local.md` to cookiecutter template in `docs/configuration/`. This was referenced in `README.md` but not present.
* Major overhaul of docs to add/remove parameters, unify linking of files and added description for providing custom configs where necessary
* Travis: Pull the `dev` tagged docker image for testing
* Removed UPPMAX-specific documentation from the template.

### Tools helper code

* Make Travis CI tests fail on pull requests if the `CHANGELOG.md` file hasn't been updated
* Minor bugfixing in Python code (eg. removing unused import statements)
* Made the web requests caching work on multi-user installations
* Handle exception if nextflow isn't installed
* Linting: Update for Travis: Pull the `dev` tagged docker image for testing

## [v1.3 - Citreous Swordfish](https://github.com/nf-core/tools/releases/tag/1.3) - [2018-11-21]

* `nf-core create` command line interface updated
  * Interactive prompts for required arguments if not given
  * New flag for workflow author
* Updated channel order for bioconda/conda-forge channels in environment.yaml
* Increased code coverage for sub command `create` and `licenses`
* Fixed nasty dependency hell issue between `pytest` and `py` package in Python 3.4.x
* Introduced `.coveragerc` for pytest-cov configuration, which excludes the pipeline template now from being reported
* Fix [189](https://github.com/nf-core/tools/issues/189): Check for given conda and PyPi package dependencies, if their versions exist
* Added profiles for `cfc`,`binac`, `uzh` that can be synced across pipelines
  * Ordering alphabetically for profiles now
* Added `pip install --upgrade pip` to `.travis.yml` to update pip in the Travis CI environment

## [v1.2](https://github.com/nf-core/tools/releases/tag/1.2) - [2018-10-01]

* Updated the `nf-core release` command
  * Now called `nf-core bump-versions` instead
  * New flag `--nextflow` to change the required nextflow version instead
* Template updates
  * Simpler installation of the `nf-core` helper tool, now directly from PyPI
  * Bump minimum nextflow version to `0.32.0` - required for built in `manifest.nextflowVersion` check and access to `workflow.manifest` variables from within nextflow scripts
  * New `withName` syntax for configs
  * Travis tests fail if PRs come against the `master` branch, slightly refactored
  * Improved GitHub contributing instructions and pull request / issue templates
* New lint tests
  * `.travis.yml` test for PRs made against the `master` branch
  * Automatic `--release` option not used if the travis repo is `nf-core/tools`
  * Warnings if depreciated variables `params.version` and `params.nf_required_version` are found
* New `nf-core licences` subcommand to show licence for each conda package in a workflow
* `nf-core list` now has options for sorting pipeline nicely
* Latest version of conda used in nf-core base docker image
* Updated PyPI deployment to  correctly parse the markdown readme (hopefully!)
* New GitHub contributing instructions and pull request template

## [v1.1](https://github.com/nf-core/tools/releases/tag/1.1) - [2018-08-14]

Very large release containing lots of work from the first nf-core hackathon, held in SciLifeLab Stockholm.

* The [Cookiecutter template](https://github.com/nf-core/cookiecutter) has been merged into tools
  * The old repo above has been archived
  * New pipelines are now created using the command `nf-core create`
  * The nf-core template and associated linting are now controlled under the same version system
* Large number of template updates and associated linting changes
  * New simplified cookiecutter variable usage
  * Refactored documentation - simplified and reduced duplication
  * Better `manifest` variables instead of `params` for pipeline name and version
  * New integrated nextflow version checking
  * Updated travis docker pull command to use tagging to allow release tests to pass
  * Reverted Docker and Singularity syntax to use `ENV` hack again
* Improved Python readme parsing for PyPI
* Updated Travis tests to check that the correct `dev` branch is being targeted
* New sync tool to automate pipeline updates
  * Once initial merges are complete, a nf-core bot account will create PRs for future template updates

## [v1.0.1](https://github.com/nf-core/tools/releases/tag/1.0.1) - [2018-07-18]

The version 1.0 of nf-core tools cannot be installed from PyPi. This patch fixes it, by getting rid of the requirements.txt plus declaring the dependent modules in the setup.py directly.

## [v1.0](https://github.com/nf-core/tools/releases/tag/1.0) - [2018-06-12]

Initial release of the nf-core helper tools package. Currently includes four subcommands:

* `nf-core list`: List nf-core pipelines with local info
* `nf-core download`: Download a pipeline and singularity container
* `nf-core lint`: Check pipeline against nf-core guidelines
* `nf-core release`: Update nf-core pipeline version number<|MERGE_RESOLUTION|>--- conflicted
+++ resolved
@@ -1,13 +1,10 @@
 # nf-core/tools: Changelog
 
-<<<<<<< HEAD
 ## v1.14.1dev
 
 ### Template
 
 * Move TODO item of `contains:` map in a YAML string [[#1082](https://github.com/nf-core/tools/issues/1082)]
-=======
-## 1.14.1dev
 
 ### General
 
@@ -21,7 +18,6 @@
 #### Sync
 
 * Don't set the default value to `"null"` when a parameter is initialised as `null` in the config [[#1074](https://github.com/nf-core/tools/pull/1074)]
->>>>>>> d49bf614
 
 ## [v1.14 - Brass Chicken :chicken:](https://github.com/nf-core/tools/releases/tag/1.14) - [2021-05-11]
 
