# nf-core/tools: Changelog

## v1.10dev

### Tools helper code

* Allow multiple container tags in `ci.yml` if performing multiple tests in parallel

### Template

* Add `--publish_dir_mode` parameter [#585](https://github.com/nf-core/tools/issues/585)
* Isolate R library paths to those in container [#541](https://github.com/nf-core/tools/issues/541)
* Add ability to attach MultiQC reports to completion emails when using `mail`
* Update `output.md` and add in 'Pipeline information' section describing standard NF and pipeline reporting.
* Build Docker image using GitHub Actions, then push to Docker Hub (instead of building on Docker Hub)
* New Slack channel badge in pipeline readme
* Add AWS CI tests and full tests GitHub Actions workflows

### Linting

* Refactored PR branch tests to be a little clearer.
* Linting error docs explain how to add an additional branch protecton rule to the `branch.yml` GitHub Actions workflow.
* Adapted linting docs to the new PR branch tests.
* Failure for missing the readme bioconda badge is now a warn, in case this badge is not relevant
* Added test for template `{{ cookiecutter.var }}` placeholders
* Fix failure when providing version along with build id for Conda packages
<<<<<<< HEAD
* Added AWS GitHub Actions workflows linting
=======
* New `--json` and `--markdown` options to print lint results to JSON / markdown files
* Linting code now automatically posts warning / failing results to GitHub PRs as a comment if it can
>>>>>>> c79ecd5c

### Other

* Added CI test to check for PRs against `master` in tools repo
* CI PR branch tests fixed & now automatically add a comment on the PR if failing, explaining what is wrong
* Describe alternative installation method via conda with `conda env create`
* Move some of the issue and PR templates into HTML `<!-- comments -->` so that they don't show in issues / PRs
* Added `macs_gsize` for danRer10, based on [this post](https://biostar.galaxyproject.org/p/18272/)
* nf-core/tools version number now printed underneath header artwork

## v1.9

### Continuous integration

* Travis CI tests are now deprecated in favor of GitHub Actions within the pipeline template.
  * `nf-core bump-version` support has been removed for `.travis.yml`
  * `nf-core lint` now fails if a `.travis.yml` file is found
* Ported nf-core/tools Travis CI automation to GitHub Actions.
* Fixed the build for the nf-core/tools API documentation on the website

### Template

* Rewrote the documentation markdown > HTML conversion in Python instead of R
* Fixed rendering of images in output documentation [#391](https://github.com/nf-core/tools/issues/391)
* Removed the requirement for R in the conda environment
* Make `params.multiqc_config` give an _additional_ MultiQC config file instead of replacing the one that ships with the pipeline
* Ignore only `tests/` and `testing/` directories in `.gitignore` to avoid ignoring `test.config` configuration file
* Rephrase docs to promote usage of containers over Conda to ensure reproducibility
* Stage the workflow summary YAML file within MultiQC work directory

### Linting

* Removed linting for CircleCI
* Allow any one of `params.reads` or `params.input` or `params.design` before warning
* Added whitespace padding to lint error URLs
* Improved documentation for lint errors
* Allow either `>=` or `!>=` in nextflow version checks (the latter exits with an error instead of just warning) [#506](https://github.com/nf-core/tools/issues/506)
* Check that `manifest.version` ends in `dev` and throw a warning if not
  * If running with `--release` check the opposite and fail if not
* Tidied up error messages and syntax for linting GitHub actions branch tests
* Add YAML validator
* Don't print test results if we have a critical error

### Other

* Fix automatic synchronisation of the template after releases of nf-core/tools
* Improve documentation for installing `nf-core/tools`
* Replace preprint by the new nf-core publication in Nature Biotechnology :champagne:
* Use `stderr` instead of `stdout` for header artwork
* Tolerate unexpected output from `nextflow config` command
* Add social preview image
* Added a [release checklist](.github/RELEASE_CHECKLIST.md) for the tools repo

## v1.8

### Continuous integration

* GitHub Actions CI workflows are now included in the template pipeline
  * Please update these files to match the existing tests that you have in `.travis.yml`
* Travis CI tests will be deprecated from the next `tools` release
* Linting will generate a warning if GitHub Actions workflows do not exist and if applicable to remove Travis CI workflow file i.e. `.travis.yml`.

### Tools helper code

* Refactored the template synchronisation code to be part of the main nf-core tool
* `nf-core bump-version` now also bumps the version string of the exported conda environment in the Dockerfile
* Updated Blacklist of synced pipelines
* Ignore pre-releases in `nf-core list`
* Updated documentation for `nf-core download`
* Fixed typo in `nf-core launch` final command
* Handle missing pipeline descriptions in `nf-core list`
* Migrate tools package CI to GitHub Actions

### Linting

* Adjusted linting to enable `patch` branches from being tested
* Warn if GitHub Actions workflows do not exist, warn if `.travis.yml` and circleCI are there
* Lint for `Singularity` file and raise error if found [#458](https://github.com/nf-core/tools/issues/458)
* Added linting of GitHub Actions workflows `linting.yml`, `ci.yml` and `branch.yml`
* Warn if pipeline name contains upper case letters or non alphabetical characters [#85](https://github.com/nf-core/tools/issues/85)
* Make CI tests of lint code pass for releases

### Template pipeline

* Fixed incorrect paths in iGenomes config as described in issue [#418](https://github.com/nf-core/tools/issues/418)
* Fixed incorrect usage of non-existent parameter in the template [#446](https://github.com/nf-core/tools/issues/446)
* Add UCSC genomes to `igenomes.config` and add paths to all genome indices
* Change `maxMultiqcEmailFileSize` parameter to `max_multiqc_email_size`
* Export conda environment in Docker file [#349](https://github.com/nf-core/tools/issues/349)
* Change remaining parameters from `camelCase` to `snake_case` [#39](https://github.com/nf-core/hic/issues/39)
  * `--singleEnd` to `--single_end`
  * `--igenomesIgnore` to `--igenomes_ignore`
  * Having the old camelCase versions of these will now throw an error
* Add `autoMounts=true` to default singularity profile
* Add in `markdownlint` checks that were being ignored by default
* Disable ansi logging in the travis CI tests
* Move `params`section from `base.config` to `nextflow.config`
* Use `env` scope to export `PYTHONNOUSERSITE` in `nextflow.config` to prevent conflicts with host Python environment
* Bump minimum Nextflow version to `19.10.0` - required to properly use `env` scope in `nextflow.config`
* Added support for nf-tower in the travis tests, using public mailbox nf-core@mailinator.com
* Add link to [Keep a Changelog](http://keepachangelog.com/en/1.0.0/) and [Semantic Versioning](http://semver.org/spec/v2.0.0.html) to CHANGELOG
* Adjusted `.travis.yml` checks to allow for `patch` branches to be tested
* Add Python 3.7 dependency to the `environment.yml` file
* Remove `awsbatch` profile cf [nf-core/configs#71](https://github.com/nf-core/configs/pull/71)
* Make `scrape_software_versions.py` compatible with Python3 to enable miniconda3 in    [base image PR](https://github.com/nf-core/tools/pull/462)
* Add GitHub Actions workflows and respective linting
* Add `NXF_ANSI_LOG` as global environment variable to template GitHub Actions CI workflow
* Fixed global environment variable in GitHub Actions CI workflow
* Add `--awscli` parameter
* Add `README.txt` path for genomes in `igenomes.config` [nf-core/atacseq#75](https://github.com/nf-core/atacseq/issues/75)
* Fix buggy ANSI codes in pipeline summary log messages
* Add a `TODO` line in the new GitHub Actions CI test files

### Base Docker image

* Use miniconda3 instead of miniconda for a Python 3k base environment
  * If you still need Python 2 for your pipeline, add `conda-forge::python=2.7.4` to the dependencies in your `environment.yml`
* Update conda version to 4.7.12

### Other

* Updated Base Dockerfile to Conda 4.7.10
* Entirely switched from Travis-Ci.org to Travis-Ci.com for template and tools
* Improved core documentation (`-profile`)

## v1.7

### Tools helper code

* The tools `create` command now sets up a `TEMPLATE` and a `dev` branch for syncing
* Fixed issue [379](https://github.com/nf-core/tools/issues/379)
* nf-core launch now uses stable parameter schema version 0.1.0
* Check that PR from patch or dev branch is acceptable by linting
* Made code compatible with Python 3.7
* The `download` command now also fetches institutional configs from nf-core/configs
* When listing pipelines, a nicer message is given for the rare case of a detached `HEAD` ref in a locally pulled pipeline. [#297](https://github.com/nf-core/tools/issues/297)
* The `download` command can now compress files into a single archive.
* `nf-core create` now fetches a logo for the pipeline from the nf-core website
* The readme should now be rendered properly on PyPI.

### Syncing

* Can now sync a targeted pipeline via command-line
* Updated Blacklist of synced pipelines
* Removed `chipseq` from Blacklist of synced pipelines
* Fixed issue [#314](https://github.com/nf-core/tools/issues/314)

### Linting

* If the container slug does not contain the nf-core organisation (for example during development on a fork), linting will raise a warning, and an error with release mode on

### Template pipeline

* Add new code for Travis CI to allow PRs from patch branches too
* Fix small typo in central readme of tools for future releases
* Small code polishing + typo fix in the template main.nf file
* Header ANSI codes no longer print `[2m` to console when using `-with-ansi`
* Switched to yaml.safe_load() to fix PyYAML warning that was thrown because of a possible [exploit](https://github.com/yaml/pyyaml/wiki/PyYAML-yaml.load(input)-Deprecation)
* Add `nf-core` citation
* Add proper `nf-core` logo for tools
* Add `Quick Start` section to main README of template
* Fix [Docker RunOptions](https://github.com/nf-core/tools/pull/351) to get UID and GID set in the template
* `Dockerfile` now specifically uses the proper release tag of the nfcore/base image
* Use [`file`](https://github.com/nf-core/tools/pull/354) instead of `new File`
  to avoid weird behavior such as making an `s3:/` directory locally when using
  an AWS S3 bucket as the `--outdir`.
* Fix workflow.onComplete() message when finishing pipeline
* Update URL for joining the nf-core slack to [https://nf-co.re/join/slack](https://nf-co.re/join/slack)
* Add GitHub Action for CI and Linting
* [Increased default time limit](https://github.com/nf-core/tools/issues/370) to 4h
* Add direct link to the pipeline slack channel in the contribution guidelines
* Add contributions and support heading with links to contribution guidelines and link to the pipeline slack channel in the main README
* Fix Parameters JSON due to new versionized structure
* Added conda-forge::r-markdown=1.1 and conda-forge::r-base=3.6.1 to environment
* Plain-text email template now has nf-core ASCII artwork
* Template configured to use logo fetched from website
* New option `--email_on_fail` which only sends emails if the workflow is not successful
* Add file existence check when checking software versions
* Fixed issue [#165](https://github.com/nf-core/tools/issues/165) - Use `checkIfExists`
* Consistent spacing for `if` statements
* Add sensible resource labels to `base.config`

### Other

* Bump `conda` to 4.6.14 in base nf-core Dockerfile
* Added a Code of Conduct to nf-core/tools, as only the template had this before
* TravisCI tests will now also start for PRs from `patch` branches, [to allow fixing critical issues](https://github.com/nf-core/tools/pull/392) without making a new major release

## v1.6

### Syncing

* Code refactoring to make the script more readable
* No travis build failure anymore on sync errors
* More verbose logging

### Template pipeline

* awsbatch `work-dir` checking moved to nextflow itself. Removed unsatisfiable check in main.nf template.
* Fixed markdown linting
* Tools CI testing now runs markdown lint on compiled template pipeline
* Migrated large portions of documentation to the [nf-core website](https://github.com/nf-core/nf-co.re/pull/93)
* Removed Gitter references in `.github/` directories for `tools/` and pipeline template.
* Changed `scrape_software_versions.py` to output `.csv` file
* Added `export_plots` parameter to multiqc config
* Corrected some typos as listed [here](https://github.com/nf-core/tools/issues/348) to Guidelines

### Tools helper code

* Drop [nf-core/rnaseq](https://github.com/nf-core/rnaseq]) from `blacklist.json` to make template sync available
* Updated main help command to sort the subcommands in a more logical order
* Updated readme to describe the new `nf-core launch` command
* Fix bugs in `nf-core download`
  * The _latest_ release is now fetched by default if not specified
  * Downloaded pipeline files are now properly executable.
* Fixed bugs in `nf-core list`
  * Sorting now works again
  * Output is partially coloured (better highlighting out of date pipelines)
  * Improved documentation
* Fixed bugs in `nf-core lint`
  * The order of conda channels is now correct, avoiding occasional erroneous errors that packages weren't found ([#207](https://github.com/nf-core/tools/issues/207))
  * Allow edge versions in nf-core pipelines
* Add reporting of ignored errored process
  * As a solution for [#103](https://github.com/nf-core/tools/issues/103))
* Add Bowtie2 and BWA in iGenome config file template

## [v1.5](https://github.com/nf-core/tools/releases/tag/1.5) - 2019-03-13 Iron Shark

### Template pipeline

* Dropped Singularity file
* Summary now logs details of the cluster profile used if from [nf-core/configs](https://github.com/nf-core/configs)
* Dockerhub is used in favor of Singularity Hub for pulling when using the Singularity profile
* Changed default container tag from latest to dev
* Brought the logo to life
* Change the default filenames for the pipeline trace files
* Remote fetch of nf-core/configs profiles fails gracefully if offline
* Remove `params.container` and just directly define `process.container` now
* Completion email now includes MultiQC report if not too big
* `params.genome` is now checked if set, to ensure that it's a valid iGenomes key
* Together with nf-core/configs, helper function now checks hostname and suggests a valid config profile
* `awsbatch` executor requires the `tracedir` not to be set to an `s3` bucket.

### Tools helper code

* New `nf-core launch` command to interactively launch nf-core pipelines from command-line
  * Works with a `parameters.settings.json` file shipped with each pipeline
  * Discovers additional `params` from the pipeline dynamically
* Drop Python 3.4 support
* `nf-core list` now only shows a value for _"is local latest version"_ column if there is a local copy.
* Lint markdown formatting in automated tests
  * Added `markdownlint-cli` for checking Markdown syntax in pipelines and tools repo
* Syncing now reads from a `blacklist.json` in order to exclude pipelines from being synced if necessary.
* Added nf-core tools API description to assist developers with the classes and functions available.
  * Docs are automatically built by Travis CI and updated on the nf-co.re website.
* Introduced test for filtering remote workflows by keyword.
* Build tools python API docs
  * Use Travis job for api doc generation and publish

* `nf-core bump-version` now stops before making changes if the linting fails
* Code test coverage
  * Introduced test for filtering remote workflows by keyword
* Linting updates
  * Now properly searches for conda packages in default channels
  * Now correctly validates version pinning for packages from PyPI
  * Updates for changes to `process.container` definition

### Other

* Bump `conda` to 4.6.7 in base nf-core Dockerfile

## [v1.4](https://github.com/nf-core/tools/releases/tag/1.4) - 2018-12-12 Tantalum Butterfly

### Template pipeline

* Institutional custom config profiles moved to github `nf-core/configs`
  * These will now be maintained centrally as opposed to being shipped with the pipelines in `conf/`
  * Load `base.config` by default for all profiles
  * Removed profiles named `standard` and `none`
  * Added parameter `--igenomesIgnore` so `igenomes.config` is not loaded if parameter clashes are observed
  * Added parameter `--custom_config_version` for custom config version control. Can use this parameter to provide commit id for reproducibility. Defaults to `master`
  * Deleted custom configs from template in `conf/` directory i.e. `uzh.config`, `binac.config` and `cfc.config`
* `multiqc_config` and `output_md` are now put into channels instead of using the files directly (see issue [#222](https://github.com/nf-core/tools/issues/222))
* Added `local.md` to cookiecutter template in `docs/configuration/`. This was referenced in `README.md` but not present.
* Major overhaul of docs to add/remove parameters, unify linking of files and added description for providing custom configs where necessary
* Travis: Pull the `dev` tagged docker image for testing
* Removed UPPMAX-specific documentation from the template.

### Tools helper code

* Make Travis CI tests fail on pull requests if the `CHANGELOG.md` file hasn't been updated
* Minor bugfixing in Python code (eg. removing unused import statements)
* Made the web requests caching work on multi-user installations
* Handle exception if nextflow isn't installed
* Linting: Update for Travis: Pull the `dev` tagged docker image for testing

## [v1.3](https://github.com/nf-core/tools/releases/tag/1.3) - 2018-11-21

* `nf-core create` command line interface updated
  * Interactive prompts for required arguments if not given
  * New flag for workflow author
* Updated channel order for bioconda/conda-forge channels in environment.yaml
* Increased code coverage for sub command `create` and `licenses`
* Fixed nasty dependency hell issue between `pytest` and `py` package in Python 3.4.x
* Introduced `.coveragerc` for pytest-cov configuration, which excludes the pipeline template now from being reported
* Fix [189](https://github.com/nf-core/tools/issues/189): Check for given conda and PyPi package dependencies, if their versions exist
* Added profiles for `cfc`,`binac`, `uzh` that can be synced across pipelines
  * Ordering alphabetically for profiles now
* Added `pip install --upgrade pip` to `.travis.yml` to update pip in the Travis CI environment

## [v1.2](https://github.com/nf-core/tools/releases/tag/1.2) - 2018-10-01

* Updated the `nf-core release` command
  * Now called `nf-core bump-versions` instead
  * New flag `--nextflow` to change the required nextflow version instead
* Template updates
  * Simpler installation of the `nf-core` helper tool, now directly from PyPI
  * Bump minimum nextflow version to `0.32.0` - required for built in `manifest.nextflowVersion` check and access to `workflow.manifest` variables from within nextflow scripts
  * New `withName` syntax for configs
  * Travis tests fail if PRs come against the `master` branch, slightly refactored
  * Improved GitHub contributing instructions and pull request / issue templates
* New lint tests
  * `.travis.yml` test for PRs made against the `master` branch
  * Automatic `--release` option not used if the travis repo is `nf-core/tools`
  * Warnings if depreciated variables `params.version` and `params.nf_required_version` are found
* New `nf-core licences` subcommand to show licence for each conda package in a workflow
* `nf-core list` now has options for sorting pipeline nicely
* Latest version of conda used in nf-core base docker image
* Updated PyPI deployment to  correctly parse the markdown readme (hopefully!)
* New GitHub contributing instructions and pull request template

## [v1.1](https://github.com/nf-core/tools/releases/tag/1.1) - 2018-08-14

Very large release containing lots of work from the first nf-core hackathon, held in SciLifeLab Stockholm.

* The [Cookiecutter template](https://github.com/nf-core/cookiecutter) has been merged into tools
  * The old repo above has been archived
  * New pipelines are now created using the command `nf-core create`
  * The nf-core template and associated linting are now controlled under the same version system
* Large number of template updates and associated linting changes
  * New simplified cookiecutter variable usage
  * Refactored documentation - simplified and reduced duplication
  * Better `manifest` variables instead of `params` for pipeline name and version
  * New integrated nextflow version checking
  * Updated travis docker pull command to use tagging to allow release tests to pass
  * Reverted Docker and Singularity syntax to use `ENV` hack again
* Improved Python readme parsing for PyPI
* Updated Travis tests to check that the correct `dev` branch is being targeted
* New sync tool to automate pipeline updates
  * Once initial merges are complete, a nf-core bot account will create PRs for future template updates

## [v1.0.1](https://github.com/nf-core/tools/releases/tag/1.0.1) - 2018-07-18

The version 1.0 of nf-core tools cannot be installed from PyPi. This patch fixes it, by getting rid of the requirements.txt plus declaring the dependent modules in the setup.py directly.

## [v1.0](https://github.com/nf-core/tools/releases/tag/1.0) - 2018-06-12

Initial release of the nf-core helper tools package. Currently includes four subcommands:

* `nf-core list`: List nf-core pipelines with local info
* `nf-core download`: Download a pipeline and singularity container
* `nf-core lint`: Check pipeline against nf-core guidelines
* `nf-core release`: Update nf-core pipeline version number<|MERGE_RESOLUTION|>--- conflicted
+++ resolved
@@ -24,12 +24,9 @@
 * Failure for missing the readme bioconda badge is now a warn, in case this badge is not relevant
 * Added test for template `{{ cookiecutter.var }}` placeholders
 * Fix failure when providing version along with build id for Conda packages
-<<<<<<< HEAD
-* Added AWS GitHub Actions workflows linting
-=======
 * New `--json` and `--markdown` options to print lint results to JSON / markdown files
 * Linting code now automatically posts warning / failing results to GitHub PRs as a comment if it can
->>>>>>> c79ecd5c
+* Added AWS GitHub Actions workflows linting
 
 ### Other
 
