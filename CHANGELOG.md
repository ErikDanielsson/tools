--- conflicted
+++ resolved
@@ -17,11 +17,8 @@
 - Add an empty line to `modules.json`, `params.json` and `nextflow-schema.json` when dumping them to avoid prettier errors.
 - Add actions workflow to respond to `@nf-core-bot fix linting` comments on nf-core/tools PRs
 - Linting: Don't allow a `.nf-core.yaml` file, should be `.yml` ([#1515](https://github.com/nf-core/tools/pull/1515)).
-<<<<<<< HEAD
-- Not all definitions in JSON schema have a "properties", leading to an error ([#1419](https://github.com/nf-core/tools/issues/1419))
-=======
+- Remove empty JSON schema definition groups to avoid usage errors ([#1419](https://github.com/nf-core/tools/issues/1419))
 - Print include statement to terminal when `modules install` ([#1520](https://github.com/nf-core/tools/pull/1520))
->>>>>>> 16852777
 
 ### Modules
 
