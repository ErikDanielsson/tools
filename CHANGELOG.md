# nf-core/tools: Changelog

## v1.10dev

### Template

* Fix `markdown_to_html.py` to work with Python 2 and 3.
* Change `params.reads` -> `params.input`
* Change `params.readPaths` -> `params.input_paths`

### Linting

* Refactored PR branch tests to be a little clearer.
* Linting error docs explain how to add an additional branch protecton rule to the `branch.yml` GitHub Actions workflow.
* Adapted linting docs to the new PR branch tests.
<<<<<<< HEAD
* Fail if `params.input` isnt defined.
=======
* Added test for template `{{ cookiecutter.var }}` placeholders
>>>>>>> 41a81dc3

### Other

* Added CI test to check for PRs against `master` in tools repo
* CI PR branch tests fixed & now automatically add a comment on the PR if failing, explaining what is wrong
* Describe alternative installation method via conda with `conda env create`

## v1.9

### Continuous integration

* Travis CI tests are now deprecated in favor of GitHub Actions within the pipeline template.
  * `nf-core bump-version` support has been removed for `.travis.yml`
  * `nf-core lint` now fails if a `.travis.yml` file is found
* Ported nf-core/tools Travis CI automation to GitHub Actions.
* Fixed the build for the nf-core/tools API documentation on the website

### Template

* Rewrote the documentation markdown > HTML conversion in Python instead of R
* Removed the requirement for R in the conda environment
* Make `params.multiqc_config` give an _additional_ MultiQC config file instead of replacing the one that ships with the pipeline
* Ignore only `tests/` and `testing/` directories in `.gitignore` to avoid ignoring `test.config` configuration file
* Rephrase docs to promote usage of containers over Conda to ensure reproducibility
* Stage the workflow summary YAML file within MultiQC work directory

### Linting

* Removed linting for CircleCI
* Allow any one of `params.reads` or `params.input` or `params.design` before warning
* Added whitespace padding to lint error URLs
* Improved documentation for lint errors
* Allow either `>=` or `!>=` in nextflow version checks (the latter exits with an error instead of just warning) [#506](https://github.com/nf-core/tools/issues/506)
* Check that `manifest.version` ends in `dev` and throw a warning if not
  * If running with `--release` check the opposite and fail if not
* Tidied up error messages and syntax for linting GitHub actions branch tests
* Add YAML validator
* Don't print test results if we have a critical error

### Other

* Fix automatic synchronisation of the template after releases of nf-core/tools
* Improve documentation for installing `nf-core/tools`
* Replace preprint by the new nf-core publication in Nature Biotechnology :champagne:
* Use `stderr` instead of `stdout` for header artwork
* Tolerate unexpected output from `nextflow config` command
* Add social preview image
* Added a [release checklist](.github/RELEASE_CHECKLIST.md) for the tools repo

## v1.8

### Continuous integration

* GitHub Actions CI workflows are now included in the template pipeline
  * Please update these files to match the existing tests that you have in `.travis.yml`
* Travis CI tests will be deprecated from the next `tools` release
* Linting will generate a warning if GitHub Actions workflows do not exist and if applicable to remove Travis CI workflow file i.e. `.travis.yml`.

### Tools helper code

* Refactored the template synchronisation code to be part of the main nf-core tool
* `nf-core bump-version` now also bumps the version string of the exported conda environment in the Dockerfile
* Updated Blacklist of synced pipelines
* Ignore pre-releases in `nf-core list`
* Updated documentation for `nf-core download`
* Fixed typo in `nf-core launch` final command
* Handle missing pipeline descriptions in `nf-core list`
* Migrate tools package CI to GitHub Actions

### Linting

* Adjusted linting to enable `patch` branches from being tested
* Warn if GitHub Actions workflows do not exist, warn if `.travis.yml` and circleCI are there
* Lint for `Singularity` file and raise error if found [#458](https://github.com/nf-core/tools/issues/458)
* Added linting of GitHub Actions workflows `linting.yml`, `ci.yml` and `branch.yml`
* Warn if pipeline name contains upper case letters or non alphabetical characters [#85](https://github.com/nf-core/tools/issues/85)
* Make CI tests of lint code pass for releases

### Template pipeline

* Fixed incorrect paths in iGenomes config as described in issue [#418](https://github.com/nf-core/tools/issues/418)
* Fixed incorrect usage of non-existent parameter in the template [#446](https://github.com/nf-core/tools/issues/446)
* Add UCSC genomes to `igenomes.config` and add paths to all genome indices
* Change `maxMultiqcEmailFileSize` parameter to `max_multiqc_email_size`
* Export conda environment in Docker file [#349](https://github.com/nf-core/tools/issues/349)
* Change remaining parameters from `camelCase` to `snake_case` [#39](https://github.com/nf-core/hic/issues/39)
  * `--singleEnd` to `--single_end`
  * `--igenomesIgnore` to `--igenomes_ignore`
  * Having the old camelCase versions of these will now throw an error
* Add `autoMounts=true` to default singularity profile
* Add in `markdownlint` checks that were being ignored by default
* Disable ansi logging in the travis CI tests
* Move `params`section from `base.config` to `nextflow.config`
* Use `env` scope to export `PYTHONNOUSERSITE` in `nextflow.config` to prevent conflicts with host Python environment
* Bump minimum Nextflow version to `19.10.0` - required to properly use `env` scope in `nextflow.config`
* Added support for nf-tower in the travis tests, using public mailbox nf-core@mailinator.com
* Add link to [Keep a Changelog](http://keepachangelog.com/en/1.0.0/) and [Semantic Versioning](http://semver.org/spec/v2.0.0.html) to CHANGELOG
* Adjusted `.travis.yml` checks to allow for `patch` branches to be tested
* Add Python 3.7 dependency to the `environment.yml` file
* Remove `awsbatch` profile cf [nf-core/configs#71](https://github.com/nf-core/configs/pull/71)
* Make `scrape_software_versions.py` compatible with Python3 to enable miniconda3 in    [base image PR](https://github.com/nf-core/tools/pull/462)
* Add GitHub Actions workflows and respective linting
* Add `NXF_ANSI_LOG` as global environment variable to template GitHub Actions CI workflow
* Fixed global environment variable in GitHub Actions CI workflow
* Add `--awscli` parameter
* Add `README.txt` path for genomes in `igenomes.config` [nf-core/atacseq#75](https://github.com/nf-core/atacseq/issues/75)
* Fix buggy ANSI codes in pipeline summary log messages
* Add a `TODO` line in the new GitHub Actions CI test files

### Base Docker image

* Use miniconda3 instead of miniconda for a Python 3k base environment
  * If you still need Python 2 for your pipeline, add `conda-forge::python=2.7.4` to the dependencies in your `environment.yml`
* Update conda version to 4.7.12

### Other

* Updated Base Dockerfile to Conda 4.7.10
* Entirely switched from Travis-Ci.org to Travis-Ci.com for template and tools
* Improved core documentation (`-profile`)

## v1.7

### Tools helper code

* The tools `create` command now sets up a `TEMPLATE` and a `dev` branch for syncing
* Fixed issue [379](https://github.com/nf-core/tools/issues/379)
* nf-core launch now uses stable parameter schema version 0.1.0
* Check that PR from patch or dev branch is acceptable by linting
* Made code compatible with Python 3.7
* The `download` command now also fetches institutional configs from nf-core/configs
* When listing pipelines, a nicer message is given for the rare case of a detached `HEAD` ref in a locally pulled pipeline. [#297](https://github.com/nf-core/tools/issues/297)
* The `download` command can now compress files into a single archive.
* `nf-core create` now fetches a logo for the pipeline from the nf-core website
* The readme should now be rendered properly on PyPI.

### Syncing

* Can now sync a targeted pipeline via command-line
* Updated Blacklist of synced pipelines
* Removed `chipseq` from Blacklist of synced pipelines
* Fixed issue [#314](https://github.com/nf-core/tools/issues/314)

### Linting

* If the container slug does not contain the nf-core organisation (for example during development on a fork), linting will raise a warning, and an error with release mode on

### Template pipeline

* Add new code for Travis CI to allow PRs from patch branches too
* Fix small typo in central readme of tools for future releases
* Small code polishing + typo fix in the template main.nf file
* Header ANSI codes no longer print `[2m` to console when using `-with-ansi`
* Switched to yaml.safe_load() to fix PyYAML warning that was thrown because of a possible [exploit](https://github.com/yaml/pyyaml/wiki/PyYAML-yaml.load(input)-Deprecation)
* Add `nf-core` citation
* Add proper `nf-core` logo for tools
* Add `Quick Start` section to main README of template
* Fix [Docker RunOptions](https://github.com/nf-core/tools/pull/351) to get UID and GID set in the template
* `Dockerfile` now specifically uses the proper release tag of the nfcore/base image
* Use [`file`](https://github.com/nf-core/tools/pull/354) instead of `new File`
  to avoid weird behavior such as making an `s3:/` directory locally when using
  an AWS S3 bucket as the `--outdir`.
* Fix workflow.onComplete() message when finishing pipeline
* Update URL for joining the nf-core slack to [https://nf-co.re/join/slack](https://nf-co.re/join/slack)
* Add GitHub Action for CI and Linting
* [Increased default time limit](https://github.com/nf-core/tools/issues/370) to 4h
* Add direct link to the pipeline slack channel in the contribution guidelines
* Add contributions and support heading with links to contribution guidelines and link to the pipeline slack channel in the main README
* Fix Parameters JSON due to new versionized structure
* Added conda-forge::r-markdown=1.1 and conda-forge::r-base=3.6.1 to environment
* Plain-text email template now has nf-core ASCII artwork
* Template configured to use logo fetched from website
* New option `--email_on_fail` which only sends emails if the workflow is not successful
* Add file existence check when checking software versions
* Fixed issue [#165](https://github.com/nf-core/tools/issues/165) - Use `checkIfExists`
* Consistent spacing for `if` statements
* Add sensible resource labels to `base.config`

### Other

* Bump `conda` to 4.6.14 in base nf-core Dockerfile
* Added a Code of Conduct to nf-core/tools, as only the template had this before
* TravisCI tests will now also start for PRs from `patch` branches, [to allow fixing critical issues](https://github.com/nf-core/tools/pull/392) without making a new major release

## v1.6

### Syncing

* Code refactoring to make the script more readable
* No travis build failure anymore on sync errors
* More verbose logging

### Template pipeline

* awsbatch `work-dir` checking moved to nextflow itself. Removed unsatisfiable check in main.nf template.
* Fixed markdown linting
* Tools CI testing now runs markdown lint on compiled template pipeline
* Migrated large portions of documentation to the [nf-core website](https://github.com/nf-core/nf-co.re/pull/93)
* Removed Gitter references in `.github/` directories for `tools/` and pipeline template.
* Changed `scrape_software_versions.py` to output `.csv` file
* Added `export_plots` parameter to multiqc config
* Corrected some typos as listed [here](https://github.com/nf-core/tools/issues/348) to Guidelines

### Tools helper code

* Drop [nf-core/rnaseq](https://github.com/nf-core/rnaseq]) from `blacklist.json` to make template sync available
* Updated main help command to sort the subcommands in a more logical order
* Updated readme to describe the new `nf-core launch` command
* Fix bugs in `nf-core download`
  * The _latest_ release is now fetched by default if not specified
  * Downloaded pipeline files are now properly executable.
* Fixed bugs in `nf-core list`
  * Sorting now works again
  * Output is partially coloured (better highlighting out of date pipelines)
  * Improved documentation
* Fixed bugs in `nf-core lint`
  * The order of conda channels is now correct, avoiding occasional erroneous errors that packages weren't found ([#207](https://github.com/nf-core/tools/issues/207))
  * Allow edge versions in nf-core pipelines
* Add reporting of ignored errored process
  * As a solution for [#103](https://github.com/nf-core/tools/issues/103))
* Add Bowtie2 and BWA in iGenome config file template

## [v1.5](https://github.com/nf-core/tools/releases/tag/1.5) - 2019-03-13 Iron Shark

### Template pipeline

* Dropped Singularity file
* Summary now logs details of the cluster profile used if from [nf-core/configs](https://github.com/nf-core/configs)
* Dockerhub is used in favor of Singularity Hub for pulling when using the Singularity profile
* Changed default container tag from latest to dev
* Brought the logo to life
* Change the default filenames for the pipeline trace files
* Remote fetch of nf-core/configs profiles fails gracefully if offline
* Remove `params.container` and just directly define `process.container` now
* Completion email now includes MultiQC report if not too big
* `params.genome` is now checked if set, to ensure that it's a valid iGenomes key
* Together with nf-core/configs, helper function now checks hostname and suggests a valid config profile
* `awsbatch` executor requires the `tracedir` not to be set to an `s3` bucket.

### Tools helper code

* New `nf-core launch` command to interactively launch nf-core pipelines from command-line
  * Works with a `parameters.settings.json` file shipped with each pipeline
  * Discovers additional `params` from the pipeline dynamically
* Drop Python 3.4 support
* `nf-core list` now only shows a value for _"is local latest version"_ column if there is a local copy.
* Lint markdown formatting in automated tests
  * Added `markdownlint-cli` for checking Markdown syntax in pipelines and tools repo
* Syncing now reads from a `blacklist.json` in order to exclude pipelines from being synced if necessary.
* Added nf-core tools API description to assist developers with the classes and functions available.
  * Docs are automatically built by Travis CI and updated on the nf-co.re website.
* Introduced test for filtering remote workflows by keyword.
* Build tools python API docs
  * Use Travis job for api doc generation and publish

* `nf-core bump-version` now stops before making changes if the linting fails
* Code test coverage
  * Introduced test for filtering remote workflows by keyword
* Linting updates
  * Now properly searches for conda packages in default channels
  * Now correctly validates version pinning for packages from PyPI
  * Updates for changes to `process.container` definition

### Other

* Bump `conda` to 4.6.7 in base nf-core Dockerfile

## [v1.4](https://github.com/nf-core/tools/releases/tag/1.4) - 2018-12-12 Tantalum Butterfly

### Template pipeline

* Institutional custom config profiles moved to github `nf-core/configs`
  * These will now be maintained centrally as opposed to being shipped with the pipelines in `conf/`
  * Load `base.config` by default for all profiles
  * Removed profiles named `standard` and `none`
  * Added parameter `--igenomesIgnore` so `igenomes.config` is not loaded if parameter clashes are observed
  * Added parameter `--custom_config_version` for custom config version control. Can use this parameter to provide commit id for reproducibility. Defaults to `master`
  * Deleted custom configs from template in `conf/` directory i.e. `uzh.config`, `binac.config` and `cfc.config`
* `multiqc_config` and `output_md` are now put into channels instead of using the files directly (see issue [#222](https://github.com/nf-core/tools/issues/222))
* Added `local.md` to cookiecutter template in `docs/configuration/`. This was referenced in `README.md` but not present.
* Major overhaul of docs to add/remove parameters, unify linking of files and added description for providing custom configs where necessary
* Travis: Pull the `dev` tagged docker image for testing
* Removed UPPMAX-specific documentation from the template.

### Tools helper code

* Make Travis CI tests fail on pull requests if the `CHANGELOG.md` file hasn't been updated
* Minor bugfixing in Python code (eg. removing unused import statements)
* Made the web requests caching work on multi-user installations
* Handle exception if nextflow isn't installed
* Linting: Update for Travis: Pull the `dev` tagged docker image for testing

## [v1.3](https://github.com/nf-core/tools/releases/tag/1.3) - 2018-11-21

* `nf-core create` command line interface updated
  * Interactive prompts for required arguments if not given
  * New flag for workflow author
* Updated channel order for bioconda/conda-forge channels in environment.yaml
* Increased code coverage for sub command `create` and `licenses`
* Fixed nasty dependency hell issue between `pytest` and `py` package in Python 3.4.x
* Introduced `.coveragerc` for pytest-cov configuration, which excludes the pipeline template now from being reported
* Fix [189](https://github.com/nf-core/tools/issues/189): Check for given conda and PyPi package dependencies, if their versions exist
* Added profiles for `cfc`,`binac`, `uzh` that can be synced across pipelines
  * Ordering alphabetically for profiles now
* Added `pip install --upgrade pip` to `.travis.yml` to update pip in the Travis CI environment

## [v1.2](https://github.com/nf-core/tools/releases/tag/1.2) - 2018-10-01

* Updated the `nf-core release` command
  * Now called `nf-core bump-versions` instead
  * New flag `--nextflow` to change the required nextflow version instead
* Template updates
  * Simpler installation of the `nf-core` helper tool, now directly from PyPI
  * Bump minimum nextflow version to `0.32.0` - required for built in `manifest.nextflowVersion` check and access to `workflow.manifest` variables from within nextflow scripts
  * New `withName` syntax for configs
  * Travis tests fail if PRs come against the `master` branch, slightly refactored
  * Improved GitHub contributing instructions and pull request / issue templates
* New lint tests
  * `.travis.yml` test for PRs made against the `master` branch
  * Automatic `--release` option not used if the travis repo is `nf-core/tools`
  * Warnings if depreciated variables `params.version` and `params.nf_required_version` are found
* New `nf-core licences` subcommand to show licence for each conda package in a workflow
* `nf-core list` now has options for sorting pipeline nicely
* Latest version of conda used in nf-core base docker image
* Updated PyPI deployment to  correctly parse the markdown readme (hopefully!)
* New GitHub contributing instructions and pull request template

## [v1.1](https://github.com/nf-core/tools/releases/tag/1.1) - 2018-08-14

Very large release containing lots of work from the first nf-core hackathon, held in SciLifeLab Stockholm.

* The [Cookiecutter template](https://github.com/nf-core/cookiecutter) has been merged into tools
  * The old repo above has been archived
  * New pipelines are now created using the command `nf-core create`
  * The nf-core template and associated linting are now controlled under the same version system
* Large number of template updates and associated linting changes
  * New simplified cookiecutter variable usage
  * Refactored documentation - simplified and reduced duplication
  * Better `manifest` variables instead of `params` for pipeline name and version
  * New integrated nextflow version checking
  * Updated travis docker pull command to use tagging to allow release tests to pass
  * Reverted Docker and Singularity syntax to use `ENV` hack again
* Improved Python readme parsing for PyPI
* Updated Travis tests to check that the correct `dev` branch is being targeted
* New sync tool to automate pipeline updates
  * Once initial merges are complete, a nf-core bot account will create PRs for future template updates

## [v1.0.1](https://github.com/nf-core/tools/releases/tag/1.0.1) - 2018-07-18

The version 1.0 of nf-core tools cannot be installed from PyPi. This patch fixes it, by getting rid of the requirements.txt plus declaring the dependent modules in the setup.py directly.

## [v1.0](https://github.com/nf-core/tools/releases/tag/1.0) - 2018-06-12

Initial release of the nf-core helper tools package. Currently includes four subcommands:

* `nf-core list`: List nf-core pipelines with local info
* `nf-core download`: Download a pipeline and singularity container
* `nf-core lint`: Check pipeline against nf-core guidelines
* `nf-core release`: Update nf-core pipeline version number<|MERGE_RESOLUTION|>--- conflicted
+++ resolved
@@ -13,11 +13,8 @@
 * Refactored PR branch tests to be a little clearer.
 * Linting error docs explain how to add an additional branch protecton rule to the `branch.yml` GitHub Actions workflow.
 * Adapted linting docs to the new PR branch tests.
-<<<<<<< HEAD
 * Fail if `params.input` isnt defined.
-=======
 * Added test for template `{{ cookiecutter.var }}` placeholders
->>>>>>> 41a81dc3
 
 ### Other
 
