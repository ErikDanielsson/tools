--- conflicted
+++ resolved
@@ -20,10 +20,7 @@
 
 - Only check that a pipeline name doesn't contain dashes if the name is provided by prompt of `--name`. Don't check if a template file is used. ([#2123](https://github.com/nf-core/tools/pull/2123))
 - Deprecate `--enable_conda` parameter. Use `conda.enable` instead ([#2131](https://github.com/nf-core/tools/pull/2131))
-<<<<<<< HEAD
-=======
 - Handle `json.load()` exceptions ([#2134](https://github.com/nf-core/tools/pull/2134))
->>>>>>> 632b675c
 
 ## [v2.7.1 - Mercury Eagle Patch](https://github.com/nf-core/tools/releases/tag/2.7.1) - [2022-12-08]
 
