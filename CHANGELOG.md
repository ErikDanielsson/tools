# nf-core/tools: Changelog

## v3.1.2dev

### Template

### Download

- Allow `nf-core pipelines download -r` to download commits ([#3374](https://github.com/nf-core/tools/pull/3374))

### Linting

### Modules

- Fix bump-versions: only append module name if it is a dir and contains main.nf ([#3384](https://github.com/nf-core/tools/pull/3384))

### Subworkflows

### General

<<<<<<< HEAD
=======
- Parameters schema validation: allow oneOf, anyOf and allOf with `required` ([#3386](https://github.com/nf-core/tools/pull/3386))
- Run pre-comit when rendering template for pipelines sync ([#3371](https://github.com/nf-core/tools/pull/3371))

>>>>>>> d4d3f36e
### Version updates

## [v3.1.1 - Brass Boxfish Patch](https://github.com/nf-core/tools/releases/tag/3.1.1) - [2024-12-20]

### Template

- Use outputs instead of the environment to pass around values between steps in the Download Test Action ([#3351](https://github.com/nf-core/tools/pull/3351))
- Fix pre commit template ([#3358](https://github.com/nf-core/tools/pull/3358))
- Set LICENSE copyright to nf-core community ([#3366](https://github.com/nf-core/tools/pull/3366))
- fix including modules.config ([#3356](https://github.com/nf-core/tools/pull/3356))

### Linting

- Linting of pipeline LICENSE file is a warning to allow for author/maintainer names ([#3366](https://github.com/nf-core/tools/pull/3366))

### General

- Add missing p ([#3357](https://github.com/nf-core/tools/pull/3357))
- Use `manifest.contributors` names if available, otherwise default to `manifest.author` ([#3362](https://github.com/nf-core/tools/pull/3362))
- Properly parse the names form `manifest.contributors` ([#3364](https://github.com/nf-core/tools/pull/3364))

## [v3.1.0 - Brass Boxfish](https://github.com/nf-core/tools/releases/tag/3.1.0) - [2024-12-09]

**Highlights**

- We added the new `contributors` field to the pipeline template `manifest`.
- The `nf-core pipelines download` command supports ORAS container URIs.
- New command `nf-core subworkflows patch`.

### Template

- Keep pipeline name in version.yml file ([#3223](https://github.com/nf-core/tools/pull/3223))
- Fix Manifest DOI text ([#3224](https://github.com/nf-core/tools/pull/3224))
- Do not assume pipeline name is url ([#3225](https://github.com/nf-core/tools/pull/3225))
- fix `workflow_dispatch` trigger and parse more review comments in awsfulltest ([#3235](https://github.com/nf-core/tools/pull/3235))
- Add resource limits to Gitpod profile([#3255](https://github.com/nf-core/tools/pull/3255))
- Fix a typo ([#3268](https://github.com/nf-core/tools/pull/3268))
- Remove `def` from `nextflow.config` and add `trace_report_suffix` param ([#3296](https://github.com/nf-core/tools/pull/3296))
- Move `includeConfig 'conf/modules.config'` next to `includeConfig 'conf/base.config'` to not overwrite tests profiles configurations ([#3301](https://github.com/nf-core/tools/pull/3301))
- Use `params.monochrome_logs` in the template and update nf-core components ([#3310](https://github.com/nf-core/tools/pull/3310))
- Fix some typos and improve writing in `usage.md` and `CONTRIBUTING.md` ([#3302](https://github.com/nf-core/tools/pull/3302))
- Add `manifest.contributors` to `nextflow.config` ([#3311](https://github.com/nf-core/tools/pull/3311))
- Update template components ([#3328](https://github.com/nf-core/tools/pull/3328))
- Template: Remove mention of GRCh37 if igenomes is skipped ([#3330](https://github.com/nf-core/tools/pull/3330))
- Be more verbose in approval check action ([#3338](https://github.com/nf-core/tools/pull/3338))

### Download

- First steps towards fixing [#3179](https://github.com/nf-core/tools/issues/3179): Modify `prioritize_direct_download()` to retain Seqera Singularity `https://` Container URIs and hardcode Seqera Containers into `gather_registries()` ([#3244](https://github.com/nf-core/tools/pull/3244)).
- Further steps towards fixing [#3179](https://github.com/nf-core/tools/issues/3179): Enable limited support for `oras://` container paths (_only absolute URIs, no flexible registries like with Docker_) and prevent unnecessary image downloads for Seqera Container modules with `reconcile_seqera_container_uris()` ([#3293](https://github.com/nf-core/tools/pull/3293)).
- Update dawidd6/action-download-artifact action to v7 ([#3306](https://github.com/nf-core/tools/pull/3306))

### Linting

- allow mixed `str` and `dict` entries in lint config ([#3228](https://github.com/nf-core/tools/pull/3228))
- fix `meta_yml` linting test failing due to `module.process_name` always being `""` ([#3317](https://github.com/nf-core/tools/pull/3317))
- fix module section regex matching wrong things ([#3321](https://github.com/nf-core/tools/pull/3321))

### Modules

- add a panel around diff previews when updating ([#3246](https://github.com/nf-core/tools/pull/3246))

### Subworkflows

- Add `nf-core subworkflows patch` command ([#2861](https://github.com/nf-core/tools/pull/2861))
- Improve subworkflow nf-test migration warning ([#3298](https://github.com/nf-core/tools/pull/3298))

### General

- Include `.nf-core.yml` in `nf-core pipelines bump-version` ([#3220](https://github.com/nf-core/tools/pull/3220))
- create: add shortcut to toggle all switches ([#3226](https://github.com/nf-core/tools/pull/3226))
- Remove unrelated values when saving `.nf-core` file ([#3227](https://github.com/nf-core/tools/pull/3227))
- use correct `--profile` options for `nf-core subworkflows test` ([#3233](https://github.com/nf-core/tools/pull/3233))
- Update GitHub Actions ([#3237](https://github.com/nf-core/tools/pull/3237))
- add `--dir/-d` option to schema commands ([#3247](https://github.com/nf-core/tools/pull/3247))
- fix headers in api docs ([#3323](https://github.com/nf-core/tools/pull/3323))
- handle new schema structure in `nf-core pipelines create-params-file` ([#3276](https://github.com/nf-core/tools/pull/3276))
- Update Gitpod image to use Miniforge instead of Miniconda([#3274](https://github.com/nf-core/tools/pull/3274))
- Add hint to solve git errors with a synced repo ([#3279](https://github.com/nf-core/tools/pull/3279))
- Run pre-commit when testing linting the template pipeline ([#3280](https://github.com/nf-core/tools/pull/3280))
- Make CLI prompt less nf-core specific ([#3326](https://github.com/nf-core/tools/pull/3326))
- Update gitpod vscode extensions to use nf-core extension pack ([#3327](https://github.com/nf-core/tools/pull/3327))
- Remove toList() channel operation from inside onComplete block ([#3304](https://github.com/nf-core/tools/pull/3304))
- build: Setup VS Code tests ([#3292](https://github.com/nf-core/tools/pull/3292))
- Don't break gitpod.yml with template string ([#3332](https://github.com/nf-core/tools/pull/3332))
- rocrate: remove duplicated entries for name and version ([#3333](https://github.com/nf-core/tools/pull/3333))
- rocrate: Update crate with version bump and handle new contributor field ([#3334](https://github.com/nf-core/tools/pull/3334))
- set default_branch to master for now ([#3335](https://github.com/nf-core/tools/issues/3335))
- Set git defaultBranch to master in sync action ([#3337](https://github.com/nf-core/tools/pull/3337))
- Add verbose mode to sync action ([#3339](https://github.com/nf-core/tools/pull/3339))

### Version updates

- chore(deps): update pre-commit hook pre-commit/mirrors-mypy to v1.12.0 ([#3230](https://github.com/nf-core/tools/pull/3230))
- Update codecov/codecov-action action to v5 ([#3283](https://github.com/nf-core/tools/pull/3283))
- Update gitpod/workspace-base Docker digest to 12853f7 ([#3309](https://github.com/nf-core/tools/pull/3309))
- Update pre-commit hook astral-sh/ruff-pre-commit to v0.8.2 ([#3325](https://github.com/nf-core/tools/pull/3325))

## [v3.0.2 - Titanium Tapir Patch](https://github.com/nf-core/tools/releases/tag/3.0.2) - [2024-10-11]

### Template

- Add null/ to .gitignore ([#3191](https://github.com/nf-core/tools/pull/3191))
- Parallelize pipeline GHA tests over docker/conda/singularity ([#3214](https://github.com/nf-core/tools/pull/3214))
- Fix `template_version_comment.yml` github action ([#3212](https://github.com/nf-core/tools/pull/3212))
- Fix pre-commit linting on pipeline template ([#3218](https://github.com/nf-core/tools/pull/3218))

### Linting

- Fix bug when linting schema params and when using `defaultIgnoreParams` ([#3213](https://github.com/nf-core/tools/pull/3213))

### General

- Use updated pipeline commands in docstrings ([#3215](https://github.com/nf-core/tools/pull/3215))
- Disable automatic sync on release, fix handling empty pipeline input ([#3217](https://github.com/nf-core/tools/pull/3217))

## [v3.0.1 - Titanium Tapir Patch](https://github.com/nf-core/tools/releases/tag/3.0.1) - [2024-10-09]

### Template

- Fixed an issue where the linting CI action didn't read the correct file ([#3202](https://github.com/nf-core/tools/pull/3202))
- Fixed condition for `awsfulltest` to run ([#3203](https://github.com/nf-core/tools/pull/3203))
- Fix too many empty lines added by jinja ([#3204](https://github.com/nf-core/tools/pull/3204) and [#3206](https://github.com/nf-core/tools/pull/3206))
- Fix header blocks in local subworkflow including git merge marker-like strings ([#3201](https://github.com/nf-core/tools/pull/3201))
- Update included subworkflows and modules ([#3208](https://github.com/nf-core/tools/pull/3208))

## [v3.0.0 - Titanium Tapir](https://github.com/nf-core/tools/releases/tag/3.0.0) - [2024-10-08]

**Highlights**

- Pipeline commands are renamed from `nf-core <command>` to `nf-core pipelines <command>` to follow the same command structure as modules and subworkflows commands.
- More customisation for pipeline templates. The template has been divided into features which can be skipped, e.g. you can create a new pipeline without any traces of FastQC in it.
- A new Text User Interface app when running `nf-core pipelines create` to help us guide you through the process better (no worries, you can still use the cli if you give all values as parameters)
- We replaced nf-validation with nf-schema in the pipeline template
- CI tests now lint with the nf-core tools version matching the template version of the pipeline, to minimise errors in opened PRs with every new tools release.
- `nf-core licences` command is deprecated.
- Changed default branch to `main`.
- The structure of nf-core/tools pytests has been updated.
- The structure of the API docs has been updated.

### Template

- Change paths to test data ([#2985](https://github.com/nf-core/tools/pull/2985))
- Run awsfulltest on PRs to `master` with two PR approvals ([#3042](https://github.com/nf-core/tools/pull/3042))
- Remove deprecated syntax ([#3046](https://github.com/nf-core/tools/pull/3046))
- Use filename in code block for `params.yml` ([#3055](https://github.com/nf-core/tools/pull/3055))
- Remove release announcement for non nf-core pipelines ([#3072](https://github.com/nf-core/tools/pull/3072))
- handle template features with a yaml file ([#3108](https://github.com/nf-core/tools/pull/3108), [#3112](https://github.com/nf-core/tools/pull/3112))
- add option to exclude code linters for custom pipeline template ([#3084](https://github.com/nf-core/tools/pull/3084))
- add option to exclude citations for custom pipeline template ([#3101](https://github.com/nf-core/tools/pull/3101) and [#3169](https://github.com/nf-core/tools/pull/3169))
- add option to exclude gitpod for custom pipeline template ([#3100](https://github.com/nf-core/tools/pull/3100))
- add option to exclude codespaces from pipeline template ([#3105](https://github.com/nf-core/tools/pull/3105))
- add option to exclude multiqc from pipeline template ([#3103](https://github.com/nf-core/tools/pull/3103))
- add option to exclude changelog from custom pipeline template ([#3104](https://github.com/nf-core/tools/pull/3104))
- add option to exclude license from pipeline template ([#3125](https://github.com/nf-core/tools/pull/3125))
- add option to exclude email from pipeline template ([#3126](https://github.com/nf-core/tools/pull/3126))
- add option to exclude nf-schema from the template ([#3116](https://github.com/nf-core/tools/pull/3116))
- add option to exclude fastqc from pipeline template ([#3129](https://github.com/nf-core/tools/pull/3129))
- add option to exclude documentation from pipeline template ([#3130](https://github.com/nf-core/tools/pull/3130))
- add option to exclude test configs from pipeline template ([#3133](https://github.com/nf-core/tools/pull/3133))
- add option to exclude tower.yml from pipeline template ([#3134](https://github.com/nf-core/tools/pull/3134))
- Use nf-schema instead of nf-validation ([#3116](https://github.com/nf-core/tools/pull/3116))
- test pipeline with conda and singularity on PRs to master ([#3149](https://github.com/nf-core/tools/pull/3149))
- run nf-core lint `--release` on PRs to master ([#3148](https://github.com/nf-core/tools/pull/3148))
- Add tests to ensure all files are part of a template customisation group and all groups are tested ([#3099](https://github.com/nf-core/tools/pull/3099))
- Update the syntax of `utils_nfcore_pipeline_pipeline` local subworkflow ([#3166](https://github.com/nf-core/tools/pull/3166))
- Remove if/else block to include `igenomes.config` ([#3168](https://github.com/nf-core/tools/pull/3168))
- Fixed release announcement hashtags for Mastodon ([#3099](https://github.com/nf-core/tools/pull/3176))
- Remove try/catch blocks from `nextflow.config` ([#3167](https://github.com/nf-core/tools/pull/3167))
- Extend `download_pipeline.yml` to count pre-downloaded container images. ([#3182](https://github.com/nf-core/tools/pull/3182))

### Linting

- Fix linting fail on nfcore_external_java_deps if nf_schema is used ([#2976](https://github.com/nf-core/tools/pull/2976))
- Conda module linting: Include package name in log file ([#3014](https://github.com/nf-core/tools/pull/3014))
- Remove defaults from conda `environment.yml` file. ([#3029](https://github.com/nf-core/tools/pull/3029))
- Restructure pipeline tests and move pipeline linting into subfolder ([#3070](https://github.com/nf-core/tools/pull/3070))
- Fix module linting warning for process_high_memory ([#3086](https://github.com/nf-core/tools/issues/3086))
- Linting will now fail when an unpinned plugin is used ([#3116](https://github.com/nf-core/tools/pull/3116))
- Linting will now check if the schema is correct for the used validation plugin ([#3116])(https://github.com/nf-core/tools/pull/3116)
- Linting will now check the use of the right validation plugin include statements in the workflow scripts ([#3116])(https://github.com/nf-core/tools/pull/3116)
- Full linting for correct use of nf-schema and nf-validation ([#3116](https://github.com/nf-core/tools/pull/3116))
- Handle cases where the directory path contains the name of the component ([#3147](https://github.com/nf-core/tools/pull/3147))
- Don't test conda `environment.yml` `name` attribute (which should no longer be there) ([#3161](https://github.com/nf-core/tools/pull/3161))

### Pipeline create command

- Allow more special characters on the pipeline name for non-nf-core pipelines ([#3008](https://github.com/nf-core/tools/pull/3008))
- Mock git cretentials to generate stable textual snapshots ([#3007](https://github.com/nf-core/tools/pull/3007))
- Display input textbox with equally spaced grid ([#3038](https://github.com/nf-core/tools/pull/3038))
- Allow numbers in custom pipeline name ([#3094](https://github.com/nf-core/tools/pull/3094))

### Components

- The `modules_nfcore` tag in the `main.nf.test` file of modules/subworkflows now displays the organization name in custom modules repositories ([#3005](https://github.com/nf-core/tools/pull/3005))
- Add `--migrate_pytest` option to `nf-core <modules|subworkflows> test` command ([#3085](https://github.com/nf-core/tools/pull/3085))
- Allow spaces at the beginning of include statements ([#3115](https://github.com/nf-core/tools/pull/3115))
- Add option `--fix` to update the `meta.yml` file of subworkflows ([#3077](https://github.com/nf-core/tools/pull/3077))

### Download

- Fully removed already deprecated `-t` / `--tower` flag.
- Refactored the CLI for consistency (short flag is usually second word, e.g. also for `--container-library` etc.):

| Old parameter                     | New parameter                     |
| --------------------------------- | --------------------------------- |
| `-d` / `--download-configuration` | `-c` / `--download-configuration` |
| `-p` / `--parallel-downloads`     | `-d` / `--parallel-downloads`     |
| new parameter                     | `-p` / (`--platform`)             |

### General

- Change default branch to `main` for the nf-core/tools repository
- Update output of generation script for API docs to new structure ([#2988](https://github.com/nf-core/tools/pull/2988))
- Remove `rich-codex.yml` action, images are now generated on the website repo ([#2989](https://github.com/nf-core/tools/pull/2989))
- Add no clobber and put bash options on their own line ([#2991](https://github.com/nf-core/tools/pull/2991))
- move pipeline subcommands for v3.0 ([#2983](https://github.com/nf-core/tools/pull/2983))
- return directory if base_dir is the root directory ([#3003](https://github.com/nf-core/tools/pull/3003))
- Remove nf-core licences command ([#3012](https://github.com/nf-core/tools/pull/3012))
- README - absolute image paths ([#3013](https://github.com/nf-core/tools/pull/3013))
- Add warning deprecation message to top-level commands ([#3036](https://github.com/nf-core/tools/pull/3036))
- move pipeline commands to functions to avoid duplication ([#3039](https://github.com/nf-core/tools/pull/3039))
- update output_dir for api docs to new website structure ([#3051](https://github.com/nf-core/tools/pull/3051))
- Add `--limit-output` argument for modules/subworkflow update ([#3047](https://github.com/nf-core/tools/pull/3047))
- update api docs to new structure ([#3054](https://github.com/nf-core/tools/pull/3054))
- handle new jsonschema error type ([#3061](https://github.com/nf-core/tools/pull/3061))
- Fix number of arguments for pipelines_create within the command_create function ([#3074](https://github.com/nf-core/tools/pull/3074))
- Add bot action to update textual snapshots and write bot documentation ([#3102](https://github.com/nf-core/tools/pull/3102))
- Update gitpod setup ([#3136](https://github.com/nf-core/tools/pull/3136))
- fix syncing a pipeline from current directory ([#3143](https://github.com/nf-core/tools/pull/3143))
- Patch gitpod conda setup to not use defaults channel ([#3159](https://github.com/nf-core/tools/pull/3159))

## Version updates

- Update pre-commit hook astral-sh/ruff-pre-commit to v0.6.0 ([#3122](https://github.com/nf-core/tools/pull/3122))
- Update gitpod/workspace-base Docker digest to 92dd1bc ([#2982](https://github.com/nf-core/tools/pull/2982))
- Update python:3.12-slim Docker digest to 59c7332 ([#3124](https://github.com/nf-core/tools/pull/3124))
- Update pre-commit hook pre-commit/mirrors-mypy to v1.11.1 ([#3091](https://github.com/nf-core/tools/pull/3091))
- Update to pytest v8 and move it to dev dependencies ([#3058](https://github.com/nf-core/tools/pull/3058))
- Update minimal textual version and snapshots ([#2998](https://github.com/nf-core/tools/pull/2998))

## [v2.14.1 - Tantalum Toad - Patch](https://github.com/nf-core/tools/releases/tag/2.14.1) - [2024-05-09]

### Template

- Don't cache pip in `linting.yml` ([#2961](https://github.com/nf-core/tools/pull/2961))
- Lint pipelines with the nf-core template version and post comment if it is outdated ([#2978](https://github.com/nf-core/tools/pull/2978))

### General

- Fix update github action for components in pipeline template ([#2968](https://github.com/nf-core/tools/pull/2968))
- Run sync after release on self hosted runners ([#2970](https://github.com/nf-core/tools/pull/2970))

## [v2.14.0 - Tantalum Toad](https://github.com/nf-core/tools/releases/tag/2.14.0) - [2024-05-08]

### Template

- Remove fasta default from nextflow.config ([#2828](https://github.com/nf-core/tools/pull/2828))
- Update templates to use nf-core/setup-nextflow v2 ([#2818](https://github.com/nf-core/tools/pull/2818))
- Link to troubleshooting docs when pipeline fails ([#2845](https://github.com/nf-core/tools/pull/2845))
- Add fallback to `download_pipeline.yml` in case the pipeline does not support stub runs ([#2846](https://github.com/nf-core/tools/pull/2846))
- Set topic variable correctly in the mastodon announcement ([#2848](https://github.com/nf-core/tools/pull/2848))
- Add a cleanup action to `download_pipeline.yml` to fix failures caused by inadequate storage space on the runner ([#2849](https://github.com/nf-core/tools/pull/2849))
- Update python to 3.12 ([#2805](https://github.com/nf-core/tools/pull/2805))
- Remove `pyproject.toml` from template root
- Shorten lines in pipeline template ([#2908](https://github.com/nf-core/tools/pull/2908))
- Add a new hidden `--pipelines_testdata_base_path` parameter to more easily switch locations of test data in test configs (#2931)[https://github.com/nf-core/tools/pull/2931]
- Permanently activated pipeline-specific institutional configs support for all pipelines without need for manual intervention ([#2936](https://github.com/nf-core/tools/pull/2936))
- Template config: `conda.channels`, not `channels` ([#2950](https://github.com/nf-core/tools/pull/2950))
- Handles multiple DOIs + doi.org resolver from manifest.doi ([#2946](https://github.com/nf-core/tools/pull/2946))
- Update included components ([#2949](https://github.com/nf-core/tools/pull/2949))
- Update .editorconfig ([#2953](https://github.com/nf-core/tools/pull/2953))

### Linting

- Only match assignments of params in `main.nf` and not references like `params.aligner == <something>` ([#2833](https://github.com/nf-core/tools/pull/2833))
- Include test for presence of versions in snapshot ([#2888](https://github.com/nf-core/tools/pull/2888))
- Components: set correct sha before running component lint tests ([#2952](https://github.com/nf-core/tools/pull/2952))
- Less strict logo comparison ([#2956](https://github.com/nf-core/tools/pull/2956))
- Handle request errors more gracefully for actions validation ([#2959](https://github.com/nf-core/tools/pull/2959))

### Download

- Replace `--tower` with `--platform`. The former will remain for backwards compatibility for now but will be removed in a future release. ([#2853](https://github.com/nf-core/tools/pull/2853))
- Better error message when GITHUB_TOKEN exists but is wrong/outdated
- New `--tag` argument to add custom tags during a pipeline download ([#2938](https://github.com/nf-core/tools/pull/2938))

### Components

- Handle more complete list of possible git URL forms (ssh:// and ftp:// prefixes specifically) ([#2945](https://github.com/nf-core/tools/pull/2945))
- Fix path in component update script ([#2823](https://github.com/nf-core/tools/pull/2823))

### General

- Update CI to use nf-core/setup-nextflow v2 ([#2819](https://github.com/nf-core/tools/pull/2819))
- Changelog bot: handle also patch version before dev suffix ([#2820](https://github.com/nf-core/tools/pull/2820))
- Add `force_pr` flag to sync, to force a PR even though there are no changes committed ([#2822](https://github.com/nf-core/tools/pull/2822))
- Update prettier to 3.2.5 ([#2830](https://github.com/nf-core/tools/pull/2830))
- Update GitHub Actions ([#2827](https://github.com/nf-core/tools/pull/2827)), ([#2902](https://github.com/nf-core/tools/pull/2902)), ([#2927](https://github.com/nf-core/tools/pull/2927)), ([#2939](https://github.com/nf-core/tools/pull/2939))
- Switch to setup-nf-test ([#2834](https://github.com/nf-core/tools/pull/2834))
- Add tests for assignment and referencing of params in main.nf ([#2841](https://github.com/nf-core/tools/pull/2841))
- Optimize layers in dockerfile ([#2842](https://github.com/nf-core/tools/pull/2842))
- Update python:3.11-slim Docker digest to a2eb07f ([#2847](https://github.com/nf-core/tools/pull/2847))
- Strip out mention of "Nextflow Tower" and replace with "Seqera Platform" wherever possible
- Fix issue with config resolution that was causing nested configs to behave unexpectedly ([#2862](https://github.com/nf-core/tools/pull/2862))
- Fix schema docs console output truncating ([#2880](https://github.com/nf-core/tools/pull/2880))
- Ensure path object converted to string before stripping quotes ([#2878](https://github.com/nf-core/tools/pull/2878))
- Fix incorrect assertions for called_with on mocks ([#2891](https://github.com/nf-core/tools/pull/2891))
- Make cli-provided module/subworkflow names case insensitive ([#2869](https://github.com/nf-core/tools/pull/2869))
- Get immediate parent path name for schema creation ([#2886](https://github.com/nf-core/tools/pull/2886))
- Remove old references to CUSTOMDUMPSOFTWAREVERSIONS and add linting checks ([#2897](https://github.com/nf-core/tools/pull/2897))
- Update pre-commit hook pre-commit/mirrors-mypy to v1.10.0 ([#2933](https://github.com/nf-core/tools/pull/2933))
- Update codecov/codecov-action digest to 5ecb98a ([#2948](https://github.com/nf-core/tools/pull/2948))
- Update gitpod/workspace-base Docker digest to 124f2b8 ([#2943](https://github.com/nf-core/tools/pull/2943))
- fix(collectfile): sort true for methods_description_mqc.yaml ([#2947](https://github.com/nf-core/tools/pull/2947))
- chore(deps): update pre-commit hook astral-sh/ruff-pre-commit to v0.4.3 ([#2951](https://github.com/nf-core/tools/pull/2951))
- Restructure CHANGELOG.md ([#2954](https://github.com/nf-core/tools/pull/2954))
- fix: ensure path object converted to string before stripping quotes ([#2878](https://github.com/nf-core/tools/pull/2878))
- Test data uses paths instead of config map ([#2877](https://github.com/nf-core/tools/pull/2877))

## [v2.13.1 - Tin Puppy Patch](https://github.com/nf-core/tools/releases/tag/2.13) - [2024-02-29]

### Template

- Remove obsolete editor settings in `devcontainer.json` and `gitpod.yml` ([#2795](https://github.com/nf-core/tools/pull/2795))
- Add nf-test test instructions to contributing and PR template ([#2807](https://github.com/nf-core/tools/pull/2807))
- Fix topic extraction step for hashtags in toots ([#2810](https://github.com/nf-core/tools/pull/2810))
- Update modules and subworkflows in the template ([#2811](https://github.com/nf-core/tools/pull/2811))
- Unpin setup-nextflow and action-tower-launch ([#2806](https://github.com/nf-core/tools/pull/2806))
- Add nf-core-version to `.nf-core.yml` ([#2874](https://github.com/nf-core/tools/pull/2874))

### Download

- Improved offline container image resolution by introducing symlinks, fixes issues [#2751](https://github.com/nf-core/tools/issues/2751), [#2644](https://github.com/nf-core/tools/issues/2644) and [demultiplex#164](https://github.com/nf-core/demultiplex/issues/164): ([#2768](https://github.com/nf-core/tools/pull/2768))

### Linting

### Components

### General

- chore(deps): update codecov/codecov-action digest to 0cfda1d ([#2794](https://github.com/nf-core/tools/pull/2794))
- chore(deps): update gitpod/workspace-base docker digest to c15ee2f ([#2799](https://github.com/nf-core/tools/pull/2799))

## [v2.13 - Tin Puppy](https://github.com/nf-core/tools/releases/tag/2.13) - [2024-02-20]

### Template

- Add empty line in README.md to fix badges. ([#2729](https://github.com/nf-core/tools/pull/2729))
- Replace automatic branch detection in `nf-core download` CI test with hardcoded `dev` and input. ([#2727](https://github.com/nf-core/tools/pull/2727))
- Add Github Action to automatically cleanup ubuntu-latest runners to fix runner running out of diskspace errors([#2755](https://github.com/nf-core/tools/issues/2755))
- Fix GitHub Actions CI and Linting badges links ([#2757](https://github.com/nf-core/tools/pull/2757))
- Add hashtags to release announcement on mastodon ([#2761](https://github.com/nf-core/tools/pull/2761))
- update fastqc and multiqc in template ([#2776](https://github.com/nf-core/tools/pull/2776))
- template refactoring: remove the `lib` directory and use nf-core subworkflows ([#2736](https://github.com/nf-core/tools/pull/2736))
- use nf-validation to create an input channel from a sample sheet ([#2736](https://github.com/nf-core/tools/pull/2736))

### Linting

- Make creat-lint-wf composable ([#2733](https://github.com/nf-core/tools/pull/2733))
- Add looser comparison when pipeline logos ([#2744](https://github.com/nf-core/tools/pull/2744))
- Handle multiple aliases in module imports correctly during linting ([#2762](https://github.com/nf-core/tools/pull/2762))
- Switch to markdown based API and error docs ([#2758](https://github.com/nf-core/tools/pull/2758))

### Modules

- Handle dirty local module repos by force checkout of commits and branches if needed ([#2734](https://github.com/nf-core/tools/pull/2734))
- Patch: handle file not found when it is an added file to a module ([#2771](https://github.com/nf-core/tools/pull/2771))
- Handle symlinks when migrating pytest ([#2770](https://github.com/nf-core/tools/pull/2770))
- Add `--profile` parameter to nf-test command ([#2767](https://github.com/nf-core/tools/pull/2767))
- Reduce the sha length in the `nf-core modules list local` and add links to the specific commit ([#2870](https://github.com/nf-core/tools/pull/2870))
- Add links the nf-core module page and to open the local file in VSCode for module lint results ([#2870](https://github.com/nf-core/tools/pull/2870))

### General

- fix ignoring changes in partially templated files (e.g. `.gitignore`) ([#2722](https://github.com/nf-core/tools/pull/2722))
- update ruff to 0.2.0 and add it to pre-commit step ([#2725](https://github.com/nf-core/tools/pull/2725))
- Update codecov/codecov-action digest to e0b68c6 ([#2728](https://github.com/nf-core/tools/pull/2728))
- Update pre-commit hook astral-sh/ruff-pre-commit to v0.2.1 ([#2730](https://github.com/nf-core/tools/pull/2730))
- Update python:3.11-slim Docker digest to 2a746e2 ([#2743](https://github.com/nf-core/tools/pull/2743))
- Update actions/setup-python action to v5 ([#2739](https://github.com/nf-core/tools/pull/2739))
- Update gitpod/workspace-base Docker digest to 45e7617 ([#2747](https://github.com/nf-core/tools/pull/2747))
- chore(deps): pin jlumbroso/free-disk-space action to 54081f1 ([#2756](https://github.com/nf-core/tools/pull/2756))
- chore(deps): update actions/github-script action to v7 ([#2766](https://github.com/nf-core/tools/pull/2766))
- chore(deps): update pre-commit hook astral-sh/ruff-pre-commit to v0.2.2 ([#2769](https://github.com/nf-core/tools/pull/2769))
- Update gitpod/workspace-base Docker digest to 728e1fa ([#2780](https://github.com/nf-core/tools/pull/2780))

## [v2.12.1 - Aluminium Wolf - Patch](https://github.com/nf-core/tools/releases/tag/2.12.1) - [2024-02-01]

### Linting

- Handle default values of type number from nextflow schema ([#2703](https://github.com/nf-core/tools/pull/2703))
- fix ignoring files_unchanged ([#2707](https://github.com/nf-core/tools/pull/2707))

### General

- Update pre-commit hook astral-sh/ruff-pre-commit to v0.1.15 ([#2705](https://github.com/nf-core/tools/pull/2705))
- use types for default value comparison ([#2712](https://github.com/nf-core/tools/pull/2712))
- fix changelog titles ([#2708](https://github.com/nf-core/tools/pull/2708))
- Print relative path not absolute path in logo cmd log output ([#2709](https://github.com/nf-core/tools/pull/2709))
- Update codecov/codecov-action action to v4 ([#2713](https://github.com/nf-core/tools/pull/2713))
- Ignore nf-core-bot in renovate PRs ([#2716](https://github.com/nf-core/tools/pull/2716))

## [v2.12 - Aluminium Wolf](https://github.com/nf-core/tools/releases/tag/2.12) - [2024-01-29]

### Template

- Add a Github Action Workflow to the pipeline template that tests a successful download with `nf-core download` ([#2618](https://github.com/nf-core/tools/pull/2618))
- Use `pre-commit` to lint files in GitHub CI ([#2635](https://github.com/nf-core/tools/pull/2635))
- Use pdiff also on gitpod for nf-test ([#2640](https://github.com/nf-core/tools/pull/2640))
- switch to new image syntax in readme ([#2645](https://github.com/nf-core/tools/pull/2645))
- Add conda channel order to nextflow.config ([#2094](https://github.com/nf-core/tools/pull/2094))
- Fix tyop in pipeline nextflow.config ([#2664](https://github.com/nf-core/tools/pull/2664))
- Remove `nfcore_external_java_deps.jar` from lib directory in pipeline template ([#2675](https://github.com/nf-core/tools/pull/2675))
- Add function to check `-profile` is well formatted ([#2678](https://github.com/nf-core/tools/pull/2678))
- Add new pipeline error message pointing to docs when 'requirement exceeds available memory' error message ([#2680](https://github.com/nf-core/tools/pull/2680))
- add 👀👍🏻🎉😕 reactions to fix-linting-bot action ([#2692](https://github.com/nf-core/tools/pull/2692))

### Linting

- Fix linting of a pipeline with patched custom module ([#2669](https://github.com/nf-core/tools/pull/2669))
- linting a pipeline also lints the installed subworkflows ([#2677](https://github.com/nf-core/tools/pull/2677))
- environment.yml name must be lowercase ([#2676](https://github.com/nf-core/tools/pull/2676))
- allow ignoring specific files when template_strings ([#2686](https://github.com/nf-core/tools/pull/2686))
- lint `nextflow.config` default values match the ones specified in `nextflow_schema.json` ([#2684](https://github.com/nf-core/tools/pull/2684))

### Modules

- Fix empty json output for `nf-core list local` ([#2668](https://github.com/nf-core/tools/pull/2668))

### General

- Run CI-pytests for nf-core tools on self-hosted runners ([#2550](https://github.com/nf-core/tools/pull/2550))
- Add Ruff linter and formatter replacing Black, isort and pyupgrade ([#2620](https://github.com/nf-core/tools/pull/2620))
- Set pdiff as nf-test differ in Docker image for Gitpod ([#2642](https://github.com/nf-core/tools/pull/2642))
- Fix Renovate Dockerfile updating issues ([#2648](https://github.com/nf-core/tools/pull/2648) and [#2651](https://github.com/nf-core/tools/pull/2651))
- Add new subcommand `nf-core tui`, which launches a TUI (terminal user interface) to intuitively explore the command line flags, built using [Trogon](https://github.com/Textualize/trogon) ([#2655](https://github.com/nf-core/tools/pull/2655))
- Add new subcommand: `nf-core logo-create` to output an nf-core logo for a pipeline (instead of going through the website) ([#2662](https://github.com/nf-core/tools/pull/2662))
- Handle api redirects from the old site ([#2672](https://github.com/nf-core/tools/pull/2672))
- Remove redundanct v in pipeline version for emails ([#2667](https://github.com/nf-core/tools/pull/2667))
- add function to check `-profile` is well formatted ([#2678](https://github.com/nf-core/tools/pull/2678))
- Update pre-commit hook astral-sh/ruff-pre-commit to v0.1.14 ([#2674](https://github.com/nf-core/tools/pull/2674))
- Update pre-commit hook pre-commit/mirrors-mypy to v1.8.0 ([#2630](https://github.com/nf-core/tools/pull/2630))
- Update mshick/add-pr-comment action to v2 ([#2632](https://github.com/nf-core/tools/pull/2632))
- update python image version in docker file ([#2636](https://github.com/nf-core/tools/pull/2636))
- Update actions/cache action to v4 ([#2666](https://github.com/nf-core/tools/pull/2666))
- Update peter-evans/create-or-update-comment action to v4 ([#2683](https://github.com/nf-core/tools/pull/2683))
- Update peter-evans/create-or-update-comment action to v4 ([#2695](https://github.com/nf-core/tools/pull/2695))

## [v2.11.1 - Magnesium Dragon Patch](https://github.com/nf-core/tools/releases/tag/2.11) - [2023-12-20]

### Template

- Rename `release-announcments.yml` to `release-announcements.yml` ([#2610](https://github.com/nf-core/tools/pull/2610))
- Fix `nextflow.config` `docker.runOptions` ([#2607](https://github.com/nf-core/tools/pull/2607))

### General

- Only dump `modules.json` when it is modified ([#2609](https://github.com/nf-core/tools/pull/2609))

## [v2.11 - Magnesium Dragon](https://github.com/nf-core/tools/releases/tag/2.11) - [2023-12-19]

### Template

- Fix writing files to a remote outdir in the NfcoreTemplate helper functions ([#2465](https://github.com/nf-core/tools/pull/2465))
- Fancier syntax highlighting for example samplesheets in the usage.md template ([#2503](https://github.com/nf-core/tools/pull/2503))
- Use closure for multiqc ext.args ([#2509](https://github.com/nf-core/tools/pull/2509))
- Fix how the modules template references the conda environment file ([#2540](https://github.com/nf-core/tools/pull/2540))
- Unset env variable JAVA_TOOL_OPTIONS in gitpod ([#2569](https://github.com/nf-core/tools/pull/2569))
- Pin the version of nf-validation ([#2579](https://github.com/nf-core/tools/pull/2579))
- Disable process selector warnings by default ([#2161](https://github.com/nf-core/tools/issues/2161))
- Remove `docker.userEmulation` from nextflow.config in pipeline template ([#2580](https://github.com/nf-core/tools/pull/2580))

### Download

- Add `docker://` prefix for absolute container URIs as well ([#2576](https://github.com/nf-core/tools/pull/2576)).
- Bugfix for AttributeError: `ContainerError` object has no attribute `absoluteURI` ([#2543](https://github.com/nf-core/tools/pull/2543)).

### Linting

- Fix incorrectly failing linting if 'modules' was not found in meta.yml ([#2447](https://github.com/nf-core/tools/pull/2447))
- Correctly pass subworkflow linting test if `COMPONENT.out.versions` is used in the script ([#2448](https://github.com/nf-core/tools/pull/2448))
- Add pyupgrade to pre-commit config and dev requirements as mentioned in [#2200](https://github.com/nf-core/tools/issues/2200)
- Check for spaces in modules container URLs ([#2452](https://github.com/nf-core/tools/issues/2452))
- Correctly ignore `timeline.enabled`, `report.enabled`, `trace.enabled`, `dag.enabled` variables when linting a pipeline. ([#2507](https://github.com/nf-core/tools/pull/2507))
- Lint nf-test main.nf.test tags include all used components in chained tests ([#2572](https://github.com/nf-core/tools/pull/2572))
- Don't fail linting if md5sum for empty files are found in a stub test ([#2571](https://github.com/nf-core/tools/pull/2571))
- Check for existence of test profile ([#2478](https://github.com/nf-core/tools/pull/2478))

### Modules

- Added stub test creation to `create_test_yml` ([#2476](https://github.com/nf-core/tools/pull/2476))
- Replace ModulePatch by ComponentPatch ([#2482](https://github.com/nf-core/tools/pull/2482))
- Fixed `nf-core modules lint` to work with new module structure for nf-test ([#2494](https://github.com/nf-core/tools/pull/2494))
- Add option `--migrate-pytest` to create a module with nf-test taking into account an existing module ([#2549](https://github.com/nf-core/tools/pull/2549))
- When installing modules and subworkflows, automatically create the `./modules` directory if it doesn't exist ([#2563](https://github.com/nf-core/tools/issues/2563))
- When `.nf-core.yml` is not found create it in the current directory instead of the root filesystem ([#2237](https://github.com/nf-core/tools/issues/2237))
- Modules `--migrate-pytest` copies template scripts ([#2568](https://github.com/nf-core/tools/pull/2568))

### Subworkflows

- Added stub test creation to `create_test_yml` ([#2476](https://github.com/nf-core/tools/pull/2476))
- Fixed `nf-core subworkflows lint` to work with new module structure for nf-test ([#2494](https://github.com/nf-core/tools/pull/2494))
- Add option `--migrate-pytest` to create a subworkflow with nf-test taking into account an existing subworkflow ([#2549](https://github.com/nf-core/tools/pull/2549))

### General

- Update `schema build` functionality to automatically update defaults which have changed in the `nextflow.config`([#2479](https://github.com/nf-core/tools/pull/2479))
- Change testing framework for modules and subworkflows from pytest to nf-test ([#2490](https://github.com/nf-core/tools/pull/2490))
- `bump_version` keeps now the indentation level of the updated version entries ([#2514](https://github.com/nf-core/tools/pull/2514))
- Add mypy to pre-commit config for the tools repo ([#2545](https://github.com/nf-core/tools/pull/2545))
- Use Path objects for ComponentCreate and update the structure of components templates ([#2551](https://github.com/nf-core/tools/pull/2551)).
- GitPod base image: swap tool installation back to `conda` from `mamba` ([#2566](https://github.com/nf-core/tools/pull/2566)).
- Sort the `installed_by` list in `modules.json` ([#2570](https://github.com/nf-core/tools/pull/2570)).
- Unset env variable JAVA_TOOL_OPTIONS in gitpod ([#2569](https://github.com/nf-core/tools/pull/2569))

## [v2.10 - Nickel Ostrich](https://github.com/nf-core/tools/releases/tag/2.10) + [2023-09-25]

### Template

- Fix links in `multiqc_config.yml` ([#2372](https://github.com/nf-core/tools/pull/2372) and [#2412](https://github.com/nf-core/tools/pull/2412))
- Remove default false from nextflow_schema.json ([#2376](https://github.com/nf-core/tools/pull/2376))
- Add module MULTIQC to modules.config ([#2377](https://github.com/nf-core/tools/pull/2377))
- Add GitHub workflow for automated release announcements ([#2382](https://github.com/nf-core/tools/pull/2382))
- Update the Code of Conduct ([#2381](https://github.com/nf-core/tools/pull/2381))
- Save template information to `.nf-core.yml` and deprecate argument `--template-yaml` for `nf-core sync` ([#2388](https://github.com/nf-core/tools/pull/2388) and [#2389](https://github.com/nf-core/tools/pull/2389))
- ([#2397](https://github.com/nf-core/tools/pull/2397)) Remove fixed Ubuntu test and added to standard testing matrix
- ([#2396](https://github.com/nf-core/tools/pull/2396)) Reduce container finding error to warning since the registries are not consistent.
- ([#2415](https://github.com/nf-core/tools/pull/2415#issuecomment-1709847086)) Add autoMounts for apptainer.
- Remove `igenomes_base` from the schema, so that nf-validation doesn't create a file path and throw errors offline for s3 objects.
- Modified devcontainer permissions so that singularity can be run in Codespaces/VS Code devcontainers ([Commit a103f44](https://github.com/CarsonJM/tools/commit/a103f4484eca8c6d668e4653a4ed8d20faf1b41d))
- Update Gitpod profile resources to reflect base environment settings.
- ([#747](https://github.com/nf-core/tools/issues/747)) Add to the template the code to dump the selected pipeline parameters into a json file.

### Download

- Improved container image resolution and prioritization of http downloads over Docker URIs ([#2364](https://github.com/nf-core/tools/pull/2364)).
- Registries provided with `-l`/`--container-library` will be ignored for modules with explicit container registry specifications ([#2403](https://github.com/nf-core/tools/pull/2403)).
- Fix unintentional downloading of containers in test for the Tower download functionality. Bug reported by @adamrtalbot and @awgymer ([#2434](https://github.com/nf-core/tools/pull/2434)).

### Linting

- Add new command `nf-core subworkflows lint` ([#2379](https://github.com/nf-core/tools/pull/2379))

### Modules

### Subworkflows

- Fix bug: missing subworkflow name when using `nf-core subworkflows create` ([#2435](https://github.com/nf-core/tools/pull/2435))

### General

- Initialise `docker_image_name` to fix `UnboundLocalError` error ([#2374](https://github.com/nf-core/tools/pull/2374))
- Fix prompt pipeline revision during launch ([#2375](https://github.com/nf-core/tools/pull/2375))
- Add a `create-params-file` command to create a YAML parameter file for a pipeline containing parameter documentation and defaults. ([#2362](https://github.com/nf-core/tools/pull/2362))
- Update the Code of Conduct ([#2381](https://github.com/nf-core/tools/pull/2381))
- Remove `--no-git` option from `nf-core create` ([#2394](https://github.com/nf-core/tools/pull/2394))
- Throw warning when custom workflow name contains special characters ([#2401](https://github.com/nf-core/tools/pull/2401))
- Bump version of nf-test snapshot files with `nf-core bump-version` ([#2410](https://github.com/nf-core/tools/pull/2410))

## [v2.9 - Chromium Falcon](https://github.com/nf-core/tools/releases/tag/2.9) + [2023-06-29]

### Template

- `params.max_multiqc_email_size` is no longer required ([#2273](https://github.com/nf-core/tools/pull/2273))
- Remove `cleanup = true` from `test_full.config` in pipeline template ([#2279](https://github.com/nf-core/tools/pull/2279))
- Fix usage docs for specifying `params.yaml` ([#2279](https://github.com/nf-core/tools/pull/2279))
- Added stub in modules template ([#2277](https://github.com/nf-core/tools/pull/2277)) [Contributed by @nvnieuwk]
- Move registry definitions out of profile scope ([#2286])(https://github.com/nf-core/tools/pull/2286)
- Remove `aws_tower` profile ([#2287])(https://github.com/nf-core/tools/pull/2287)
- Fixed the Slack report to include the pipeline name ([#2291](https://github.com/nf-core/tools/pull/2291))
- Fix link in the MultiQC report to point to exact version of output docs ([#2298](https://github.com/nf-core/tools/pull/2298))
- Updates seqeralabs/action-tower-launch to v2.0.0 ([#2301](https://github.com/nf-core/tools/pull/2301))
- Remove schema validation from `lib` folder and use Nextflow [nf-validation plugin](https://nextflow-io.github.io/nf-validation/) instead ([#1771](https://github.com/nf-core/tools/pull/1771/))
- Fix parsing of container directive when it is not typical nf-core format ([#2306](https://github.com/nf-core/tools/pull/2306))
- Add ability to specify custom registry for linting modules, defaults to quay.io ([#2313](https://github.com/nf-core/tools/pull/2313))
- Add `singularity.registry = 'quay.io'` in pipeline template ([#2305](https://github.com/nf-core/tools/pull/2305))
- Add `apptainer.registry = 'quay.io'` in pipeline template ([#2352](https://github.com/nf-core/tools/pull/2352))
- Bump minimum required NF version in pipeline template from `22.10.1` -> `23.04.0` ([#2305](https://github.com/nf-core/tools/pull/2305))
- Add ability to interpret `docker.registry` from `nextflow.config` file. If not found defaults to quay.io. ([#2318](https://github.com/nf-core/tools/pull/2318))
- Add functions to dynamically include pipeline tool citations in MultiQC methods description section for better reporting. ([#2326](https://github.com/nf-core/tools/pull/2326))
- Remove `--tracedir` parameter ([#2290](https://github.com/nf-core/tools/pull/2290))
- Incorrect config parameter warnings when customising pipeline template ([#2333](https://github.com/nf-core/tools/pull/2333))
- Use markdown syntax in the description for the meta map channels ([#2358](https://github.com/nf-core/tools/pull/2358))

### Download

- Introduce a `--tower` flag for `nf-core download` to obtain pipelines in an offline format suited for [seqeralabs® Nextflow Tower](https://cloud.tower.nf/) ([#2247](https://github.com/nf-core/tools/pull/2247)).
- Refactored the CLI for `--singularity-cache` in `nf-core download` from a flag to an argument. The prior options were renamed to `amend` (container images are only saved in the `$NXF_SINGULARITY_CACHEDIR`) and `copy` (a copy of the image is saved with the download). `remote` was newly introduced and allows to provide a table of contents of a remote cache via an additional argument `--singularity-cache-index` ([#2247](https://github.com/nf-core/tools/pull/2247)).
- Refactored the CLI parameters related to container images. Although downloading other images than those of the Singularity/Apptainer container system is not supported for the time being, a generic name for the parameters seemed preferable. So the new parameter `--singularity-cache-index` introduced in [#2247](https://github.com/nf-core/tools/pull/2247) has been renamed to `--container-cache-index` prior to release ([#2336](https://github.com/nf-core/tools/pull/2336)).
- To address issue [#2311](https://github.com/nf-core/tools/issues/2311), a new parameter `--container-library` was created allowing to specify the container library (registry) from which container images in OCI format (Docker) should be pulled ([#2336](https://github.com/nf-core/tools/pull/2336)).
- Container detection in configs was improved. This allows for DSL2-like container definitions inside the container parameter value provided to process scopes [#2346](https://github.com/nf-core/tools/pull/2346).
- Add apptainer to the list of false positive container strings ([#2353](https://github.com/nf-core/tools/pull/2353)).

#### Updated CLI parameters

| Old parameter         | New parameter                                  |
| --------------------- | ---------------------------------------------- |
| new parameter         | `-d` / `--download-configuration`              |
| new parameter         | `-t` / `--tower`                               |
| `-c`/ `--container`   | `-s` / `--container-system <VALUE>`            |
| new parameter         | `-l` / `--container-library <VALUE>`           |
| `--singularity-cache` | `-u` / `--container-cache-utilisation <VALUE>` |
| new parameter         | `-i` / `--container-cache-index <VALUE>`       |

_In addition, `-r` / `--revision` has been changed to a parameter that can be provided multiple times so several revisions can be downloaded at once._

### Linting

- Warn if container access is denied ([#2270](https://github.com/nf-core/tools/pull/2270))
- Error if module container specification has quay.io as prefix when it shouldn't have ([#2278](https://github.com/nf-core/tools/pull/2278/files)
- Detect if container is 'simple name' and try to contact quay.io server by default ([#2281](https://github.com/nf-core/tools/pull/2281))
- Warn about null/None/empty default values in `nextflow_schema.json` ([#3328](https://github.com/nf-core/tools/pull/2328))
- Fix linting when creating a pipeline skipping some parts of the template and add CI test ([#2330](https://github.com/nf-core/tools/pull/2330))

### Modules

- Don't update `modules_json` object if a module is not updated ([#2323](https://github.com/nf-core/tools/pull/2323))

### Subworkflows

### General

- GitPod base image: Always self-update to the latest version of Nextflow. Add [pre-commit](https://pre-commit.com/) dependency.
- GitPod configs: Update Nextflow as an init task, init pre-commit in pipeline config.
- Refgenie: Create `nxf_home/nf-core/refgenie_genomes.config` path if it doesn't exist ([#2312](https://github.com/nf-core/tools/pull/2312))
- Add CI tests to test running a pipeline when it's created from a template skipping different areas

## [v2.8 - Ruthenium Monkey](https://github.com/nf-core/tools/releases/tag/2.8) - [2023-04-27]

### Template

- Explicitly disable `conda` when a container profile ([#2140](https://github.com/nf-core/tools/pull/2140))
- Turn on automatic clean up of intermediate files in `work/` on successful pipeline completion in full-test config ([#2163](https://github.com/nf-core/tools/pull/2163)) [Contributed by @jfy133]
- Add documentation to `usage.md` on how to use `params.yml` files, based on nf-core/ampliseq text ([#2173](https://github.com/nf-core/tools/pull/2173/)) [Contributed by @jfy133, @d4straub]
- Make jobs automatically resubmit for a much wider range of exit codes (now `104` and `130..145`) ([#2170](https://github.com/nf-core/tools/pull/2170))
- Add a clean-up GHA which closes issues and PRs with specific labels ([#2183](https://github.com/nf-core/tools/pull/2183))
- Remove problematic sniffer code in samplesheet_check.py that could give false positive 'missing header' errors ([https://github.com/nf-core/tools/pull/2194]) [Contributed by @Midnighter, @jfy133]
- Consistent syntax for branch checks in PRs ([#2202](https://github.com/nf-core/tools/issues/2202))
- Fixed minor Jinja2 templating bug that caused the PR template to miss a newline
- Updated AWS tests to use newly moved `seqeralabs/action-tower-launch` instead of `nf-core/tower-action`
- Remove `.cff` files from `.editorconfig` ([#2145](https://github.com/nf-core/tools/pull/2145))
- Simplify pipeline README ([#2186](https://github.com/nf-core/tools/issues/2186))
- Added support for the apptainer container engine via `-profile apptainer`. ([#2244](https://github.com/nf-core/tools/issues/2244)) [Contributed by @jfy133]
- Added config `docker.registry` to pipeline template for a configurable default container registry when using Docker containers. Defaults to `quay.io` ([#2133](https://github.com/nf-core/tools/pull/2133))
- Add tower.yml file to the pipeline template ([#2251](https://github.com/nf-core/tools/pull/2251))
- Add mastodon badge to README ([#2253](https://github.com/nf-core/tools/pull/2253))
- Removed `quay.io` from all module Docker container references as this is now supplied at pipeline level. ([#2249](https://github.com/nf-core/tools/pull/2249))
- Remove `CITATION.cff` file from pipeline template, to avoid that pipeline Zenodo entries reference the nf-core publication instead of the pipeline ([#2059](https://github.com/nf-core/tools/pull/2059)).

### Linting

- Update modules lint test to fail if enable_conda is found ([#2213](https://github.com/nf-core/tools/pull/2213))
- Read module lint configuration from `.nf-core.yml`, not `.nf-core-lint.yml` ([#2221](https://github.com/nf-core/tools/pull/2221))
- `nf-core schema lint` now defaults to linting `nextflow_schema.json` if no filename is provided ([#2225](https://github.com/nf-core/tools/pull/2225))
- Warn if `/zenodo.XXXXXX` is present in the Readme ([#2254](https://github.com/nf-core/tools/pull/2254))
- Lint all labels in a module ([#2227](https://github.com/nf-core/tools/pull/2227))

### Modules

- Add an `--empty-template` option to create a module without TODO statements or examples ([#2175](https://github.com/nf-core/tools/pull/2175) & [#2177](https://github.com/nf-core/tools/pull/2177))
- Removed the `nf-core modules mulled` command and all its code dependencies ([2199](https://github.com/nf-core/tools/pull/2199)).
- Take into account the provided `--git_remote` URL when linting all modules ([2243](https://github.com/nf-core/tools/pull/2243)).

### Subworkflows

- Fixing problem when a module included in a subworkflow had a name change from TOOL to TOOL/SUBTOOL ([#2177](https://github.com/nf-core/tools/pull/2177))
- Fix `nf-core subworkflows test` not running subworkflow tests ([#2181](https://github.com/nf-core/tools/pull/2181))
- Add tests for `nf-core subworkflows create-test-yml` ([#2219](https://github.com/nf-core/tools/pull/2219))

### General

- Deprecate Python 3.7 support because it reaches EOL ([#2210](https://github.com/nf-core/tools/pull/2210))
- `nf-core modules/subworkflows info` now prints the include statement for the module/subworkflow ([#2182](https://github.com/nf-core/tools/pull/2182)).
- Add a clean-up GHA which closes issues and PRs with specific labels ([#2183](https://github.com/nf-core/tools/pull/2183))
- update minimum version of rich to 13.3.1 ([#2185](https://github.com/nf-core/tools/pull/2185))
- Add the Nextflow version to Gitpod container matching the minimal Nextflow version for nf-core (according to `nextflow.config`) ([#2196](https://github.com/nf-core/tools/pull/2196))
- Use `nfcore/gitpod:dev` container in the dev branch ([#2196](https://github.com/nf-core/tools/pull/2196))
- Replace requests_mock with responses in test mocks ([#2165](https://github.com/nf-core/tools/pull/2165)).
- Add warning when installing a module from an `org_path` that exists in multiple remotes in `modules.json` ([#2228](https://github.com/nf-core/tools/pull/2228) [#2239](https://github.com/nf-core/tools/pull/2239)).
- Add the possibility to translate refgenie asset aliases to the ones used in a pipeline with an alias_translations.yaml file ([#2242](https://github.com/nf-core/tools/pull/2242)).
- Add initial CHM13 support ([1988](https://github.com/nf-core/tools/issues/1988))

## [v2.7.2 - Mercury Eagle Patch](https://github.com/nf-core/tools/releases/tag/2.7.2) - [2022-12-19]

### Template

- Fix the syntax of github_output in GitHub actions ([#2114](https://github.com/nf-core/tools/pull/2114))
- Fix a bug introduced in 2.7 that made pipelines hang ([#2132](https://github.com/nf-core/tools/issues/2132))

### Linting

- Allow specifying containers in less than three lines ([#2121](https://github.com/nf-core/tools/pull/2121))
- Run prettier after dumping a json schema file ([#2124](https://github.com/nf-core/tools/pull/2124))

### General

- Only check that a pipeline name doesn't contain dashes if the name is provided by prompt of `--name`. Don't check if a template file is used. ([#2123](https://github.com/nf-core/tools/pull/2123))
- Deprecate `--enable_conda` parameter. Use `conda.enable` instead ([#2131](https://github.com/nf-core/tools/pull/2131))
- Handle `json.load()` exceptions ([#2134](https://github.com/nf-core/tools/pull/2134))

## [v2.7.1 - Mercury Eagle Patch](https://github.com/nf-core/tools/releases/tag/2.7.1) - [2022-12-08]

- Patch release to fix pipeline sync ([#2110](https://github.com/nf-core/tools/pull/2110))

## [v2.7 - Mercury Eagle](https://github.com/nf-core/tools/releases/tag/2.7) - [2022-12-07]

Another big release with lots of new features and bug fixes. Thanks to all contributors!

**Highlights**

- New `nf-core subworkflows` subcommand for creating, removing, testing, updating and finding subworkflows, see the [documentation](https://nf-co.re/tools/#subworkflows) for more information.
- Every pipeline has now it's own GitHub codespace template, which can be used to develop the pipeline directly in the browser.
- Improved handling of modules and subworkflows from other repos than nf-core/modules.
- Pre-commit is now installed as a dependency, which allows us, besides other things, to run prettier on the fly even if it is not manually installed.
- Shell completion for nf-core commands, more information [here](https://nf-co.re/tools#shell-completion).

### Template

#### Features

- Ignore files in `bin/` directory when running prettier ([#2080](https://github.com/nf-core/tools/pull/1957)).
- Add GitHub codespaces template ([#1957](https://github.com/nf-core/tools/pull/1957))
- `nextflow run <pipeline> --version` will now print the workflow version from the manifest and exit ([#1951](https://github.com/nf-core/tools/pull/1951)).
- Add profile for running `docker` with the ARM chips (including Apple silicon) ([#1942](https://github.com/nf-core/tools/pull/1942) and [#2034](https://github.com/nf-core/tools/pull/2034)).
- Flip execution order of parameter summary printing and parameter validation to prevent 'hiding' of parameter errors ([#2033](https://github.com/nf-core/tools/pull/2033)).
- Change colour of 'pipeline completed successfully, but some processes failed' from red to yellow ([#2096](https://github.com/nf-core/tools/pull/2096)).

#### Bug fixes

- Fix lint warnings for `samplesheet_check.nf` module ([#1875](https://github.com/nf-core/tools/pull/1875)).
- Check that the workflow name provided with a template doesn't contain dashes ([#1822](https://github.com/nf-core/tools/pull/1822))

### Linting

#### Features

- Add `--sort-by` option to linting which allows ordering module lint warnings/errors by either test name or module name ([#2077](https://github.com/nf-core/tools/pull/2077)).

#### Bug fixes

- Don't lint pipeline name if `manifest.name` in `.nf-core.yml` ([#2035](https://github.com/nf-core/tools/pull/2035))
- Don't check for `docker pull` commands in `actions_ci` lint test (leftover from DSL1) ([#2055](https://github.com/nf-core/tools/pull/2055)).

### General

#### Features

- Use pre-commit run prettier if prettier is not available ([#1983](https://github.com/nf-core/tools/pull/1983)) and initialize pre-commit in gitpod and codespaces ([#1957](https://github.com/nf-core/tools/pull/1957)).
- Refactor CLI flag `--hide-progress` to be at the top-level group, like `--verbose` ([#2016](https://github.com/nf-core/tools/pull/2016))
- `nf-core sync` now supports the template YAML file using `-t/--template-yaml` ([#1880](https://github.com/nf-core/tools/pull/1880)).
- The default branch can now be specified when creating a new pipeline repo [#1959](https://github.com/nf-core/tools/pull/1959).
- Only warn when checking that the pipeline directory contains a `main.nf` and a `nextflow.config` file if the pipeline is not an nf-core pipeline [#1964](https://github.com/nf-core/tools/pull/1964)
- Bump promoted Python version from 3.7 to 3.8 ([#1971](https://github.com/nf-core/tools/pull/1971)).
- Extended the chat notifications to Slack ([#1829](https://github.com/nf-core/tools/pull/1829)).
- Don't print source file + line number on logging messages (except when verbose) ([#2015](https://github.com/nf-core/tools/pull/2015))
- Automatically format `test.yml` content with Prettier ([#2078](https://github.com/nf-core/tools/pull/2078))
- Automatically format `modules.json` content with Prettier ([#2074](https://github.com/nf-core/tools/pull/2074))
- Add shell completion for nf-core tools commands([#2070](https://github.com/nf-core/tools/pull/2070))

#### Bug fixes, maintenance and tests

- Fix error in tagging GitPod docker images during releases ([#1874](https://github.com/nf-core/tools/pull/1874)).
- Fix bug when updating modules from old version in old folder structure ([#1908](https://github.com/nf-core/tools/pull/1908)).
- Don't remove local copy of modules repo, only update it with fetch ([#1881](https://github.com/nf-core/tools/pull/1881)).
- Improve test coverage of `sync.py` and `__main__.py` ([#1936](https://github.com/nf-core/tools/pull/1936), [#1965](https://github.com/nf-core/tools/pull/1965)).
- Add file `versions.yml` when generating `test.yml` with `nf-core modules create-test-yml` but don't check for md5sum [#1963](https://github.com/nf-core/tools/pull/1963).
- Mock biocontainers and anaconda api calls in modules and subworkflows tests [#1967](https://github.com/nf-core/tools/pull/1967)
- Run tests with Python 3.11 ([#1970](https://github.com/nf-core/tools/pull/1970)).
- Run test with a realistic version of git ([#2043](https://github.com/nf-core/tools/pull/2043)).
- Fix incorrect file deletion in `nf-core launch` when `--params_in` has the same name as `--params_out` ([#1986](https://github.com/nf-core/tools/pull/1986)).
- Updated GitHub actions ([#1998](https://github.com/nf-core/tools/pull/1998), [#2001](https://github.com/nf-core/tools/pull/2001))
- Code maintenance ([#1818](https://github.com/nf-core/tools/pull/1818), [#2032](https://github.com/nf-core/tools/pull/2032), [#2073](https://github.com/nf-core/tools/pull/2073)).
- Track from where modules and subworkflows are installed ([#1999](https://github.com/nf-core/tools/pull/1999)).
- Substitute ModulesCommand and SubworkflowsCommand by ComponentsCommand ([#2000](https://github.com/nf-core/tools/pull/2000)).
- Prevent installation with unsupported Python versions ([#2075](https://github.com/nf-core/tools/pull/2075)).
- Allow other remote URLs not starting with `http` ([#2061](https://github.com/nf-core/tools/pull/2061))

### Modules

- Update patch file paths if the modules directory has the old structure ([#1878](https://github.com/nf-core/tools/pull/1878)).
- Don't write to `modules.json` file when applying a patch file during `nf-core modules update` ([#2017](https://github.com/nf-core/tools/pull/2017)).

### Subworkflows

- Add subworkflow commands `create-test-yml`, `create` and `install` ([#1897](https://github.com/nf-core/tools/pull/1897)).
- Update subworkflows install so it installs also imported modules and subworkflows ([#1904](https://github.com/nf-core/tools/pull/1904)).
- `check_up_to_date()` function from `modules_json.py` also checks for subworkflows ([#1934](https://github.com/nf-core/tools/pull/1934)).
- Add tests for `nf-core subworkflows install` command ([#1996](https://github.com/nf-core/tools/pull/1996)).
- Function `create()` from `modules_json.py` adds also subworkflows to `modules.json` file ([#2005](https://github.com/nf-core/tools/pull/2005)).
- Add `nf-core subworkflows update` command ([#2019](https://github.com/nf-core/tools/pull/2019)).

## [v2.6 - Tin Octopus](https://github.com/nf-core/tools/releases/tag/2.6) - [2022-10-04]

### Template

- Add template for subworkflows
- Add `actions/upload-artifact` step to the awstest workflows, to expose the debug log file
- Add `prettier` as a requirement to Gitpod Dockerimage
- Bioconda incompatible conda channel setups now result in more informative error messages ([#1812](https://github.com/nf-core/tools/pull/1812))
- Improve template customisation documentation ([#1821](https://github.com/nf-core/tools/pull/1821))
- Update MultiQC module, update supplying MultiQC default and custom config and logo files to module
- Add a 'recommend' methods description text to MultiQC to help pipeline users report pipeline usage in publications ([#1749](https://github.com/nf-core/tools/pull/1749))
- Fix template spacing modified by JINJA ([#1830](https://github.com/nf-core/tools/pull/1830))
- Fix MultiQC execution on template ([#1855](https://github.com/nf-core/tools/pull/1855))
- Don't skip including `base.config` when skipping nf-core/configs

### Linting

- Pipelines: Check that the old renamed `lib` files are not still present:
  - `Checks.groovy` -> `Utils.groovy`
  - `Completion.groovy` -> `NfcoreTemplate.groovy`
  - `Workflow.groovy` -> `WorkflowMain.groovy`

### General

- Add function to enable chat notifications on MS Teams, accompanied by `hook_url` param to enable it.
- Schema: Remove `allOf` if no definition groups are left.
- Use contextlib to temporarily change working directories ([#1819](https://github.com/nf-core/tools/pull/1819))
- More helpful error messages if `nf-core download` can't parse a singularity image download
- Add `nf-core subworkflows create` command

### Modules

- If something is wrong with the local repo cache, offer to delete it and try again ([#1850](https://github.com/nf-core/tools/issues/1850))
- Restructure code to work with the directory restructuring in [modules](https://github.com/nf-core/modules/pull/2141) ([#1859](https://github.com/nf-core/tools/pull/1859))
- Make `label: process_single` default when creating a new module

## [v2.5.1 - Gold Otter Patch](https://github.com/nf-core/tools/releases/tag/2.5.1) - [2022-08-31]

- Patch release to fix black linting in pipelines ([#1789](https://github.com/nf-core/tools/pull/1789))
- Add isort options to pyproject.toml ([#1792](https://github.com/nf-core/tools/pull/1792))
- Lint pyproject.toml file exists and content ([#1795](https://github.com/nf-core/tools/pull/1795))
- Update GitHub PyPI package release action to v1 ([#1785](https://github.com/nf-core/tools/pull/1785))

### Template

- Update GitHub actions to use nodejs16 ([#1944](https://github.com/nf-core/tools/pull/1944))

## [v2.5 - Gold Otter](https://github.com/nf-core/tools/releases/tag/2.5) - [2022-08-30]

### Template

- Bumped Python version to 3.7 in the GitHub linting in the workflow template ([#1680](https://github.com/nf-core/tools/pull/1680))
- Fix bug in pipeline readme logo URL ([#1590](https://github.com/nf-core/tools/pull/1590))
- Switch CI to use [setup-nextflow](https://github.com/nf-core/setup-nextflow) action to install Nextflow ([#1650](https://github.com/nf-core/tools/pull/1650))
- Add `CITATION.cff` [#361](https://github.com/nf-core/tools/issues/361)
- Add Gitpod and Mamba profiles to the pipeline template ([#1673](https://github.com/nf-core/tools/pull/1673))
- Remove call to `getGenomeAttribute` in `main.nf` when running `nf-core create` without iGenomes ([#1670](https://github.com/nf-core/tools/issues/1670))
- Make `nf-core create` fail if Git default branch name is dev or TEMPLATE ([#1705](https://github.com/nf-core/tools/pull/1705))
- Convert `console` snippets to `bash` snippets in the template where applicable ([#1729](https://github.com/nf-core/tools/pull/1729))
- Add `branch` field to module entries in `modules.json` to record what branch a module was installed from ([#1728](https://github.com/nf-core/tools/issues/1728))
- Add customisation option to remove all GitHub support with `nf-core create` ([#1766](https://github.com/nf-core/tools/pull/1766))

### Linting

- Check that the `.prettierignore` file exists and that starts with the same content.
- Update `readme.py` nf version badge validation regexp to accept any signs before version number ([#1613](https://github.com/nf-core/tools/issues/1613))
- Add isort configuration and GitHub workflow ([#1538](https://github.com/nf-core/tools/pull/1538))
- Use black also to format python files in workflows ([#1563](https://github.com/nf-core/tools/pull/1563))
- Add check for mimetype in the `input` parameter. ([#1647](https://github.com/nf-core/tools/issues/1647))
- Check that the singularity and docker tags are parsable. Add `--fail-warned` flag to `nf-core modules lint` ([#1654](https://github.com/nf-core/tools/issues/1654))
- Handle exception in `nf-core modules lint` when process name doesn't start with process ([#1733](https://github.com/nf-core/tools/issues/1733))

### General

- Remove support for Python 3.6 ([#1680](https://github.com/nf-core/tools/pull/1680))
- Add support for Python 3.9 and 3.10 ([#1680](https://github.com/nf-core/tools/pull/1680))
- Invoking Python with optimizations no longer affects the program control flow ([#1685](https://github.com/nf-core/tools/pull/1685))
- Update `readme` to drop `--key` option from `nf-core modules list` and add the new pattern syntax
- Add `--fail-warned` flag to `nf-core lint` to make warnings fail ([#1593](https://github.com/nf-core/tools/pull/1593))
- Add `--fail-warned` flag to pipeline linting workflow ([#1593](https://github.com/nf-core/tools/pull/1593))
- Updated the nf-core package requirements ([#1620](https://github.com/nf-core/tools/pull/1620), [#1757](https://github.com/nf-core/tools/pull/1757), [#1756](https://github.com/nf-core/tools/pull/1756))
- Remove dependency of the mock package and use unittest.mock instead ([#1696](https://github.com/nf-core/tools/pull/1696))
- Fix and improve broken test for Singularity container download ([#1622](https://github.com/nf-core/tools/pull/1622))
- Use [`$XDG_CACHE_HOME`](https://specifications.freedesktop.org/basedir-spec/basedir-spec-latest.html) or `~/.cache` instead of `$XDG_CONFIG_HOME` or `~/config/` as base directory for API cache
- Switch CI to use [setup-nextflow](https://github.com/nf-core/setup-nextflow) action to install Nextflow ([#1650](https://github.com/nf-core/tools/pull/1650))
- Add tests for `nf-core modules update` and `ModulesJson`.
- Add CI for GitLab remote [#1646](https://github.com/nf-core/tools/issues/1646)
- Add `CITATION.cff` [#361](https://github.com/nf-core/tools/issues/361)
- Allow customization of the `nf-core` pipeline template when using `nf-core create` ([#1548](https://github.com/nf-core/tools/issues/1548))
- Add Refgenie integration: updating of nextflow config files with a refgenie database ([#1090](https://github.com/nf-core/tools/pull/1090))
- Fix `--key` option in `nf-core lint` when supplying a module lint test name ([#1681](https://github.com/nf-core/tools/issues/1681))
- Add `no_git=True` when creating a new pipeline and initialising a git repository is not needed in `nf-core lint` and `nf-core bump-version` ([#1709](https://github.com/nf-core/tools/pull/1709))
- Move `strip_ansi_code` function in lint to `utils.py`
- Simplify control flow and don't use equality comparison for `None` and booleans
- Replace use of the deprecated `distutils` Version object with that from `packaging` ([#1735](https://github.com/nf-core/tools/pull/1735))
- Add code to cancel CI run if a new run starts ([#1760](https://github.com/nf-core/tools/pull/1760))
- CI for the API docs generation now uses the ubuntu-latest base image ([#1762](https://github.com/nf-core/tools/pull/1762))
- Add option to hide progress bars in `nf-core lint` and `nf-core modules lint` with `--hide-progress`.

### Modules

- Add `--fix-version` flag to `nf-core modules lint` command to update modules to the latest version ([#1588](https://github.com/nf-core/tools/pull/1588))
- Fix a bug in the regex extracting the version from biocontainers URLs ([#1598](https://github.com/nf-core/tools/pull/1598))
- Update how we interface with git remotes. ([#1626](https://github.com/nf-core/tools/issues/1626))
- Add prompt for module name to `nf-core modules info` ([#1644](https://github.com/nf-core/tools/issues/1644))
- Update docs with example of custom git remote ([#1645](https://github.com/nf-core/tools/issues/1645))
- Command `nf-core modules test` obtains module name suggestions from installed modules ([#1624](https://github.com/nf-core/tools/pull/1624))
- Add `--base-path` flag to `nf-core modules` to specify the base path for the modules in a remote. Also refactored `modules.json` code. ([#1643](https://github.com/nf-core/tools/issues/1643)) Removed after ([#1754](https://github.com/nf-core/tools/pull/1754))
- Rename methods in `ModulesJson` to remove explicit reference to `modules.json`
- Fix inconsistencies in the `--save-diff` flag `nf-core modules update`. Refactor `nf-core modules update` ([#1536](https://github.com/nf-core/tools/pull/1536))
- Fix bug in `ModulesJson.check_up_to_date` causing it to ask for the remote of local modules
- Handle errors when updating module version with `nf-core modules update --fix-version` ([#1671](https://github.com/nf-core/tools/pull/1671))
- Make `nf-core modules update --save-diff` work when files were created or removed ([#1694](https://github.com/nf-core/tools/issues/1694))
- Get the latest common build for Docker and Singularity containers of a module ([#1702](https://github.com/nf-core/tools/pull/1702))
- Add short option for `--no-pull` option in `nf-core modules`
- Add `nf-core modules patch` command ([#1312](https://github.com/nf-core/tools/issues/1312))
- Add support for patch in `nf-core modules update` command ([#1312](https://github.com/nf-core/tools/issues/1312))
- Add support for patch in `nf-core modules lint` command ([#1312](https://github.com/nf-core/tools/issues/1312))
- Add support for custom remotes in `nf-core modules lint` ([#1715](https://github.com/nf-core/tools/issues/1715))
- Make `nf-core modules` commands work with arbitrary git remotes ([#1721](https://github.com/nf-core/tools/issues/1721))
- Add links in `README.md` for `info` and `patch` commands ([#1722](https://github.com/nf-core/tools/issues/1722)])
- Fix misc. issues with `--branch` and `--base-path` ([#1726](https://github.com/nf-core/tools/issues/1726))
- Add `branch` field to module entries in `modules.json` to record what branch a module was installed from ([#1728](https://github.com/nf-core/tools/issues/1728))
- Fix broken link in `nf-core modules info`([#1745](https://github.com/nf-core/tools/pull/1745))
- Fix unbound variable issues and minor refactoring [#1742](https://github.com/nf-core/tools/pull/1742/)
- Recreate modules.json file instead of complaining about incorrectly formatted file. ([#1741](https://github.com/nf-core/tools/pull/1741)
- Add support for patch when creating `modules.json` file ([#1752](https://github.com/nf-core/tools/pull/1752))

## [v2.4.1 - Cobolt Koala Patch](https://github.com/nf-core/tools/releases/tag/2.4) - [2022-05-16]

- Patch release to try to fix the template sync ([#1585](https://github.com/nf-core/tools/pull/1585))
- Avoid persistent temp files from pytests ([#1566](https://github.com/nf-core/tools/pull/1566))
- Add option to trigger sync manually on just nf-core/testpipeline

## [v2.4 - Cobolt Koala](https://github.com/nf-core/tools/releases/tag/2.4) - [2022-05-16]

### Template

- Read entire lines when sniffing the samplesheet format (fix [#1561](https://github.com/nf-core/tools/issues/1561))
- Add actions workflow to respond to `@nf-core-bot fix linting` comments on pipeline PRs
- Fix Prettier formatting bug in completion email HTML template ([#1509](https://github.com/nf-core/tools/issues/1509))
- Fix bug in pipeline readme logo URL
- Set the default DAG graphic output to HTML to have a default that does not depend on Graphviz being installed on the host system ([#1512](https://github.com/nf-core/tools/pull/1512)).
- Removed retry strategy for AWS tests CI, as Nextflow now handles spot instance retries itself
- Add `.prettierignore` file to stop Prettier linting tests from running over test files
- Made module template test command match the default used in `nf-core modules create-test-yml` ([#1562](https://github.com/nf-core/tools/issues/1562))
- Removed black background from Readme badges now that GitHub has a dark mode, added Tower launch badge.
- Don't save md5sum for `versions.yml` when running `nf-core modules create-test-yml` ([#1511](https://github.com/nf-core/tools/pull/1511))

### General

- Add actions workflow to respond to `@nf-core-bot fix linting` comments on nf-core/tools PRs
- Use [`$XDG_CONFIG_HOME`](https://specifications.freedesktop.org/basedir-spec/basedir-spec-latest.html) or `~/.config/nf-core` instead of `~/.nfcore` for API cache (the latter can be safely deleted)
- Consolidate GitHub API calls into a shared function that uses authentication from the [`gh` GitHub cli tool](https://cli.github.com/) or `GITHUB_AUTH_TOKEN` to avoid rate limiting ([#1499](https://github.com/nf-core/tools/pull/1499))
- Add an empty line to `modules.json`, `params.json` and `nextflow-schema.json` when dumping them to avoid prettier errors.
- Remove empty JSON schema definition groups to avoid usage errors ([#1419](https://github.com/nf-core/tools/issues/1419))
- Bumped the minimum version of `rich` from `v10` to `v10.7.0`

### Modules

- Add a new command `nf-core modules mulled` which can generate the name for a multi-tool container image.
- Add a new command `nf-core modules test` which runs pytests locally.
- Print include statement to terminal when `modules install` ([#1520](https://github.com/nf-core/tools/pull/1520))
- Allow follow links when generating `test.yml` file with `nf-core modules create-test-yml` ([1570](https://github.com/nf-core/tools/pull/1570))
- Escaped test run output before logging it, to avoid a rich `MarkupError`

### Linting

- Don't allow a `.nf-core.yaml` file, should be `.yml` ([#1515](https://github.com/nf-core/tools/pull/1515)).
- `shell` blocks now recognised to avoid error `when: condition has too many lines` ([#1557](https://github.com/nf-core/tools/issues/1557))
- Fixed error when using comments after `input` tuple lines ([#1542](https://github.com/nf-core/tools/issues/1542))
- Don't lint the `shell` block when `script` is used ([1558](https://github.com/nf-core/tools/pull/1558))
- Check that `template` is used in `script` blocks
- Tweaks to CLI output display of lint results

## [v2.3.2 - Mercury Vulture Fixed Formatting](https://github.com/nf-core/tools/releases/tag/2.3.2) - [2022-03-24]

Very minor patch release to fix the full size AWS tests and re-run the template sync, which partially failed due to GitHub pull-requests being down at the time of release.

### Template

- Updated the AWS GitHub actions to let nf-core/tower-action use it's defaults for pipeline and git sha ([#1488](https://github.com/nf-core/tools/pull/1488))
- Add prettier editor extension to `gitpod.yml` in template ([#1485](https://github.com/nf-core/tools/pull/1485))
- Remove traces of markdownlint in the template ([#1486](https://github.com/nf-core/tools/pull/1486)
- Remove accidentally added line in `CHANGELOG.md` in the template ([#1487](https://github.com/nf-core/tools/pull/1487))
- Update linting to check that `.editorconfig` is there and `.yamllint.yml` isn't.

## [v2.3.1 - Mercury Vulture Formatting](https://github.com/nf-core/tools/releases/tag/2.3.1) - [2022-03-23]

This patch release is primarily to address problems that we had in the v2.3 release with code linting.
Instead of resolving those specific issues, we chose to replace the linting tools (`markdownlint`, `yamllint`) with a new tool: [_Prettier_](https://prettier.io)

This is a fairly major change and affects a lot of files. However, it will hopefully simplify future usage.
Prettier can auto-format many different file formats (for pipelines the most relevant are markdown and YAML) and is extensible with plugins ([Nextflow](https://github.com/nf-core/prettier-plugin-nextflow), anyone?).
It tends to be a bit less strict than `markdownlint` and `yamllint` and importantly _can fix files for you_ rather than just complaining.

The sync PR may be a little big because of many major changes (whitespace, quotation mark styles etc).
To help with the merge, _**we highly recommend running Prettier on your pipeline's codebase before attempting the template merge**_.
If you take this approach, please copy `.editorconfig` and `.prettierrc.yml` from the template to your pipeline root first,
as they configure the behaviour of Prettier.

To run Prettier, go to the base of the repository where `.editorconfig` and `.prettierrc.yml` are located.
Make sure your `git status` is clean so that the changes don't affect anything you're working on and run:

```bash
prettier --write .
```

This runs Prettier and tells it to fix any issues it finds in place.

Please note that there are many excellent integrations for Prettier available, for example VSCode can be set up to automatically format files on save.

### Template

- Replace `markdownlint` and `yamllint` with [_Prettier_](https://prettier.io) for linting formatting / whitespace ([#1470](https://github.com/nf-core/tools/pull/1470))
- Add CI test using `editorconfig-checker` for other file types to look for standardised indentation and formatting ([#1476](https://github.com/nf-core/tools/pull/1476))
- Add md5sum check of `versions.yml` to `test.yml` on the modules template.
- Update bundled module wrappers to latest versions ([#1462](https://github.com/nf-core/tools/pull/1462))
- Renamed `assets/multiqc_config.yaml` to `assets/multiqc_config.yml` (`yml` not `yaml`) ([#1471](https://github.com/nf-core/tools/pull/1471))

### General

- Convert nf-core/tools API / lint test documentation to MyST ([#1245](https://github.com/nf-core/tools/pull/1245))
- Build documentation for the `nf-core modules lint` tests ([#1250](https://github.com/nf-core/tools/pull/1250))
- Fix some colours in the nf-core/tools API docs ([#1467](https://github.com/nf-core/tools/pull/1467))
- Install tools inside GitPod Docker using the repo itself and not from Conda.
- Rewrite GitHub Actions workflow for publishing the GitPod Docker image.
- Improve config for PyTest so that you can run `pytest` instead of `pytest tests/` ([#1461](https://github.com/nf-core/tools/pull/1461))
- New pipeline lint test `multiqc_config` that checks YAML structure instead of basic file contents ([#1461](https://github.com/nf-core/tools/pull/1461))
- Updates to the GitPod docker image to install the latest version of nf-core/tools

## [v2.3 - Mercury Vulture](https://github.com/nf-core/tools/releases/tag/2.3) - [2022-03-15]

### Template

- Removed mention of `--singularity_pull_docker_container` in pipeline `README.md`
- Replaced equals with ~ in nf-core headers, to stop false positive unresolved conflict errors when committing with VSCode.
- Add retry strategy for AWS megatests after releasing [nf-core/tower-action v2.2](https://github.com/nf-core/tower-action/releases/tag/v2.2)
- Added `.nf-core.yml` file with `repository_type: pipeline` for modules commands
- Update igenomes path to the `BWAIndex` to fetch the whole `version0.6.0` folder instead of only the `genome.fa` file
- Remove pinned Node version in the GitHub Actions workflows, to fix errors with `markdownlint`
- Bumped `nf-core/tower-action` to `v3` and removed `pipeline` and `revision` from the AWS workflows, which were not needed
- Add yamllint GitHub Action.
- Add `.yamllint.yml` to avoid line length and document start errors ([#1407](https://github.com/nf-core/tools/issues/1407))
- Add `--publish_dir_mode` back into the pipeline template ([nf-core/rnaseq#752](https://github.com/nf-core/rnaseq/issues/752#issuecomment-1039451607))
- Add optional loading of of pipeline-specific institutional configs to `nextflow.config`
- Make `--outdir` a mandatory parameter ([nf-core/tools#1415](https://github.com/nf-core/tools/issues/1415))
- Add pipeline description and authors between triple quotes to avoid errors with apostrophes ([#2066](https://github.com/nf-core/tools/pull/2066), [#2104](https://github.com/nf-core/tools/pull/2104))

### General

- Updated `nf-core download` to work with latest DSL2 syntax for containers ([#1379](https://github.com/nf-core/tools/issues/1379))
- Made `nf-core modules create` detect repository type with explicit `.nf-core.yml` instead of random readme stuff ([#1391](https://github.com/nf-core/tools/pull/1391))
- Added a Gitpod environment and Dockerfile ([#1384](https://github.com/nf-core/tools/pull/1384))
  - Adds conda, Nextflow, nf-core, pytest-workflow, mamba, and pip to base Gitpod Docker image.
  - Adds GH action to build and push Gitpod Docker image.
  - Adds Gitpod environment to template.
  - Adds Gitpod environment to tools with auto build of nf-core tool.
- Shiny new command-line help formatting ([#1403](https://github.com/nf-core/tools/pull/1403))
- Call the command line help with `-h` as well as `--help` (was formerly just the latter) ([#1404](https://github.com/nf-core/tools/pull/1404))
- Add `.yamllint.yml` config file to avoid line length and document start errors in the tools repo itself.
- Switch to `yamllint-github-action`to be able to configure yaml lint exceptions ([#1404](https://github.com/nf-core/tools/issues/1413))
- Prevent module linting KeyError edge case ([#1321](https://github.com/nf-core/tools/issues/1321))
- Bump-versions: Don't trim the trailing newline on files, causes editorconfig linting to fail ([#1265](https://github.com/nf-core/tools/issues/1265))
- Handle exception in `nf-core list` when a broken git repo is found ([#1273](https://github.com/nf-core/tools/issues/1273))
- Updated URL for pipeline lint test docs ([#1348](https://github.com/nf-core/tools/issues/1348))
- Updated `nf-core create` to tolerate failures and retry when fetching pipeline logos from the website ([#1369](https://github.com/nf-core/tools/issues/1369))
- Modified the CSS overriding `sphinx_rtd_theme` default colors to fix some glitches in the API documentation ([#1294](https://github.com/nf-core/tools/issues/1294))

### Modules

- New command `nf-core modules info` that prints nice documentation about a module to the terminal :sparkles: ([#1427](https://github.com/nf-core/tools/issues/1427))
- Linting a pipeline now fails instead of warning if a local copy of a module does not match the remote ([#1313](https://github.com/nf-core/tools/issues/1313))
- Fixed linting bugs where warning was incorrectly generated for:
  - `Module does not emit software version`
  - `Container versions do not match`
  - `input:` / `output:` not being specified in module
  - Allow for containers from other biocontainers resource as defined [here](https://github.com/nf-core/modules/blob/cde237e7cec07798e5754b72aeca44efe89fc6db/modules/cat/fastq/main.nf#L7-L8)
- Fixed traceback when using `stageAs` syntax as defined [here](https://github.com/nf-core/modules/blob/cde237e7cec07798e5754b72aeca44efe89fc6db/modules/cat/fastq/main.nf#L11)
- Added `nf-core schema docs` command to output pipeline parameter documentation in Markdown format for inclusion in GitHub and other documentation systems ([#741](https://github.com/nf-core/tools/issues/741))
- Allow conditional process execution from the configuration file ([#1393](https://github.com/nf-core/tools/pull/1393))
- Add linting for when condition([#1397](https://github.com/nf-core/tools/pull/1397))
- Added modules ignored table to `nf-core modules bump-versions`. ([#1234](https://github.com/nf-core/tools/issues/1234))
- Added `--conda-package-version` flag for specifying version of conda package in `nf-core modules create`. ([#1238](https://github.com/nf-core/tools/issues/1238))
- Add option of writing diffs to file in `nf-core modules update` using either interactive prompts or the new `--diff-file` flag.
- Fixed edge case where module names that were substrings of other modules caused both to be installed ([#1380](https://github.com/nf-core/tools/issues/1380))
- Tweak handling of empty files when generating the test YAML ([#1376](https://github.com/nf-core/tools/issues/1376))
  - Fail linting if a md5sum for an empty file is found (instead of a warning)
  - Don't skip the md5 when generating a test file if an empty file is found (so that linting fails and can be manually checked)
- Linting checks test files for `TODO` statements as well as the main module code ([#1271](https://github.com/nf-core/tools/issues/1271))
- Handle error if `manifest` isn't set in `nextflow.config` ([#1418](https://github.com/nf-core/tools/issues/1418))

## [v2.2 - Lead Liger](https://github.com/nf-core/tools/releases/tag/2.2) - [2021-12-14]

### Template

- Update repo logos to utilize [GitHub's `#gh-light/dark-mode-only`](https://docs.github.com/en/github/writing-on-github/getting-started-with-writing-and-formatting-on-github/basic-writing-and-formatting-syntax#specifying-the-theme-an-image-is-shown-to), to switch between logos optimized for light or dark themes. The old repo logos have to be removed (in `docs/images` and `assets/`).
- Deal with authentication with private repositories
- Bump minimum Nextflow version to 21.10.3
- Convert pipeline template to updated Nextflow DSL2 syntax
- Solve circular import when importing `nf_core.modules.lint`
- Disable cache in `nf_core.utils.fetch_wf_config` while performing `test_wf_use_local_configs`.
- Modify software version channel handling to support multiple software version emissions (e.g. from mulled containers), and multiple software versions.
- Update `dumpsoftwareversion` module to correctly report versions with trailing zeros.
- Remove `params.hostnames` from the pipeline template ([#1304](https://github.com/nf-core/tools/issues/1304))
- Update `.gitattributes` to mark installed modules and subworkflows as `linguist-generated` ([#1311](https://github.com/nf-core/tools/issues/1311))
- Adding support for [Julia](https://julialang.org) package environments to `nextflow.config`([#1317](https://github.com/nf-core/tools/pull/1317))
- New YAML issue templates for pipeline bug reports and feature requests, with a much richer interface ([#1165](https://github.com/nf-core/tools/pull/1165))
- Update AWS test GitHub Actions to use v2 of [nf-core/tower-action](https://github.com/nf-core/tower-action)
- Post linting comment even when `linting.yml` fails
- Update `CONTRIBUTION.md` bullets to remove points related to `scrape_software_versions.py`
- Update AWS test to set Nextflow version to 21.10.3

### General

- Made lint check for parameters defaults stricter [[#992](https://github.com/nf-core/tools/issues/992)]
  - Default values in `nextflow.config` must match the defaults given in the schema (anything with `{` in, or in `main.nf` is ignored)
  - Defaults in `nextflow.config` must now match the variable _type_ specified in the schema
  - If you want the parameter to not have a default value, use `null`
  - Strings set to `false` or an empty string in `nextflow.config` will now fail linting
- Bump minimum Nextflow version to 21.10.3
- Changed `questionary` `ask()` to `unsafe_ask()` to not catch `KeyboardInterrupts` ([#1237](https://github.com/nf-core/tools/issues/1237))
- Fixed bug in `nf-core launch` due to revisions specified with `-r` not being added to nextflow command. ([#1246](https://github.com/nf-core/tools/issues/1246))
- Update regex in `readme` test of `nf-core lint` to agree with the pipeline template ([#1260](https://github.com/nf-core/tools/issues/1260))
- Update 'fix' message in `nf-core lint` to conform to the current command line options. ([#1259](https://github.com/nf-core/tools/issues/1259))
- Fixed bug in `nf-core list` when `NXF_HOME` is set
- Run CI test used to create and lint/run the pipeline template with minimum and latest edge release of NF ([#1304](https://github.com/nf-core/tools/issues/1304))
- New YAML issue templates for tools bug reports and feature requests, with a much richer interface ([#1165](https://github.com/nf-core/tools/pull/1165))
- Handle syntax errors in Nextflow config nicely when running `nf-core schema build` ([#1267](https://github.com/nf-core/tools/pull/1267))
- Erase temporary files and folders while performing Python tests (pytest)
- Remove base `Dockerfile` used for DSL1 pipeline container builds
- Run tests with Python 3.10
- [#1363](https://github.com/nf-core/tools/pull/1363) Fix tools CI workflow nextflow versions.

### Modules

- Fixed typo in `modules_utils.py`.
- Fixed failing lint test when process section was missing from module. Also added the local failing tests to the warned section of the output table. ([#1235](https://github.com/nf-core/tools/issues/1235))
- Added `--diff` flag to `nf-core modules update` which shows the diff between the installed files and the versions
- Update `nf-core modules create` help texts which were not changed with the introduction of the `--dir` flag
- Check if README is from modules repo
- Update module template to DSL2 v2.0 (remove `functions.nf` from modules template and updating `main.nf` ([#1289](https://github.com/nf-core/tools/pull/))
- Substitute get process/module name custom functions in module `main.nf` using template replacement ([#1284](https://github.com/nf-core/tools/issues/1284))
- Check test YML file for md5sums corresponding to empty files ([#1302](https://github.com/nf-core/tools/issues/1302))
- Exit with an error if empty files are found when generating the test YAML file ([#1302](https://github.com/nf-core/tools/issues/1302))

## [v2.1 - Zinc Zebra](https://github.com/nf-core/tools/releases/tag/2.1) - [2021-07-27]

### Template

- Correct regex pattern for file names in `nextflow_schema.json`
- Remove `.` from nf-core/tools command examples
- Update Nextflow installation link in pipeline template ([#1201](https://github.com/nf-core/tools/issues/1201))
- Command `hostname` is not portable [[#1212](https://github.com/nf-core/tools/pull/1212)]
- Changed how singularity and docker links are written in template to avoid duplicate links

### General

- Changed names of some flags with `-r` as short options to make the flags more consistent between commands.

### Modules

- Added consistency checks between installed modules and `modules.json` ([#1199](https://github.com/nf-core/tools/issues/1199))
- Added support excluding or specifying version of modules in `.nf-core.yml` when updating with `nf-core modules install --all` ([#1204](https://github.com/nf-core/tools/issues/1204))
- Created `nf-core modules update` and removed updating options from `nf-core modules install`
- Added missing function call to `nf-core lint` ([#1198](https://github.com/nf-core/tools/issues/1198))
- Fix `nf-core lint` not filtering modules test when run with `--key` ([#1203](https://github.com/nf-core/tools/issues/1203))
- Fixed `nf-core modules install` not working when installing from branch with `-b` ([#1218](https://github.com/nf-core/tools/issues/1218))
- Added prompt to choose between updating all modules or named module in `nf-core modules update`
- Check if modules is installed before trying to update in `nf-core modules update`
- Verify that a commit SHA provided with `--sha` exists for `install/update` commands
- Add new-line to `main.nf` after `bump-versions` command to make ECLint happy

## [v2.0.1 - Palladium Platypus Junior](https://github.com/nf-core/tools/releases/tag/2.0.1) - [2021-07-13]

### Template

- Critical tweak to add `--dir` declaration to `nf-core lint` GitHub Actions `linting.yml` workflow

### General

- Add `--dir` declaration to `nf-core sync` GitHub Actions `sync.yml` workflow

## [v2.0 - Palladium Platypus](https://github.com/nf-core/tools/releases/tag/2.0) - [2021-07-13]

### :warning: Major enhancements & breaking changes

This marks the first Nextflow DSL2-centric release of `tools` which means that some commands won't work in full with DSL1 pipelines anymore. Please use a `v1.x` version of `tools` for such pipelines or better yet join us to improve our DSL2 efforts! Here are the most important changes:

- The pipeline template has been completely re-written in DSL2
- A module template has been added to auto-create best-practice DSL2 modules to speed up development
- A whole suite of commands have been added to streamline the creation, installation, removal, linting and version bumping of DSL2 modules either installed within pipelines or the nf-core/modules repo

### Template

- Move TODO item of `contains:` map in a YAML string [[#1082](https://github.com/nf-core/tools/issues/1082)]
- Trigger AWS tests via Tower API [[#1160](https://github.com/nf-core/tools/pull/1160)]

### General

- Fixed a bug in the Docker image build for tools that failed due to an extra hyphen. [[#1069](https://github.com/nf-core/tools/pull/1069)]
- Regular release sync fix - this time it was to do with JSON serialisation [[#1072](https://github.com/nf-core/tools/pull/1072)]
- Fixed bug in schema validation that ignores upper/lower-case typos in parameters [[#1087](https://github.com/nf-core/tools/issues/1087)]
- Bugfix: Download should use path relative to workflow for configs
- Remove lint checks for files related to conda and docker as not needed anymore for DSL2
- Removed `params_used` lint check because of incompatibility with DSL2
- Added`modules bump-versions` command to `README.md`
- Update docs for v2.0 release

### Modules

- Update comment style of modules `functions.nf` template file [[#1076](https://github.com/nf-core/tools/issues/1076)]
- Changed working directory to temporary directory for `nf-core modules create-test-yml` [[#908](https://github.com/nf-core/tools/issues/908)]
- Use Biocontainers API instead of quayi.io API for `nf-core modules create` [[#875](https://github.com/nf-core/tools/issues/875)]
- Update `nf-core modules install` to handle different versions of modules [#1116](https://github.com/nf-core/tools/pull/1116)
- Added `nf-core modules bump-versions` command to update all versions in the `nf-core/modules` repository [[#1123](https://github.com/nf-core/tools/issues/1123)]
- Updated `nf-core modules lint` to check whether a `git_sha` exists in the `modules.json` file or whether a new version is available [[#1114](https://github.com/nf-core/tools/issues/1114)]
- Refactored `nf-core modules` command into one file per command [#1124](https://github.com/nf-core/tools/pull/1124)
- Updated `nf-core modules remove` to also remove entry in `modules.json` file ([#1115](https://github.com/nf-core/tools/issues/1115))
- Bugfix: Interactive prompt for `nf-core modules install` was receiving too few arguments
- Added progress bar to creation of 'modules.json'
- Updated `nf-core modules list` to show versions of local modules
- Improved exit behavior by replacing `sys.exit` with exceptions
- Updated `nf-core modules remove` to remove module entry in `modules.json` if module directory is missing
- Create extra tempdir as work directory for `nf-core modules create-test-yml` to avoid adding the temporary files to the `test.yml`
- Refactored passing of command line arguments to `nf-core` commands and subcommands ([#1139](https://github.com/nf-core/tools/issues/1139), [#1140](https://github.com/nf-core/tools/issues/1140))
- Check for `modules.json` for entries of modules that are not actually installed in the pipeline [[#1141](https://github.com/nf-core/tools/issues/1141)]
- Added `<keywords>` argument to `nf-core modules list` for filtering the listed modules. ([#1139](https://github.com/nf-core/tools/issues/1139)
- Added support for a `bump-versions` configuration file [[#1142](https://github.com/nf-core/tools/issues/1142)]
- Fixed `nf-core modules create-test-yml` so it doesn't break when the output directory is supplied [[#1148](https://github.com/nf-core/tools/issues/1148)]
- Updated `nf-core modules lint` to work with new directory structure [[#1159](https://github.com/nf-core/tools/issues/1159)]
- Updated `nf-core modules install` and `modules.json` to work with new directory structure ([#1159](https://github.com/nf-core/tools/issues/1159))
- Updated `nf-core modules remove` to work with new directory structure [[#1159](https://github.com/nf-core/tools/issues/1159)]
- Restructured code and removed old table style in `nf-core modules list`
- Fixed bug causing `modules.json` creation to loop indefinitely
- Added `--all` flag to `nf-core modules install`
- Added `remote` and `local` subcommands to `nf-core modules list`
- Fix bug due to restructuring in modules template
- Added checks for verifying that the remote repository is well formed
- Added checks to `ModulesCommand` for verifying validity of remote repositories
- Misc. changes to `modules install`: check that module exist in remote, `--all` is has `--latest` by default.

#### Sync

- Don't set the default value to `"null"` when a parameter is initialised as `null` in the config [[#1074](https://github.com/nf-core/tools/pull/1074)]

#### Tests

- Added a test for the `version_consistency` lint check
- Refactored modules tests into separate files, and removed direct comparisons with number of tests in `lint` tests ([#1158](https://github.com/nf-core/tools/issues/1158))

## [v1.14 - Brass Chicken :chicken:](https://github.com/nf-core/tools/releases/tag/1.14) - [2021-05-11]

### Template

- Add the implicit workflow declaration to `main.nf` DSL2 template [[#1056](https://github.com/nf-core/tools/issues/1056)]
- Fixed an issue regarding explicit disabling of unused container engines [[#972](https://github.com/nf-core/tools/pull/972)]
- Removed trailing slash from `params.igenomes_base` to yield valid s3 paths (previous paths work with Nextflow but not aws cli)
- Added a timestamp to the trace + timetime + report + dag filenames to fix overwrite issue on AWS
- Rewrite the `params_summary_log()` function to properly ignore unset params and have nicer formatting [[#971](https://github.com/nf-core/tools/issues/971)]
- Fix overly strict `--max_time` formatting regex in template schema [[#973](https://github.com/nf-core/tools/issues/973)]
- Convert `d` to `day` in the `cleanParameters` function to make Duration objects like `2d` pass the validation [[#858](https://github.com/nf-core/tools/issues/858)]
- Added nextflow version to quick start section and adjusted `nf-core bump-version` [[#1032](https://github.com/nf-core/tools/issues/1032)]
- Use latest stable Nextflow version `21.04.0` for CI tests instead of the `-edge` release

### Download

- Fix bug in `nf-core download` where image names were getting a hyphen in `nf-core` which was breaking things.
- Extensive new interactive prompts for all command line flags [[#1027](https://github.com/nf-core/tools/issues/1027)]
  - It is now recommended to run `nf-core download` without any cli options and follow prompts (though flags can be used to run non-interactively if you wish)
- New helper code to set `$NXF_SINGULARITY_CACHEDIR` and add to `.bashrc` if desired [[#1027](https://github.com/nf-core/tools/issues/1027)]

### Launch

- Strip values from `nf-core launch` web response which are `False` and have no default in the schema [[#976](https://github.com/nf-core/tools/issues/976)]
- Improve API caching code when polling the website, fixes noisy log message when waiting for a response [[#1029](https://github.com/nf-core/tools/issues/1029)]
- New interactive prompts for pipeline name [[#1027](https://github.com/nf-core/tools/issues/1027)]

### Modules

- Added `tool_name_underscore` to the module template to allow TOOL_SUBTOOL in `main.nf` [[#1011](https://github.com/nf-core/tools/issues/1011)]
- Added `--conda-name` flag to `nf-core modules create` command to allow sidestepping questionary [[#988](https://github.com/nf-core/tools/issues/988)]
- Extended `nf-core modules lint` functionality to check tags in `test.yml` and to look for a entry in the `pytest_software.yml` file
- Update `modules` commands to use new test tag format `tool/subtool`
- New modules lint test comparing the `functions.nf` file to the template version
- Modules installed from alternative sources are put in folders based on the name of the source repository

### Linting

- Fix bug in nf-core lint config skipping for the `nextflow_config` test [[#1019](https://github.com/nf-core/tools/issues/1019)]
- New `-k`/`--key` cli option for `nf-core lint` to allow you to run only named lint tests, for faster local debugging
- Merge markers lint test - ignore binary files, allow config to ignore specific files [[#1040](https://github.com/nf-core/tools/pull/1040)]
- New lint test to check if all defined pipeline parameters are mentioned in `main.nf` [[#1038](https://github.com/nf-core/tools/issues/1038)]
- Added fix to remove warnings about params that get converted from camelCase to camel-case [[#1035](https://github.com/nf-core/tools/issues/1035)]
- Added pipeline schema lint checks for missing parameter description and parameters outside of groups [[#1017](https://github.com/nf-core/tools/issues/1017)]

### General

- Try to fix the fix for the automated sync when we submit too many PRs at once [[#970](https://github.com/nf-core/tools/issues/970)]
- Rewrite how the tools documentation is deployed to the website, to allow multiple versions
- Created new Docker image for the tools cli package - see installation docs for details [[#917](https://github.com/nf-core/tools/issues/917)]
- Ignore permission errors for setting up requests cache directories to allow starting with an invalid or read-only `HOME` directory

## [v1.13.3 - Copper Crocodile Resurrection :crocodile:](https://github.com/nf-core/tools/releases/tag/1.13.2) - [2021-03-24]

- Running tests twice with `nf-core modules create-test-yml` to catch unreproducible md5 sums [[#890](https://github.com/nf-core/tools/issues/890)]
- Fix sync error again where the Nextflow edge release needs to be used for some pipelines
- Fix bug with `nf-core lint --release` (`NameError: name 'os' is not defined`)
- Added linebreak to linting comment so that markdown header renders on PR comment properly
- `nf-core modules create` command - if no bioconda package is found, prompt user for a different bioconda package name
- Updated module template `main.nf` with new test data paths

## [v1.13.2 - Copper Crocodile CPR :crocodile: :face_with_head_bandage:](https://github.com/nf-core/tools/releases/tag/1.13.2) - [2021-03-23]

- Make module template pass the EC linter [[#953](https://github.com/nf-core/tools/pull/953)]
- Added better logging message if a user doesn't specify the directory correctly with `nf-core modules` commands [[#942](https://github.com/nf-core/tools/pull/942)]
- Fixed parameter validation bug caused by JSONObject [[#937](https://github.com/nf-core/tools/issues/937)]
- Fixed template creation error regarding file permissions [[#932](https://github.com/nf-core/tools/issues/932)]
- Split the `create-lint-wf` tests up into separate steps in GitHub Actions to make the CI results easier to read
- Added automated PR comments to the Markdown, YAML and Python lint CI tests to explain failures (tools and pipeline template)
- Make `nf-core lint` summary table borders coloured according to overall pass / fail status
- Attempted a fix for the automated sync when we submit too many PRs at once [[#911](https://github.com/nf-core/tools/issues/911)]

## [v1.13.1 - Copper Crocodile Patch :crocodile: :pirate_flag:](https://github.com/nf-core/tools/releases/tag/1.13.1) - [2021-03-19]

- Fixed bug in pipeline linting markdown output that gets posted to PR comments [[#914]](https://github.com/nf-core/tools/issues/914)
- Made text for the PR branch CI check less verbose with a TLDR in bold at the top
- A number of minor tweaks to the new `nf-core modules lint` code

## [v1.13 - Copper Crocodile](https://github.com/nf-core/tools/releases/tag/1.13) - [2021-03-18]

### Template

- **Major new feature** - Validation of pipeline parameters [[#426]](https://github.com/nf-core/tools/issues/426)
  - The addition runs as soon as the pipeline launches and checks the pipeline input parameters two main things:
    - No parameters are supplied that share a name with core Nextflow options (eg. `--resume` instead of `-resume`)
    - Supplied parameters validate against the pipeline JSON schema (eg. correct variable types, required values)
  - If either parameter validation fails or the pipeline has errors, a warning is given about any unexpected parameters found which are not described in the pipeline schema.
  - This behaviour can be disabled by using `--validate_params false`
- Added profiles to support the [Charliecloud](https://hpc.github.io/charliecloud/) and [Shifter](https://nersc.gitlab.io/development/shifter/how-to-use/) container engines [[#824](https://github.com/nf-core/tools/issues/824)]
  - Note that Charliecloud requires Nextflow version `v21.03.0-edge` or later.
- Profiles for container engines now explicitly _disable_ all other engines [[#867](https://github.com/nf-core/tools/issues/867)]
- Fixed typo in nf-core-lint CI that prevented the markdown summary from being automatically posted on PRs as a comment.
- Changed default for `--input` from `data/*{1,2}.fastq.gz` to `null`, as this is now validated by the schema as a required value.
- Removed support for `--name` parameter for custom run names.
  - The same functionality for MultiQC still exists with the core Nextflow `-name` option.
- Added to template docs about how to identify process name for resource customisation
- The parameters `--max_memory` and `--max_time` are now validated against a regular expression [[#793](https://github.com/nf-core/tools/issues/793)]
  - Must be written in the format `123.GB` / `456.h` with any of the prefixes listed in the [Nextflow docs](https://www.nextflow.io/docs/latest/process.html#memory)
  - Bare numbers no longer allowed, avoiding people from trying to specify GB and actually specifying bytes.
- Switched from cookiecutter to Jinja2 [[#880]](https://github.com/nf-core/tools/pull/880)
- Finally dropped the wonderful [cookiecutter](https://github.com/cookiecutter/cookiecutter) library that was behind the first pipeline template that led to nf-core [[#880](https://github.com/nf-core/tools/pull/880)]
  - Now rendering templates directly using [Jinja](https://jinja.palletsprojects.com/), which is what cookiecutter was doing anyway

### Modules

Initial addition of a number of new helper commands for working with DSL2 modules:

- `modules list` - List available modules
- `modules install` - Install a module from nf-core/modules
- `modules remove` - Remove a module from a pipeline
- `modules create` - Create a module from the template
- `modules create-test-yml` - Create the `test.yml` file for a module with md5 sums, tags, commands and names added
- `modules lint` - Check a module against nf-core guidelines

You can read more about each of these commands in the main tools documentation (see `README.md` or <https://nf-co.re/tools>)

### Tools helper code

- Fixed some bugs in the command line interface for `nf-core launch` and improved formatting [[#829](https://github.com/nf-core/tools/pull/829)]
- New functionality for `nf-core download` to make it compatible with DSL2 pipelines [[#832](https://github.com/nf-core/tools/pull/832)]
  - Singularity images in module files are now discovered and fetched
  - Direct downloads of Singularity images in python allowed (much faster than running `singularity pull`)
  - Downloads now work with `$NXF_SINGULARITY_CACHEDIR` so that pipelines sharing containers have efficient downloads
- Changed behaviour of `nf-core sync` command [[#787](https://github.com/nf-core/tools/issues/787)]
  - Instead of opening or updating a PR from `TEMPLATE` directly to `dev`, a new branch is now created from `TEMPLATE` and a PR opened from this to `dev`.
  - This is to make it easier to fix merge conflicts without accidentally bringing the entire pipeline history back into the `TEMPLATE` branch (which makes subsequent sync merges much more difficult)

### Linting

- Major refactor and rewrite of pipieline linting code
  - Much better code organisation and maintainability
  - New automatically generated documentation using Sphinx
  - Numerous new tests and functions, removal of some unnecessary tests
- Added lint check for merge markers [[#321]](https://github.com/nf-core/tools/issues/321)
- Added new option `--fix` to automatically correct some problems detected by linting
- Added validation of default params to `nf-core schema lint` [[#823](https://github.com/nf-core/tools/issues/823)]
- Added schema validation of GitHub action workflows to lint function [[#795](https://github.com/nf-core/tools/issues/795)]
- Fixed bug in schema title and description validation
- Added second progress bar for conda dependencies lint check, as it can be slow [[#299](https://github.com/nf-core/tools/issues/299)]
- Added new lint test to check files that should be unchanged from the pipeline.
- Added the possibility to ignore lint tests using a `nf-core-lint.yml` config file [[#809](https://github.com/nf-core/tools/pull/809)]

## [v1.12.1 - Silver Dolphin](https://github.com/nf-core/tools/releases/tag/1.12.1) - [2020-12-03]

### Template

- Finished switch from `$baseDir` to `$projectDir` in `iGenomes.conf` and `main.nf`
  - Main fix is for `smail_fields` which was a bug introduced in the previous release. Sorry about that!
- Ported a number of small content tweaks from nf-core/eager to the template [[#786](https://github.com/nf-core/tools/issues/786)]
  - Better contributing documentation, more placeholders in documentation files, more relaxed markdownlint exceptions for certain HTML tags, more content for the PR and issue templates.

### Tools helper code

- Pipeline schema: make parameters of type `range` to `number`. [[#738](https://github.com/nf-core/tools/issues/738)]
- Respect `$NXF_HOME` when looking for pipelines with `nf-core list` [[#798](https://github.com/nf-core/tools/issues/798)]
- Swapped PyInquirer with questionary for command line questions in `launch.py` [[#726](https://github.com/nf-core/tools/issues/726)]
  - This should fix conda installation issues that some people had been hitting
  - The change also allows other improvements to the UI
- Fix linting crash when a file deleted but not yet staged in git [[#796](https://github.com/nf-core/tools/issues/796)]

## [v1.12 - Mercury Weasel](https://github.com/nf-core/tools/releases/tag/1.12) - [2020-11-19]

### Tools helper code

- Updated `nf_core` documentation generator for building [https://nf-co.re/tools-docs/](https://nf-co.re/tools-docs/)

### Template

- Make CI comments work with PRs from forks [[#765](https://github.com/nf-core/tools/issues/765)]
  - Branch protection and linting results should now show on all PRs
- Updated GitHub issue templates, which had stopped working
- Refactored GitHub Actions so that the AWS full-scale tests are triggered after docker build is finished
  - DockerHub push workflow split into two - one for dev, one for releases
- Updated actions to no longer use `set-env` which is now depreciating [[#739](https://github.com/nf-core/tools/issues/739)]
- Added config import for `test_full` in `nextflow.config`
- Switched depreciated `$baseDir` to `$projectDir`
- Updated minimum Nextflow version to `20.04.10`
- Make Nextflow installation less verbose in GitHub Actions [[#780](https://github.com/nf-core/tools/pull/780)]

### Linting

- Updated code to display colours in GitHub Actions log output
- Allow tests to pass with `dev` version of nf-core/tools (previous failure due to base image version)
- Lint code no longer tries to post GitHub PR comments. This is now done in a GitHub Action only.

## [v1.11 - Iron Tiger](https://github.com/nf-core/tools/releases/tag/1.11) - [2020-10-27]

### Template

- Fix command error in `awstest.yml` GitHub Action workflow.
- Allow manual triggering of AWS test GitHub Action workflows.
- Remove TODO item, which was proposing the usage of additional files beside `usage.md` and `output.md` for documentation.
- Added a Podman profile, which enables Podman as container.
- Updated linting for GitHub actions AWS tests workflows.

### Linting

- Made a base-level `Dockerfile` a warning instead of failure
- Added a lint failure if the old `bin/markdown_to_html.r` script is found
- Update `rich` package dependency and use new markup escaping to change `[[!]]` back to `[!]` again

### Other

- Pipeline sync - fetch full repo when checking out before sync
- Sync - Add GitHub actions manual trigger option

## [v1.10.2 - Copper Camel _(brought back from the dead)_](https://github.com/nf-core/tools/releases/tag/1.10.2) - [2020-07-31]

Second patch release to address some small errors discovered in the pipeline template.
Apologies for the inconvenience.

- Fix syntax error in `/push_dockerhub.yml` GitHub Action workflow
- Change `params.readPaths` -> `params.input_paths` in `test_full.config`
- Check results when posting the lint results as a GitHub comment
  - This feature is unfortunately not possible when making PRs from forks outside of the nf-core organisation for now.
- More major refactoring of the automated pipeline sync
  - New GitHub Actions matrix parallelisation of sync jobs across pipelines [[#673](https://github.com/nf-core/tools/issues/673)]
  - Removed the `--all` behaviour from `nf-core sync` as we no longer need it
  - Sync now uses a new list of pipelines on the website which does not include archived pipelines [[#712](https://github.com/nf-core/tools/issues/712)]
  - When making a PR it checks if a PR already exists - if so it updates it [[#710](https://github.com/nf-core/tools/issues/710)]
  - More tests and code refactoring for more stable code. Hopefully fixes 404 error [[#711](https://github.com/nf-core/tools/issues/711)]

## [v1.10.1 - Copper Camel _(patch)_](https://github.com/nf-core/tools/releases/tag/1.10.1) - [2020-07-30]

Patch release to fix the automatic template synchronisation, which failed in the v1.10 release.

- Improved logging: `nf-core --log-file log.txt` now saves a verbose log to disk.
- nf-core/tools GitHub Actions pipeline sync now uploads verbose log as an artifact.
- Sync - fixed several minor bugs, made logging less verbose.
- Python Rich library updated to `>=4.2.1`
- Hopefully fix git config for pipeline sync so that commit comes from @nf-core-bot
- Fix sync auto-PR text indentation so that it doesn't all show as code
- Added explicit flag `--show-passed` for `nf-core lint` instead of taking logging verbosity

## [v1.10 - Copper Camel](https://github.com/nf-core/tools/releases/tag/1.10) - [2020-07-30]

### Pipeline schema

This release of nf-core/tools introduces a major change / new feature: pipeline schema.
These are [JSON Schema](https://json-schema.org/) files that describe all of the parameters for a given
pipeline with their ID, a description, a longer help text, an optional default value, a variable _type_
(eg. `string` or `boolean`) and more.

The files will be used in a number of places:

- Automatic validation of supplied parameters when running pipelines
  - Pipeline execution can be immediately stopped if a required `param` is missing,
    or does not conform to the patterns / allowed values in the schema.
- Generation of pipeline command-line help
  - Running `nextflow run <pipeline> --help` will use the schema to generate a help text automatically
- Building online documentation on the [nf-core website](https://nf-co.re)
- Integration with 3rd party graphical user interfaces

To support these new schema files, nf-core/tools now comes with a new set of commands: `nf-core schema`.

- Pipeline schema can be generated or updated using `nf-core schema build` - this takes the parameters from
  the pipeline config file and prompts the developer for any mismatch between schema and pipeline.
  - Once a skeleton Schema file has been built, the command makes use of a new nf-core website tool to provide
    a user friendly graphical interface for developers to add content to their schema: [https://nf-co.re/pipeline_schema_builder](https://nf-co.re/pipeline_schema_builder)
- Pipelines will be automatically tested for valid schema that describe all pipeline parameters using the
  `nf-core schema lint` command (also included as part of the main `nf-core lint` command).
- Users can validate their set of pipeline inputs using the `nf-core schema validate` command.

In addition to the new schema commands, the `nf-core launch` command has been completely rewritten from
scratch to make use of the new pipeline schema. This command can use either an interactive command-line
prompt or a rich web interface to help users set parameters for a pipeline run.

The parameter descriptions and help text are fully used and embedded into the launch interfaces to make
this process as user-friendly as possible. We hope that it's particularly well suited to those new to nf-core.

Whilst we appreciate that this new feature will add a little work for pipeline developers, we're excited at
the possibilities that it brings. If you have any feedback or suggestions, please let us know either here on
GitHub or on the nf-core [`#json-schema` Slack channel](https://nfcore.slack.com/channels/json-schema).

### Python code formatting

We have adopted the use of the [Black Python code formatter](https://black.readthedocs.io/en/stable/).
This ensures a harmonised code formatting style throughout the package, from all contributors.
If you are editing any Python code in nf-core/tools you must now pass the files through Black when
making a pull-request. See [`.github/CONTRIBUTING.md`](.github/CONTRIBUTING.md) for details.

### Template

- Add `--publish_dir_mode` parameter [#585](https://github.com/nf-core/tools/issues/585)
- Isolate R library paths to those in container [#541](https://github.com/nf-core/tools/issues/541)
- Added new style of pipeline parameters JSON schema to pipeline template
- Add ability to attach MultiQC reports to completion emails when using `mail`
- Update `output.md` and add in 'Pipeline information' section describing standard NF and pipeline reporting.
- Build Docker image using GitHub Actions, then push to Docker Hub (instead of building on Docker Hub)
- Add Slack channel badge in pipeline README
- Allow multiple container tags in `ci.yml` if performing multiple tests in parallel
- Add AWS CI tests and full tests GitHub Actions workflows
- Update AWS CI tests and full tests secrets names
- Added `macs_gsize` for danRer10, based on [this post](https://biostar.galaxyproject.org/p/18272/)
- Add information about config files used for workflow execution (`workflow.configFiles`) to summary
- Fix `markdown_to_html.py` to work with Python 2 and 3.
- Change `params.reads` -> `params.input`
- Adding TODOs and MultiQC process in DSL2 template
- Change `params.readPaths` -> `params.input_paths`
- Added a `.github/.dockstore.yml` config file for automatic workflow registration with [dockstore.org](https://dockstore.org/)

### Linting

- Refactored PR branch tests to be a little clearer.
- Linting error docs explain how to add an additional branch protection rule to the `branch.yml` GitHub Actions workflow.
- Adapted linting docs to the new PR branch tests.
- Failure for missing the readme bioconda badge is now a warn, in case this badge is not relevant
- Added test for template `{{ cookiecutter.var }}` placeholders
- Fix failure when providing version along with build id for Conda packages
- New `--json` and `--markdown` options to print lint results to JSON / markdown files
- Linting code now automatically posts warning / failing results to GitHub PRs as a comment if it can
- Added AWS GitHub Actions workflows linting
- Fail if `params.input` isn't defined.
- Beautiful new progress bar to look at whilst linting is running and awesome new formatted output on the command line :heart_eyes:
  - All made using the excellent [`rich` python library](https://github.com/willmcgugan/rich) - check it out!
- Tests looking for `TODO` strings should now ignore editor backup files. [#477](https://github.com/nf-core/tools/issues/477)

### nf-core/tools Continuous Integration

- Added CI test to check for PRs against `master` in tools repo
- CI PR branch tests fixed & now automatically add a comment on the PR if failing, explaining what is wrong
- Move some of the issue and PR templates into HTML `<!-- comments -->` so that they don't show in issues / PRs

### Other

- Describe alternative installation method via conda with `conda env create`
- nf-core/tools version number now printed underneath header artwork
- Bumped Conda version shipped with nfcore/base to 4.8.2
- Added log message when creating new pipelines that people should talk to the community about their plans
- Fixed 'on completion' emails sent using the `mail` command not containing body text.
- Improved command-line help text for nf-core/tools
- `nf-core list` now hides archived pipelines unless `--show_archived` flag is set
- Command line tools now checks if there is a new version of nf-core/tools available
  - Disable this by setting the environment variable `NFCORE_NO_VERSION_CHECK`, eg. `export NFCORE_NO_VERSION_CHECK=1`
- Better command-line output formatting of nearly all `nf-core` commands using [`rich`](https://github.com/willmcgugan/rich)

## [v1.9 - Platinum Pigeon](https://github.com/nf-core/tools/releases/tag/1.9) - [2020-02-20]

### Continuous integration

- Travis CI tests are now deprecated in favor of GitHub Actions within the pipeline template.
  - `nf-core bump-version` support has been removed for `.travis.yml`
  - `nf-core lint` now fails if a `.travis.yml` file is found
- Ported nf-core/tools Travis CI automation to GitHub Actions.
- Fixed the build for the nf-core/tools API documentation on the website

### Template

- Rewrote the documentation markdown > HTML conversion in Python instead of R
- Fixed rendering of images in output documentation [#391](https://github.com/nf-core/tools/issues/391)
- Removed the requirement for R in the conda environment
- Make `params.multiqc_config` give an _additional_ MultiQC config file instead of replacing the one that ships with the pipeline
- Ignore only `tests/` and `testing/` directories in `.gitignore` to avoid ignoring `test.config` configuration file
- Rephrase docs to promote usage of containers over Conda to ensure reproducibility
- Stage the workflow summary YAML file within MultiQC work directory

### Linting

- Removed linting for CircleCI
- Allow any one of `params.reads` or `params.input` or `params.design` before warning
- Added whitespace padding to lint error URLs
- Improved documentation for lint errors
- Allow either `>=` or `!>=` in nextflow version checks (the latter exits with an error instead of just warning) [#506](https://github.com/nf-core/tools/issues/506)
- Check that `manifest.version` ends in `dev` and throw a warning if not
  - If running with `--release` check the opposite and fail if not
- Tidied up error messages and syntax for linting GitHub actions branch tests
- Add YAML validator
- Don't print test results if we have a critical error

### Other

- Fix automatic synchronisation of the template after releases of nf-core/tools
- Improve documentation for installing `nf-core/tools`
- Replace preprint by the new nf-core publication in Nature Biotechnology :champagne:
- Use `stderr` instead of `stdout` for header artwork
- Tolerate unexpected output from `nextflow config` command
- Add social preview image
- Added a [release checklist](.github/RELEASE_CHECKLIST.md) for the tools repo

## [v1.8 - Black Sheep](https://github.com/nf-core/tools/releases/tag/1.8) - [2020-01-27]

### Continuous integration

- GitHub Actions CI workflows are now included in the template pipeline
  - Please update these files to match the existing tests that you have in `.travis.yml`
- Travis CI tests will be deprecated from the next `tools` release
- Linting will generate a warning if GitHub Actions workflows do not exist and if applicable to remove Travis CI workflow file i.e. `.travis.yml`.

### Tools helper code

- Refactored the template synchronisation code to be part of the main nf-core tool
- `nf-core bump-version` now also bumps the version string of the exported conda environment in the Dockerfile
- Updated Blacklist of synced pipelines
- Ignore pre-releases in `nf-core list`
- Updated documentation for `nf-core download`
- Fixed typo in `nf-core launch` final command
- Handle missing pipeline descriptions in `nf-core list`
- Migrate tools package CI to GitHub Actions

### Linting

- Adjusted linting to enable `patch` branches from being tested
- Warn if GitHub Actions workflows do not exist, warn if `.travis.yml` and circleCI are there
- Lint for `Singularity` file and raise error if found [#458](https://github.com/nf-core/tools/issues/458)
- Added linting of GitHub Actions workflows `linting.yml`, `ci.yml` and `branch.yml`
- Warn if pipeline name contains upper case letters or non alphabetical characters [#85](https://github.com/nf-core/tools/issues/85)
- Make CI tests of lint code pass for releases

### Template pipeline

- Fixed incorrect paths in iGenomes config as described in issue [#418](https://github.com/nf-core/tools/issues/418)
- Fixed incorrect usage of non-existent parameter in the template [#446](https://github.com/nf-core/tools/issues/446)
- Add UCSC genomes to `igenomes.config` and add paths to all genome indices
- Change `maxMultiqcEmailFileSize` parameter to `max_multiqc_email_size`
- Export conda environment in Docker file [#349](https://github.com/nf-core/tools/issues/349)
- Change remaining parameters from `camelCase` to `snake_case` [#39](https://github.com/nf-core/hic/issues/39)
  - `--singleEnd` to `--single_end`
  - `--igenomesIgnore` to `--igenomes_ignore`
  - Having the old camelCase versions of these will now throw an error
- Add `autoMounts=true` to default singularity profile
- Add in `markdownlint` checks that were being ignored by default
- Disable ansi logging in the travis CI tests
- Move `params`section from `base.config` to `nextflow.config`
- Use `env` scope to export `PYTHONNOUSERSITE` in `nextflow.config` to prevent conflicts with host Python environment
- Bump minimum Nextflow version to `19.10.0` - required to properly use `env` scope in `nextflow.config`
- Added support for nf-tower in the travis tests, using public mailbox <nf-core@mailinator.com>
- Add link to [Keep a Changelog](http://keepachangelog.com/en/1.0.0/) and [Semantic Versioning](http://semver.org/spec/v2.0.0.html) to CHANGELOG
- Adjusted `.travis.yml` checks to allow for `patch` branches to be tested
- Add Python 3.7 dependency to the `environment.yml` file
- Remove `awsbatch` profile cf [nf-core/configs#71](https://github.com/nf-core/configs/pull/71)
- Make `scrape_software_versions.py` compatible with Python3 to enable miniconda3 in [base image PR](https://github.com/nf-core/tools/pull/462)
- Add GitHub Actions workflows and respective linting
- Add `NXF_ANSI_LOG` as global environment variable to template GitHub Actions CI workflow
- Fixed global environment variable in GitHub Actions CI workflow
- Add `--awscli` parameter
- Add `README.txt` path for genomes in `igenomes.config` [nf-core/atacseq#75](https://github.com/nf-core/atacseq/issues/75)
- Fix buggy ANSI codes in pipeline summary log messages
- Add a `TODO` line in the new GitHub Actions CI test files

### Base Docker image

- Use miniconda3 instead of miniconda for a Python 3k base environment
  - If you still need Python 2 for your pipeline, add `conda-forge::python=2.7.4` to the dependencies in your `environment.yml`
- Update conda version to 4.7.12

### Other

- Updated Base Dockerfile to Conda 4.7.10
- Entirely switched from Travis-Ci.org to Travis-Ci.com for template and tools
- Improved core documentation (`-profile`)

## [v1.7 - Titanium Kangaroo](https://github.com/nf-core/tools/releases/tag/1.7) - [2019-10-07]

### Tools helper code

- The tools `create` command now sets up a `TEMPLATE` and a `dev` branch for syncing
- Fixed issue [379](https://github.com/nf-core/tools/issues/379)
- nf-core launch now uses stable parameter schema version 0.1.0
- Check that PR from patch or dev branch is acceptable by linting
- Made code compatible with Python 3.7
- The `download` command now also fetches institutional configs from nf-core/configs
- When listing pipelines, a nicer message is given for the rare case of a detached `HEAD` ref in a locally pulled pipeline. [#297](https://github.com/nf-core/tools/issues/297)
- The `download` command can now compress files into a single archive.
- `nf-core create` now fetches a logo for the pipeline from the nf-core website
- The readme should now be rendered properly on PyPI.

### Syncing

- Can now sync a targeted pipeline via command-line
- Updated Blacklist of synced pipelines
- Removed `chipseq` from Blacklist of synced pipelines
- Fixed issue [#314](https://github.com/nf-core/tools/issues/314)

### Linting

- If the container slug does not contain the nf-core organisation (for example during development on a fork), linting will raise a warning, and an error with release mode on

### Template pipeline

- Add new code for Travis CI to allow PRs from patch branches too
- Fix small typo in central readme of tools for future releases
- Small code polishing + typo fix in the template main.nf file
- Header ANSI codes no longer print `[2m` to console when using `-with-ansi`
- Switched to yaml.safe_load() to fix PyYAML warning that was thrown because of a possible [exploit](<https://github.com/yaml/pyyaml/wiki/PyYAML-yaml.load(input)-Deprecation>)
- Add `nf-core` citation
- Add proper `nf-core` logo for tools
- Add `Quick Start` section to main README of template
- Fix [Docker RunOptions](https://github.com/nf-core/tools/pull/351) to get UID and GID set in the template
- `Dockerfile` now specifically uses the proper release tag of the nfcore/base image
- Use [`file`](https://github.com/nf-core/tools/pull/354) instead of `new File`
  to avoid weird behavior such as making an `s3:/` directory locally when using
  an AWS S3 bucket as the `--outdir`.
- Fix workflow.onComplete() message when finishing pipeline
- Update URL for joining the nf-core slack to [https://nf-co.re/join/slack](https://nf-co.re/join/slack)
- Add GitHub Action for CI and Linting
- [Increased default time limit](https://github.com/nf-core/tools/issues/370) to 4h
- Add direct link to the pipeline slack channel in the contribution guidelines
- Add contributions and support heading with links to contribution guidelines and link to the pipeline slack channel in the main README
- Fix Parameters JSON due to new versionized structure
- Added conda-forge::r-markdown=1.1 and conda-forge::r-base=3.6.1 to environment
- Plain-text email template now has nf-core ASCII artwork
- Template configured to use logo fetched from website
- New option `--email_on_fail` which only sends emails if the workflow is not successful
- Add file existence check when checking software versions
- Fixed issue [#165](https://github.com/nf-core/tools/issues/165) - Use `checkIfExists`
- Consistent spacing for `if` statements
- Add sensible resource labels to `base.config`

### Other

- Bump `conda` to 4.6.14 in base nf-core Dockerfile
- Added a Code of Conduct to nf-core/tools, as only the template had this before
- TravisCI tests will now also start for PRs from `patch` branches, [to allow fixing critical issues](https://github.com/nf-core/tools/pull/392) without making a new major release

## [v1.6 - Brass Walrus](https://github.com/nf-core/tools/releases/tag/1.6) - [2020-04-09]

### Syncing

- Code refactoring to make the script more readable
- No travis build failure anymore on sync errors
- More verbose logging

### Template pipeline

- awsbatch `work-dir` checking moved to nextflow itself. Removed unsatisfiable check in main.nf template.
- Fixed markdown linting
- Tools CI testing now runs markdown lint on compiled template pipeline
- Migrated large portions of documentation to the [nf-core website](https://github.com/nf-core/nf-co.re/pull/93)
- Removed Gitter references in `.github/` directories for `tools/` and pipeline template.
- Changed `scrape_software_versions.py` to output `.csv` file
- Added `export_plots` parameter to multiqc config
- Corrected some typos as listed [here](https://github.com/nf-core/tools/issues/348) to Guidelines

### Tools helper code

- Drop [nf-core/rnaseq](https://github.com/nf-core/rnaseq]) from `blacklist.json` to make template sync available
- Updated main help command to sort the subcommands in a more logical order
- Updated readme to describe the new `nf-core launch` command
- Fix bugs in `nf-core download`
  - The _latest_ release is now fetched by default if not specified
  - Downloaded pipeline files are now properly executable.
- Fixed bugs in `nf-core list`
  - Sorting now works again
  - Output is partially coloured (better highlighting out of date pipelines)
  - Improved documentation
- Fixed bugs in `nf-core lint`
  - The order of conda channels is now correct, avoiding occasional erroneous errors that packages weren't found ([#207](https://github.com/nf-core/tools/issues/207))
  - Allow edge versions in nf-core pipelines
- Add reporting of ignored errored process
  - As a solution for [#103](https://github.com/nf-core/tools/issues/103))
- Add Bowtie2 and BWA in iGenome config file template

## [v1.5 - Iron Shark](https://github.com/nf-core/tools/releases/tag/1.5) - [2019-03-13]

### Template pipeline

- Dropped Singularity file
- Summary now logs details of the cluster profile used if from [nf-core/configs](https://github.com/nf-core/configs)
- Dockerhub is used in favor of Singularity Hub for pulling when using the Singularity profile
- Changed default container tag from latest to dev
- Brought the logo to life
- Change the default filenames for the pipeline trace files
- Remote fetch of nf-core/configs profiles fails gracefully if offline
- Remove `params.container` and just directly define `process.container` now
- Completion email now includes MultiQC report if not too big
- `params.genome` is now checked if set, to ensure that it's a valid iGenomes key
- Together with nf-core/configs, helper function now checks hostname and suggests a valid config profile
- `awsbatch` executor requires the `tracedir` not to be set to an `s3` bucket.

### Tools helper code

- New `nf-core launch` command to interactively launch nf-core pipelines from command-line
  - Works with a `parameters.settings.json` file shipped with each pipeline
  - Discovers additional `params` from the pipeline dynamically
- Drop Python 3.4 support
- `nf-core list` now only shows a value for _"is local latest version"_ column if there is a local copy.
- Lint markdown formatting in automated tests
  - Added `markdownlint-cli` for checking Markdown syntax in pipelines and tools repo
- Syncing now reads from a `blacklist.json` in order to exclude pipelines from being synced if necessary.
- Added nf-core tools API description to assist developers with the classes and functions available.
  - Docs are automatically built by Travis CI and updated on the nf-co.re website.
- Introduced test for filtering remote workflows by keyword.
- Build tools python API docs

  - Use Travis job for api doc generation and publish

- `nf-core bump-version` now stops before making changes if the linting fails
- Code test coverage
  - Introduced test for filtering remote workflows by keyword
- Linting updates
  - Now properly searches for conda packages in default channels
  - Now correctly validates version pinning for packages from PyPI
  - Updates for changes to `process.container` definition

### Other

- Bump `conda` to 4.6.7 in base nf-core Dockerfile

## [v1.4 - Tantalum Butterfly](https://github.com/nf-core/tools/releases/tag/1.4) - [2018-12-12]

### Template pipeline

- Institutional custom config profiles moved to github `nf-core/configs`
  - These will now be maintained centrally as opposed to being shipped with the pipelines in `conf/`
  - Load `base.config` by default for all profiles
  - Removed profiles named `standard` and `none`
  - Added parameter `--igenomesIgnore` so `igenomes.config` is not loaded if parameter clashes are observed
  - Added parameter `--custom_config_version` for custom config version control. Can use this parameter to provide commit id for reproducibility. Defaults to `master`
  - Deleted custom configs from template in `conf/` directory i.e. `uzh.config`, `binac.config` and `cfc.config`
- `multiqc_config` and `output_md` are now put into channels instead of using the files directly (see issue [#222](https://github.com/nf-core/tools/issues/222))
- Added `local.md` to cookiecutter template in `docs/configuration/`. This was referenced in `README.md` but not present.
- Major overhaul of docs to add/remove parameters, unify linking of files and added description for providing custom configs where necessary
- Travis: Pull the `dev` tagged docker image for testing
- Removed UPPMAX-specific documentation from the template.

### Tools helper code

- Make Travis CI tests fail on pull requests if the `CHANGELOG.md` file hasn't been updated
- Minor bugfixing in Python code (eg. removing unused import statements)
- Made the web requests caching work on multi-user installations
- Handle exception if nextflow isn't installed
- Linting: Update for Travis: Pull the `dev` tagged docker image for testing

## [v1.3 - Citreous Swordfish](https://github.com/nf-core/tools/releases/tag/1.3) - [2018-11-21]

- `nf-core create` command line interface updated
  - Interactive prompts for required arguments if not given
  - New flag for workflow author
- Updated channel order for bioconda/conda-forge channels in environment.yaml
- Increased code coverage for sub command `create` and `licenses`
- Fixed nasty dependency hell issue between `pytest` and `py` package in Python 3.4.x
- Introduced `.coveragerc` for pytest-cov configuration, which excludes the pipeline template now from being reported
- Fix [189](https://github.com/nf-core/tools/issues/189): Check for given conda and PyPi package dependencies, if their versions exist
- Added profiles for `cfc`,`binac`, `uzh` that can be synced across pipelines
  - Ordering alphabetically for profiles now
- Added `pip install --upgrade pip` to `.travis.yml` to update pip in the Travis CI environment

## [v1.2](https://github.com/nf-core/tools/releases/tag/1.2) - [2018-10-01]

- Updated the `nf-core release` command
  - Now called `nf-core bump-versions` instead
  - New flag `--nextflow` to change the required nextflow version instead
- Template updates
  - Simpler installation of the `nf-core` helper tool, now directly from PyPI
  - Bump minimum nextflow version to `0.32.0` - required for built in `manifest.nextflowVersion` check and access to `workflow.manifest` variables from within nextflow scripts
  - New `withName` syntax for configs
  - Travis tests fail if PRs come against the `master` branch, slightly refactored
  - Improved GitHub contributing instructions and pull request / issue templates
- New lint tests
  - `.travis.yml` test for PRs made against the `master` branch
  - Automatic `--release` option not used if the travis repo is `nf-core/tools`
  - Warnings if depreciated variables `params.version` and `params.nf_required_version` are found
- New `nf-core licences` subcommand to show licence for each conda package in a workflow
- `nf-core list` now has options for sorting pipeline nicely
- Latest version of conda used in nf-core base docker image
- Updated PyPI deployment to correctly parse the markdown readme (hopefully!)
- New GitHub contributing instructions and pull request template

## [v1.1](https://github.com/nf-core/tools/releases/tag/1.1) - [2018-08-14]

Very large release containing lots of work from the first nf-core hackathon, held in SciLifeLab Stockholm.

- The [Cookiecutter template](https://github.com/nf-core/cookiecutter) has been merged into tools
  - The old repo above has been archived
  - New pipelines are now created using the command `nf-core create`
  - The nf-core template and associated linting are now controlled under the same version system
- Large number of template updates and associated linting changes
  - New simplified cookiecutter variable usage
  - Refactored documentation - simplified and reduced duplication
  - Better `manifest` variables instead of `params` for pipeline name and version
  - New integrated nextflow version checking
  - Updated travis docker pull command to use tagging to allow release tests to pass
  - Reverted Docker and Singularity syntax to use `ENV` hack again
- Improved Python readme parsing for PyPI
- Updated Travis tests to check that the correct `dev` branch is being targeted
- New sync tool to automate pipeline updates
  - Once initial merges are complete, a nf-core bot account will create PRs for future template updates

## [v1.0.1](https://github.com/nf-core/tools/releases/tag/1.0.1) - [2018-07-18]

The version 1.0 of nf-core tools cannot be installed from PyPi. This patch fixes it, by getting rid of the requirements.txt plus declaring the dependent modules in the setup.py directly.

## [v1.0](https://github.com/nf-core/tools/releases/tag/1.0) - [2018-06-12]

Initial release of the nf-core helper tools package. Currently includes four subcommands:

- `nf-core list`: List nf-core pipelines with local info
- `nf-core download`: Download a pipeline and singularity container
- `nf-core lint`: Check pipeline against nf-core guidelines
- `nf-core release`: Update nf-core pipeline version number<|MERGE_RESOLUTION|>--- conflicted
+++ resolved
@@ -18,12 +18,9 @@
 
 ### General
 
-<<<<<<< HEAD
-=======
 - Parameters schema validation: allow oneOf, anyOf and allOf with `required` ([#3386](https://github.com/nf-core/tools/pull/3386))
 - Run pre-comit when rendering template for pipelines sync ([#3371](https://github.com/nf-core/tools/pull/3371))
 
->>>>>>> d4d3f36e
 ### Version updates
 
 ## [v3.1.1 - Brass Boxfish Patch](https://github.com/nf-core/tools/releases/tag/3.1.1) - [2024-12-20]
