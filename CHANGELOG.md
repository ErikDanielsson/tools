# nf-core/tools: Changelog

# v2.9dev

### Template

<<<<<<< HEAD
- The `email` method no longer requires a `multiqc_report` parameter
=======
### Linting

### Modules

### Subworkflows

### General
>>>>>>> 14a14d8a

# [v2.8 - Ruthenium Monkey](https://github.com/nf-core/tools/releases/tag/2.8) - [2023-04-27]

### Template

- Explicitly disable `conda` when a container profile ([#2140](https://github.com/nf-core/tools/pull/2140))
- Turn on automatic clean up of intermediate files in `work/` on successful pipeline completion in full-test config ([#2163](https://github.com/nf-core/tools/pull/2163)) [Contributed by @jfy133]
- Add documentation to `usage.md` on how to use `params.yml` files, based on nf-core/ampliseq text ([#2173](https://github.com/nf-core/tools/pull/2173/)) [Contributed by @jfy133, @d4straub]
- Make jobs automatically resubmit for a much wider range of exit codes (now `104` and `130..145`) ([#2170](https://github.com/nf-core/tools/pull/2170))
- Add a clean-up GHA which closes issues and PRs with specific labels ([#2183](https://github.com/nf-core/tools/pull/2183))
- Remove problematic sniffer code in samplesheet_check.py that could give false positive 'missing header' errors ([https://github.com/nf-core/tools/pull/2194]) [Contributed by @Midnighter, @jfy133]
- Consistent syntax for branch checks in PRs ([#2202](https://github.com/nf-core/tools/issues/2202))
- Fixed minor Jinja2 templating bug that caused the PR template to miss a newline
- Updated AWS tests to use newly moved `seqeralabs/action-tower-launch` instead of `nf-core/tower-action`
- Remove `.cff` files from `.editorconfig` [(#2145)[https://github.com/nf-core/tools/pull/2145]]
- Simplify pipeline README ([#2186](https://github.com/nf-core/tools/issues/2186))
- Added support for the apptainer container engine via `-profile apptainer`. ([#2244](https://github.com/nf-core/tools/issues/2244)) [Contributed by @jfy133]
- Added config `docker.registry` to pipeline template for a configurable default container registry when using Docker containers. Defaults to `quay.io` ([#2133](https://github.com/nf-core/tools/pull/2133))
- Add tower.yml file to the pipeline template ([#2251](https://github.com/nf-core/tools/pull/2251))
- Add mastodon badge to README ([#2253](https://github.com/nf-core/tools/pull/2253))
- Removed `quay.io` from all module Docker container references as this is now supplied at pipeline level. ([#2249](https://github.com/nf-core/tools/pull/2249))
- Remove `CITATION.cff` file from pipeline template, to avoid that pipeline Zenodo entries reference the nf-core publication instead of the pipeline ([#2059](https://github.com/nf-core/tools/pull/2059)).

### Linting

- Update modules lint test to fail if enable_conda is found ([#2213](https://github.com/nf-core/tools/pull/2213))
- Read module lint configuration from `.nf-core.yml`, not `.nf-core-lint.yml` ([#2221](https://github.com/nf-core/tools/pull/2221))
- `nf-core schema lint` now defaults to linting `nextflow_schema.json` if no filename is provided ([#2225](https://github.com/nf-core/tools/pull/2225))
- Warn if `/zenodo.XXXXXX` is present in the Readme ([#2254](https://github.com/nf-core/tools/pull/2254))
- Lint all labels in a module ([#2227](https://github.com/nf-core/tools/pull/2227))

### Modules

- Add an `--empty-template` option to create a module without TODO statements or examples ([#2175](https://github.com/nf-core/tools/pull/2175) & [#2177](https://github.com/nf-core/tools/pull/2177))
- Removed the `nf-core modules mulled` command and all its code dependencies ([2199](https://github.com/nf-core/tools/pull/2199)).
- Take into accout the provided `--git_remote` URL when linting all modules ([2243](https://github.com/nf-core/tools/pull/2243)).

### Subworkflows

- Fixing problem when a module included in a subworkflow had a name change from TOOL to TOOL/SUBTOOL ([#2177](https://github.com/nf-core/tools/pull/2177))
- Fix `nf-core subworkflows test` not running subworkflow tests ([#2181](https://github.com/nf-core/tools/pull/2181))
- Add tests for `nf-core subworkflows create-test-yml` ([#2219](https://github.com/nf-core/tools/pull/2219))

### General

- Deprecate Python 3.7 support because it reaches EOL ([#2210](https://github.com/nf-core/tools/pull/2210))
- `nf-core modules/subworkflows info` now prints the include statement for the module/subworkflow ([#2182](https://github.com/nf-core/tools/pull/2182)).
- Add a clean-up GHA which closes issues and PRs with specific labels ([#2183](https://github.com/nf-core/tools/pull/2183))
- update minimum version of rich to 13.3.1 ([#2185](https://github.com/nf-core/tools/pull/2185))
- Add the Nextflow version to Gitpod container matching the minimal Nextflow version for nf-core (according to `nextflow.config`) ([#2196](https://github.com/nf-core/tools/pull/2196))
- Use `nfcore/gitpod:dev` container in the dev branch ([#2196](https://github.com/nf-core/tools/pull/2196))
- Replace requests_mock with responses in test mocks ([#2165](https://github.com/nf-core/tools/pull/2165)).
- Add warning when installing a module from an `org_path` that exists in multiple remotes in `modules.json` ([#2228](https://github.com/nf-core/tools/pull/2228) [#2239](https://github.com/nf-core/tools/pull/2239)).
- Add the possibility to translate refgenie asset aliases to the ones used in a pipeline with an alias_translations.yaml file ([#2242](https://github.com/nf-core/tools/pull/2242)).
- Add initial CHM13 support ([1988](https://github.com/nf-core/tools/issues/1988))

## [v2.7.2 - Mercury Eagle Patch](https://github.com/nf-core/tools/releases/tag/2.7.2) - [2022-12-19]

### Template

- Fix the syntax of github_output in GitHub actions ([#2114](https://github.com/nf-core/tools/pull/2114))
- Fix a bug introduced in 2.7 that made pipelines hang ([#2132](https://github.com/nf-core/tools/issues/2132))

### Linting

- Allow specifying containers in less than three lines ([#2121](https://github.com/nf-core/tools/pull/2121))
- Run prettier after dumping a json schema file ([#2124](https://github.com/nf-core/tools/pull/2124))

### General

- Only check that a pipeline name doesn't contain dashes if the name is provided by prompt of `--name`. Don't check if a template file is used. ([#2123](https://github.com/nf-core/tools/pull/2123))
- Deprecate `--enable_conda` parameter. Use `conda.enable` instead ([#2131](https://github.com/nf-core/tools/pull/2131))
- Handle `json.load()` exceptions ([#2134](https://github.com/nf-core/tools/pull/2134))

## [v2.7.1 - Mercury Eagle Patch](https://github.com/nf-core/tools/releases/tag/2.7.1) - [2022-12-08]

- Patch release to fix pipeline sync ([#2110](https://github.com/nf-core/tools/pull/2110))

## [v2.7 - Mercury Eagle](https://github.com/nf-core/tools/releases/tag/2.7) - [2022-12-07]

Another big release with lots of new features and bug fixes. Thanks to all contributors!

**Highlights**

- New `nf-core subworkflows` subcommand for creating, removing, testing, updating and finding subworkflows, see the [documentation](https://nf-co.re/tools/#subworkflows) for more information.
- Every pipeline has now it's own GitHub codespace template, which can be used to develop the pipeline directly in the browser.
- Improved handling of modules and subworkflows from other repos than nf-core/modules.
- Pre-commit is now installed as a dependency, which allows us, besides other things, to run prettier on the fly even if it is not manually installed.
- Shell completion for nf-core commands, more information [here](https://nf-co.re/tools#shell-completion).

### Template

#### Features

- Ignore files in `bin/` directory when running prettier ([#2080](https://github.com/nf-core/tools/pull/1957)).
- Add GitHub codespaces template ([#1957](https://github.com/nf-core/tools/pull/1957))
- `nextflow run <pipeline> --version` will now print the workflow version from the manifest and exit ([#1951](https://github.com/nf-core/tools/pull/1951)).
- Add profile for running `docker` with the ARM chips (including Apple silicon) ([#1942](https://github.com/nf-core/tools/pull/1942) and [#2034](https://github.com/nf-core/tools/pull/2034)).
- Flip execution order of parameter summary printing and parameter validation to prevent 'hiding' of parameter errors ([#2033](https://github.com/nf-core/tools/pull/2033)).
- Change colour of 'pipeline completed successfully, but some processes failed' from red to yellow ([#2096](https://github.com/nf-core/tools/pull/2096)).

#### Bug fixes

- Fix lint warnings for `samplesheet_check.nf` module ([#1875](https://github.com/nf-core/tools/pull/1875)).
- Check that the workflow name provided with a template doesn't contain dashes ([#1822](https://github.com/nf-core/tools/pull/1822))

### Linting

#### Features

- Add `--sort-by` option to linting which allows ordering module lint warnings/errors by either test name or module name ([#2077](https://github.com/nf-core/tools/pull/2077)).

#### Bug fixes

- Don't lint pipeline name if `manifest.name` in `.nf-core.yml` ([#2035](https://github.com/nf-core/tools/pull/2035))
- Don't check for `docker pull` commands in `actions_ci` lint test (leftover from DSL1) ([#2055](https://github.com/nf-core/tools/pull/2055)).

### General

#### Features

- Use pre-commit run prettier if prettier is not available ([#1983](https://github.com/nf-core/tools/pull/1983)) and initialize pre-commit in gitpod and codespaces ([#1957](https://github.com/nf-core/tools/pull/1957)).
- Refactor CLI flag `--hide-progress` to be at the top-level group, like `--verbose` ([#2016](https://github.com/nf-core/tools/pull/2016))
- `nf-core sync` now supports the template YAML file using `-t/--template-yaml` ([#1880](https://github.com/nf-core/tools/pull/1880)).
- The default branch can now be specified when creating a new pipeline repo [#1959](https://github.com/nf-core/tools/pull/1959).
- Only warn when checking that the pipeline directory contains a `main.nf` and a `nextflow.config` file if the pipeline is not an nf-core pipeline [#1964](https://github.com/nf-core/tools/pull/1964)
- Bump promoted Python version from 3.7 to 3.8 ([#1971](https://github.com/nf-core/tools/pull/1971)).
- Extended the chat notifications to Slack ([#1829](https://github.com/nf-core/tools/pull/1829)).
- Don't print source file + line number on logging messages (except when verbose) ([#2015](https://github.com/nf-core/tools/pull/2015))
- Automatically format `test.yml` content with Prettier ([#2078](https://github.com/nf-core/tools/pull/2078))
- Automatically format `modules.json` content with Prettier ([#2074](https://github.com/nf-core/tools/pull/2074))
- Add shell completion for nf-core tools commands([#2070](https://github.com/nf-core/tools/pull/2070))

#### Bug fixes, maintenance and tests

- Fix error in tagging GitPod docker images during releases ([#1874](https://github.com/nf-core/tools/pull/1874)).
- Fix bug when updating modules from old version in old folder structure ([#1908](https://github.com/nf-core/tools/pull/1908)).
- Don't remove local copy of modules repo, only update it with fetch ([#1881](https://github.com/nf-core/tools/pull/1881)).
- Improve test coverage of `sync.py` and `__main__.py` ([#1936](https://github.com/nf-core/tools/pull/1936), [#1965](https://github.com/nf-core/tools/pull/1965)).
- Add file `versions.yml` when generating `test.yml` with `nf-core modules create-test-yml` but don't check for md5sum [#1963](https://github.com/nf-core/tools/pull/1963).
- Mock biocontainers and anaconda api calls in modules and subworkflows tests [#1967](https://github.com/nf-core/tools/pull/1967)
- Run tests with Python 3.11 ([#1970](https://github.com/nf-core/tools/pull/1970)).
- Run test with a realistic version of git ([#2043](https://github.com/nf-core/tools/pull/2043)).
- Fix incorrect file deletion in `nf-core launch` when `--params_in` has the same name as `--params_out` ([#1986](https://github.com/nf-core/tools/pull/1986)).
- Updated GitHub actions ([#1998](https://github.com/nf-core/tools/pull/1998), [#2001](https://github.com/nf-core/tools/pull/2001))
- Code maintenance ([#1818](https://github.com/nf-core/tools/pull/1818), [#2032](https://github.com/nf-core/tools/pull/2032), [#2073](https://github.com/nf-core/tools/pull/2073)).
- Track from where modules and subworkflows are installed ([#1999](https://github.com/nf-core/tools/pull/1999)).
- Substitute ModulesCommand and SubworkflowsCommand by ComponentsCommand ([#2000](https://github.com/nf-core/tools/pull/2000)).
- Prevent installation with unsupported Python versions ([#2075](https://github.com/nf-core/tools/pull/2075)).
- Allow other remote URLs not starting with `http` ([#2061](https://github.com/nf-core/tools/pull/2061))

### Modules

- Update patch file paths if the modules directory has the old structure ([#1878](https://github.com/nf-core/tools/pull/1878)).
- Don't write to `modules.json` file when applying a patch file during `nf-core modules update` ([#2017](https://github.com/nf-core/tools/pull/2017)).

### Subworkflows

- Add subworkflow commands `create-test-yml`, `create` and `install` ([#1897](https://github.com/nf-core/tools/pull/1897)).
- Update subworkflows install so it installs also imported modules and subworkflows ([#1904](https://github.com/nf-core/tools/pull/1904)).
- `check_up_to_date()` function from `modules_json.py` also checks for subworkflows ([#1934](https://github.com/nf-core/tools/pull/1934)).
- Add tests for `nf-core subworkflows install` command ([#1996](https://github.com/nf-core/tools/pull/1996)).
- Function `create()` from `modules_json.py` adds also subworkflows to `modules.json` file ([#2005](https://github.com/nf-core/tools/pull/2005)).
- Add `nf-core subworkflows update` command ([#2019](https://github.com/nf-core/tools/pull/2019)).

## [v2.6 - Tin Octopus](https://github.com/nf-core/tools/releases/tag/2.6) - [2022-10-04]

### Template

- Add template for subworkflows
- Add `actions/upload-artifact` step to the awstest workflows, to expose the debug log file
- Add `prettier` as a requirement to Gitpod Dockerimage
- Bioconda incompatible conda channel setups now result in more informative error messages ([#1812](https://github.com/nf-core/tools/pull/1812))
- Improve template customisation documentation ([#1821](https://github.com/nf-core/tools/pull/1821))
- Update MultiQC module, update supplying MultiQC default and custom config and logo files to module
- Add a 'recommend' methods description text to MultiQC to help pipeline users report pipeline usage in publications ([#1749](https://github.com/nf-core/tools/pull/1749))
- Fix template spacing modified by JINJA ([#1830](https://github.com/nf-core/tools/pull/1830))
- Fix MultiQC execution on template ([#1855](https://github.com/nf-core/tools/pull/1855))
- Don't skip including `base.config` when skipping nf-core/configs

### Linting

- Pipelines: Check that the old renamed `lib` files are not still present:
  - `Checks.groovy` -> `Utils.groovy`
  - `Completion.groovy` -> `NfcoreTemplate.groovy`
  - `Workflow.groovy` -> `WorkflowMain.groovy`

### General

- Add function to enable chat notifications on MS Teams, accompanied by `hook_url` param to enable it.
- Schema: Remove `allOf` if no definition groups are left.
- Use contextlib to temporarily change working directories ([#1819](https://github.com/nf-core/tools/pull/1819))
- More helpful error messages if `nf-core download` can't parse a singularity image download
- Add `nf-core subworkflows create` command

### Modules

- If something is wrong with the local repo cache, offer to delete it and try again ([#1850](https://github.com/nf-core/tools/issues/1850))
- Restructure code to work with the directory restructuring in [modules](https://github.com/nf-core/modules/pull/2141) ([#1859](https://github.com/nf-core/tools/pull/1859))
- Make `label: process_single` default when creating a new module

## [v2.5.1 - Gold Otter Patch](https://github.com/nf-core/tools/releases/tag/2.5.1) - [2022-08-31]

- Patch release to fix black linting in pipelines ([#1789](https://github.com/nf-core/tools/pull/1789))
- Add isort options to pyproject.toml ([#1792](https://github.com/nf-core/tools/pull/1792))
- Lint pyproject.toml file exists and content ([#1795](https://github.com/nf-core/tools/pull/1795))
- Update GitHub PyPI package release action to v1 ([#1785](https://github.com/nf-core/tools/pull/1785))

### Template

- Update GitHub actions to use nodejs16 ([#1944](https://github.com/nf-core/tools/pull/1944))

## [v2.5 - Gold Otter](https://github.com/nf-core/tools/releases/tag/2.5) - [2022-08-30]

### Template

- Bumped Python version to 3.7 in the GitHub linting in the workflow template ([#1680](https://github.com/nf-core/tools/pull/1680))
- Fix bug in pipeline readme logo URL ([#1590](https://github.com/nf-core/tools/pull/1590))
- Switch CI to use [setup-nextflow](https://github.com/nf-core/setup-nextflow) action to install Nextflow ([#1650](https://github.com/nf-core/tools/pull/1650))
- Add `CITATION.cff` [#361](https://github.com/nf-core/tools/issues/361)
- Add Gitpod and Mamba profiles to the pipeline template ([#1673](https://github.com/nf-core/tools/pull/1673))
- Remove call to `getGenomeAttribute` in `main.nf` when running `nf-core create` without iGenomes ([#1670](https://github.com/nf-core/tools/issues/1670))
- Make `nf-core create` fail if Git default branch name is dev or TEMPLATE ([#1705](https://github.com/nf-core/tools/pull/1705))
- Convert `console` snippets to `bash` snippets in the template where applicable ([#1729](https://github.com/nf-core/tools/pull/1729))
- Add `branch` field to module entries in `modules.json` to record what branch a module was installed from ([#1728](https://github.com/nf-core/tools/issues/1728))
- Add customisation option to remove all GitHub support with `nf-core create` ([#1766](https://github.com/nf-core/tools/pull/1766))

### Linting

- Check that the `.prettierignore` file exists and that starts with the same content.
- Update `readme.py` nf version badge validation regexp to accept any signs before version number ([#1613](https://github.com/nf-core/tools/issues/1613))
- Add isort configuration and GitHub workflow ([#1538](https://github.com/nf-core/tools/pull/1538))
- Use black also to format python files in workflows ([#1563](https://github.com/nf-core/tools/pull/1563))
- Add check for mimetype in the `input` parameter. ([#1647](https://github.com/nf-core/tools/issues/1647))
- Check that the singularity and docker tags are parsable. Add `--fail-warned` flag to `nf-core modules lint` ([#1654](https://github.com/nf-core/tools/issues/1654))
- Handle exception in `nf-core modules lint` when process name doesn't start with process ([#1733](https://github.com/nf-core/tools/issues/1733))

### General

- Remove support for Python 3.6 ([#1680](https://github.com/nf-core/tools/pull/1680))
- Add support for Python 3.9 and 3.10 ([#1680](https://github.com/nf-core/tools/pull/1680))
- Invoking Python with optimizations no longer affects the program control flow ([#1685](https://github.com/nf-core/tools/pull/1685))
- Update `readme` to drop `--key` option from `nf-core modules list` and add the new pattern syntax
- Add `--fail-warned` flag to `nf-core lint` to make warnings fail ([#1593](https://github.com/nf-core/tools/pull/1593))
- Add `--fail-warned` flag to pipeline linting workflow ([#1593](https://github.com/nf-core/tools/pull/1593))
- Updated the nf-core package requirements ([#1620](https://github.com/nf-core/tools/pull/1620), [#1757](https://github.com/nf-core/tools/pull/1757), [#1756](https://github.com/nf-core/tools/pull/1756))
- Remove dependency of the mock package and use unittest.mock instead ([#1696](https://github.com/nf-core/tools/pull/1696))
- Fix and improve broken test for Singularity container download ([#1622](https://github.com/nf-core/tools/pull/1622))
- Use [`$XDG_CACHE_HOME`](https://specifications.freedesktop.org/basedir-spec/basedir-spec-latest.html) or `~/.cache` instead of `$XDG_CONFIG_HOME` or `~/config/` as base directory for API cache
- Switch CI to use [setup-nextflow](https://github.com/nf-core/setup-nextflow) action to install Nextflow ([#1650](https://github.com/nf-core/tools/pull/1650))
- Add tests for `nf-core modules update` and `ModulesJson`.
- Add CI for GitLab remote [#1646](https://github.com/nf-core/tools/issues/1646)
- Add `CITATION.cff` [#361](https://github.com/nf-core/tools/issues/361)
- Allow customization of the `nf-core` pipeline template when using `nf-core create` ([#1548](https://github.com/nf-core/tools/issues/1548))
- Add Refgenie integration: updating of nextflow config files with a refgenie database ([#1090](https://github.com/nf-core/tools/pull/1090))
- Fix `--key` option in `nf-core lint` when supplying a module lint test name ([#1681](https://github.com/nf-core/tools/issues/1681))
- Add `no_git=True` when creating a new pipeline and initialising a git repository is not needed in `nf-core lint` and `nf-core bump-version` ([#1709](https://github.com/nf-core/tools/pull/1709))
- Move `strip_ansi_code` function in lint to `utils.py`
- Simplify control flow and don't use equality comparison for `None` and booleans
- Replace use of the deprecated `distutils` Version object with that from `packaging` ([#1735](https://github.com/nf-core/tools/pull/1735))
- Add code to cancel CI run if a new run starts ([#1760](https://github.com/nf-core/tools/pull/1760))
- CI for the API docs generation now uses the ubuntu-latest base image ([#1762](https://github.com/nf-core/tools/pull/1762))
- Add option to hide progress bars in `nf-core lint` and `nf-core modules lint` with `--hide-progress`.

### Modules

- Add `--fix-version` flag to `nf-core modules lint` command to update modules to the latest version ([#1588](https://github.com/nf-core/tools/pull/1588))
- Fix a bug in the regex extracting the version from biocontainers URLs ([#1598](https://github.com/nf-core/tools/pull/1598))
- Update how we interface with git remotes. ([#1626](https://github.com/nf-core/tools/issues/1626))
- Add prompt for module name to `nf-core modules info` ([#1644](https://github.com/nf-core/tools/issues/1644))
- Update docs with example of custom git remote ([#1645](https://github.com/nf-core/tools/issues/1645))
- Command `nf-core modules test` obtains module name suggestions from installed modules ([#1624](https://github.com/nf-core/tools/pull/1624))
- Add `--base-path` flag to `nf-core modules` to specify the base path for the modules in a remote. Also refactored `modules.json` code. ([#1643](https://github.com/nf-core/tools/issues/1643)) Removed after ([#1754](https://github.com/nf-core/tools/pull/1754))
- Rename methods in `ModulesJson` to remove explicit reference to `modules.json`
- Fix inconsistencies in the `--save-diff` flag `nf-core modules update`. Refactor `nf-core modules update` ([#1536](https://github.com/nf-core/tools/pull/1536))
- Fix bug in `ModulesJson.check_up_to_date` causing it to ask for the remote of local modules
- Handle errors when updating module version with `nf-core modules update --fix-version` ([#1671](https://github.com/nf-core/tools/pull/1671))
- Make `nf-core modules update --save-diff` work when files were created or removed ([#1694](https://github.com/nf-core/tools/issues/1694))
- Get the latest common build for Docker and Singularity containers of a module ([#1702](https://github.com/nf-core/tools/pull/1702))
- Add short option for `--no-pull` option in `nf-core modules`
- Add `nf-core modules patch` command ([#1312](https://github.com/nf-core/tools/issues/1312))
- Add support for patch in `nf-core modules update` command ([#1312](https://github.com/nf-core/tools/issues/1312))
- Add support for patch in `nf-core modules lint` command ([#1312](https://github.com/nf-core/tools/issues/1312))
- Add support for custom remotes in `nf-core modules lint` ([#1715](https://github.com/nf-core/tools/issues/1715))
- Make `nf-core modules` commands work with arbitrary git remotes ([#1721](https://github.com/nf-core/tools/issues/1721))
- Add links in `README.md` for `info` and `patch` commands ([#1722](https://github.com/nf-core/tools/issues/1722)])
- Fix misc. issues with `--branch` and `--base-path` ([#1726](https://github.com/nf-core/tools/issues/1726))
- Add `branch` field to module entries in `modules.json` to record what branch a module was installed from ([#1728](https://github.com/nf-core/tools/issues/1728))
- Fix broken link in `nf-core modules info`([#1745](https://github.com/nf-core/tools/pull/1745))
- Fix unbound variable issues and minor refactoring [#1742](https://github.com/nf-core/tools/pull/1742/)
- Recreate modules.json file instead of complaining about incorrectly formatted file. ([#1741](https://github.com/nf-core/tools/pull/1741)
- Add support for patch when creating `modules.json` file ([#1752](https://github.com/nf-core/tools/pull/1752))

## [v2.4.1 - Cobolt Koala Patch](https://github.com/nf-core/tools/releases/tag/2.4) - [2022-05-16]

- Patch release to try to fix the template sync ([#1585](https://github.com/nf-core/tools/pull/1585))
- Avoid persistent temp files from pytests ([#1566](https://github.com/nf-core/tools/pull/1566))
- Add option to trigger sync manually on just nf-core/testpipeline

## [v2.4 - Cobolt Koala](https://github.com/nf-core/tools/releases/tag/2.4) - [2022-05-16]

### Template

- Read entire lines when sniffing the samplesheet format (fix [#1561](https://github.com/nf-core/tools/issues/1561))
- Add actions workflow to respond to `@nf-core-bot fix linting` comments on pipeline PRs
- Fix Prettier formatting bug in completion email HTML template ([#1509](https://github.com/nf-core/tools/issues/1509))
- Fix bug in pipeline readme logo URL
- Set the default DAG graphic output to HTML to have a default that does not depend on Graphviz being installed on the host system ([#1512](https://github.com/nf-core/tools/pull/1512)).
- Removed retry strategy for AWS tests CI, as Nextflow now handles spot instance retries itself
- Add `.prettierignore` file to stop Prettier linting tests from running over test files
- Made module template test command match the default used in `nf-core modules create-test-yml` ([#1562](https://github.com/nf-core/tools/issues/1562))
- Removed black background from Readme badges now that GitHub has a dark mode, added Tower launch badge.
- Don't save md5sum for `versions.yml` when running `nf-core modules create-test-yml` ([#1511](https://github.com/nf-core/tools/pull/1511))

### General

- Add actions workflow to respond to `@nf-core-bot fix linting` comments on nf-core/tools PRs
- Use [`$XDG_CONFIG_HOME`](https://specifications.freedesktop.org/basedir-spec/basedir-spec-latest.html) or `~/.config/nf-core` instead of `~/.nfcore` for API cache (the latter can be safely deleted)
- Consolidate GitHub API calls into a shared function that uses authentication from the [`gh` GitHub cli tool](https://cli.github.com/) or `GITHUB_AUTH_TOKEN` to avoid rate limiting ([#1499](https://github.com/nf-core/tools/pull/1499))
- Add an empty line to `modules.json`, `params.json` and `nextflow-schema.json` when dumping them to avoid prettier errors.
- Remove empty JSON schema definition groups to avoid usage errors ([#1419](https://github.com/nf-core/tools/issues/1419))
- Bumped the minimum version of `rich` from `v10` to `v10.7.0`

### Modules

- Add a new command `nf-core modules mulled` which can generate the name for a multi-tool container image.
- Add a new command `nf-core modules test` which runs pytests locally.
- Print include statement to terminal when `modules install` ([#1520](https://github.com/nf-core/tools/pull/1520))
- Allow follow links when generating `test.yml` file with `nf-core modules create-test-yml` ([1570](https://github.com/nf-core/tools/pull/1570))
- Escaped test run output before logging it, to avoid a rich `MarkupError`

### Linting

- Don't allow a `.nf-core.yaml` file, should be `.yml` ([#1515](https://github.com/nf-core/tools/pull/1515)).
- `shell` blocks now recognised to avoid error `when: condition has too many lines` ([#1557](https://github.com/nf-core/tools/issues/1557))
- Fixed error when using comments after `input` tuple lines ([#1542](https://github.com/nf-core/tools/issues/1542))
- Don't lint the `shell` block when `script` is used ([1558](https://github.com/nf-core/tools/pull/1558))
- Check that `template` is used in `script` blocks
- Tweaks to CLI output display of lint results

## [v2.3.2 - Mercury Vulture Fixed Formatting](https://github.com/nf-core/tools/releases/tag/2.3.2) - [2022-03-24]

Very minor patch release to fix the full size AWS tests and re-run the template sync, which partially failed due to GitHub pull-requests being down at the time of release.

### Template

- Updated the AWS GitHub actions to let nf-core/tower-action use it's defaults for pipeline and git sha ([#1488](https://github.com/nf-core/tools/pull/1488))
- Add prettier editor extension to `gitpod.yml` in template ([#1485](https://github.com/nf-core/tools/pull/1485))
- Remove traces of markdownlint in the template ([#1486](https://github.com/nf-core/tools/pull/1486)
- Remove accidentally added line in `CHANGELOG.md` in the template ([#1487](https://github.com/nf-core/tools/pull/1487))
- Update linting to check that `.editorconfig` is there and `.yamllint.yml` isn't.

## [v2.3.1 - Mercury Vulture Formatting](https://github.com/nf-core/tools/releases/tag/2.3.1) - [2022-03-23]

This patch release is primarily to address problems that we had in the v2.3 release with code linting.
Instead of resolving those specific issues, we chose to replace the linting tools (`markdownlint`, `yamllint`) with a new tool: [_Prettier_](https://prettier.io)

This is a fairly major change and affects a lot of files. However, it will hopefully simplify future usage.
Prettier can auto-format many different file formats (for pipelines the most relevant are markdown and YAML) and is extensible with plugins ([Nextflow](https://github.com/nf-core/prettier-plugin-nextflow), anyone?).
It tends to be a bit less strict than `markdownlint` and `yamllint` and importantly _can fix files for you_ rather than just complaining.

The sync PR may be a little big because of many major changes (whitespace, quotation mark styles etc).
To help with the merge, _**we highly recommend running Prettier on your pipeline's codebase before attempting the template merge**_.
If you take this approach, please copy `.editorconfig` and `.prettierrc.yml` from the template to your pipeline root first,
as they configure the behaviour of Prettier.

To run Prettier, go to the base of the repository where `.editorconfig` and `.prettierrc.yml` are located.
Make sure your `git status` is clean so that the changes don't affect anything you're working on and run:

```bash
prettier --write .
```

This runs Prettier and tells it to fix any issues it finds in place.

Please note that there are many excellent integrations for Prettier available, for example VSCode can be set up to automatically format files on save.

### Template

- Replace `markdownlint` and `yamllint` with [_Prettier_](https://prettier.io) for linting formatting / whitespace ([#1470](https://github.com/nf-core/tools/pull/1470))
- Add CI test using `editorconfig-checker` for other file types to look for standardised indentation and formatting ([#1476](https://github.com/nf-core/tools/pull/1476))
- Add md5sum check of `versions.yml` to `test.yml` on the modules template.
- Update bundled module wrappers to latest versions ([#1462](https://github.com/nf-core/tools/pull/1462))
- Renamed `assets/multiqc_config.yaml` to `assets/multiqc_config.yml` (`yml` not `yaml`) ([#1471](https://github.com/nf-core/tools/pull/1471))

### General

- Convert nf-core/tools API / lint test documentation to MyST ([#1245](https://github.com/nf-core/tools/pull/1245))
- Build documentation for the `nf-core modules lint` tests ([#1250](https://github.com/nf-core/tools/pull/1250))
- Fix some colours in the nf-core/tools API docs ([#1467](https://github.com/nf-core/tools/pull/1467))
- Install tools inside GitPod Docker using the repo itself and not from Conda.
- Rewrite GitHub Actions workflow for publishing the GitPod Docker image.
- Improve config for PyTest so that you can run `pytest` instead of `pytest tests/` ([#1461](https://github.com/nf-core/tools/pull/1461))
- New pipeline lint test `multiqc_config` that checks YAML structure instead of basic file contents ([#1461](https://github.com/nf-core/tools/pull/1461))
- Updates to the GitPod docker image to install the latest version of nf-core/tools

## [v2.3 - Mercury Vulture](https://github.com/nf-core/tools/releases/tag/2.3) - [2022-03-15]

### Template

- Removed mention of `--singularity_pull_docker_container` in pipeline `README.md`
- Replaced equals with ~ in nf-core headers, to stop false positive unresolved conflict errors when committing with VSCode.
- Add retry strategy for AWS megatests after releasing [nf-core/tower-action v2.2](https://github.com/nf-core/tower-action/releases/tag/v2.2)
- Added `.nf-core.yml` file with `repository_type: pipeline` for modules commands
- Update igenomes path to the `BWAIndex` to fetch the whole `version0.6.0` folder instead of only the `genome.fa` file
- Remove pinned Node version in the GitHub Actions workflows, to fix errors with `markdownlint`
- Bumped `nf-core/tower-action` to `v3` and removed `pipeline` and `revision` from the AWS workflows, which were not needed
- Add yamllint GitHub Action.
- Add `.yamllint.yml` to avoid line length and document start errors ([#1407](https://github.com/nf-core/tools/issues/1407))
- Add `--publish_dir_mode` back into the pipeline template ([nf-core/rnaseq#752](https://github.com/nf-core/rnaseq/issues/752#issuecomment-1039451607))
- Add optional loading of of pipeline-specific institutional configs to `nextflow.config`
- Make `--outdir` a mandatory parameter ([nf-core/tools#1415](https://github.com/nf-core/tools/issues/1415))
- Add pipeline description and authors between triple quotes to avoid errors with apostrophes ([#2066](https://github.com/nf-core/tools/pull/2066), [#2104](https://github.com/nf-core/tools/pull/2104))

### General

- Updated `nf-core download` to work with latest DSL2 syntax for containers ([#1379](https://github.com/nf-core/tools/issues/1379))
- Made `nf-core modules create` detect repository type with explicit `.nf-core.yml` instead of random readme stuff ([#1391](https://github.com/nf-core/tools/pull/1391))
- Added a Gitpod environment and Dockerfile ([#1384](https://github.com/nf-core/tools/pull/1384))
  - Adds conda, Nextflow, nf-core, pytest-workflow, mamba, and pip to base Gitpod Docker image.
  - Adds GH action to build and push Gitpod Docker image.
  - Adds Gitpod environment to template.
  - Adds Gitpod environment to tools with auto build of nf-core tool.
- Shiny new command-line help formatting ([#1403](https://github.com/nf-core/tools/pull/1403))
- Call the command line help with `-h` as well as `--help` (was formerly just the latter) ([#1404](https://github.com/nf-core/tools/pull/1404))
- Add `.yamllint.yml` config file to avoid line length and document start errors in the tools repo itself.
- Switch to `yamllint-github-action`to be able to configure yaml lint exceptions ([#1404](https://github.com/nf-core/tools/issues/1413))
- Prevent module linting KeyError edge case ([#1321](https://github.com/nf-core/tools/issues/1321))
- Bump-versions: Don't trim the trailing newline on files, causes editorconfig linting to fail ([#1265](https://github.com/nf-core/tools/issues/1265))
- Handle exception in `nf-core list` when a broken git repo is found ([#1273](https://github.com/nf-core/tools/issues/1273))
- Updated URL for pipeline lint test docs ([#1348](https://github.com/nf-core/tools/issues/1348))
- Updated `nf-core create` to tolerate failures and retry when fetching pipeline logos from the website ([#1369](https://github.com/nf-core/tools/issues/1369))
- Modified the CSS overriding `sphinx_rtd_theme` default colors to fix some glitches in the API documentation ([#1294](https://github.com/nf-core/tools/issues/1294))

### Modules

- New command `nf-core modules info` that prints nice documentation about a module to the terminal :sparkles: ([#1427](https://github.com/nf-core/tools/issues/1427))
- Linting a pipeline now fails instead of warning if a local copy of a module does not match the remote ([#1313](https://github.com/nf-core/tools/issues/1313))
- Fixed linting bugs where warning was incorrectly generated for:
  - `Module does not emit software version`
  - `Container versions do not match`
  - `input:` / `output:` not being specified in module
  - Allow for containers from other biocontainers resource as defined [here](https://github.com/nf-core/modules/blob/cde237e7cec07798e5754b72aeca44efe89fc6db/modules/cat/fastq/main.nf#L7-L8)
- Fixed traceback when using `stageAs` syntax as defined [here](https://github.com/nf-core/modules/blob/cde237e7cec07798e5754b72aeca44efe89fc6db/modules/cat/fastq/main.nf#L11)
- Added `nf-core schema docs` command to output pipline parameter documentation in Markdown format for inclusion in GitHub and other documentation systems ([#741](https://github.com/nf-core/tools/issues/741))
- Allow conditional process execution from the configuration file ([#1393](https://github.com/nf-core/tools/pull/1393))
- Add linting for when condition([#1397](https://github.com/nf-core/tools/pull/1397))
- Added modules ignored table to `nf-core modules bump-versions`. ([#1234](https://github.com/nf-core/tools/issues/1234))
- Added `--conda-package-version` flag for specifying version of conda package in `nf-core modules create`. ([#1238](https://github.com/nf-core/tools/issues/1238))
- Add option of writing diffs to file in `nf-core modules update` using either interactive prompts or the new `--diff-file` flag.
- Fixed edge case where module names that were substrings of other modules caused both to be installed ([#1380](https://github.com/nf-core/tools/issues/1380))
- Tweak handling of empty files when generating the test YAML ([#1376](https://github.com/nf-core/tools/issues/1376))
  - Fail linting if a md5sum for an empty file is found (instead of a warning)
  - Don't skip the md5 when generating a test file if an empty file is found (so that linting fails and can be manually checked)
- Linting checks test files for `TODO` statements as well as the main module code ([#1271](https://github.com/nf-core/tools/issues/1271))
- Handle error if `manifest` isn't set in `nextflow.config` ([#1418](https://github.com/nf-core/tools/issues/1418))

## [v2.2 - Lead Liger](https://github.com/nf-core/tools/releases/tag/2.2) - [2021-12-14]

### Template

- Update repo logos to utilize [GitHub's `#gh-light/dark-mode-only`](https://docs.github.com/en/github/writing-on-github/getting-started-with-writing-and-formatting-on-github/basic-writing-and-formatting-syntax#specifying-the-theme-an-image-is-shown-to), to switch between logos optimized for light or dark themes. The old repo logos have to be removed (in `docs/images` and `assets/`).
- Deal with authentication with private repositories
- Bump minimun Nextflow version to 21.10.3
- Convert pipeline template to updated Nextflow DSL2 syntax
- Solve circular import when importing `nf_core.modules.lint`
- Disable cache in `nf_core.utils.fetch_wf_config` while performing `test_wf_use_local_configs`.
- Modify software version channel handling to support multiple software version emissions (e.g. from mulled containers), and multiple software versions.
- Update `dumpsoftwareversion` module to correctly report versions with trailing zeros.
- Remove `params.hostnames` from the pipeline template ([#1304](https://github.com/nf-core/tools/issues/1304))
- Update `.gitattributes` to mark installed modules and subworkflows as `linguist-generated` ([#1311](https://github.com/nf-core/tools/issues/1311))
- Adding support for [Julia](https://julialang.org) package environments to `nextflow.config`([#1317](https://github.com/nf-core/tools/pull/1317))
- New YAML issue templates for pipeline bug reports and feature requests, with a much richer interface ([#1165](https://github.com/nf-core/tools/pull/1165))
- Update AWS test GitHub Actions to use v2 of [nf-core/tower-action](https://github.com/nf-core/tower-action)
- Post linting comment even when `linting.yml` fails
- Update `CONTRIBUTION.md` bullets to remove points related to `scrape_software_versions.py`
- Update AWS test to set Nextflow version to 21.10.3

### General

- Made lint check for parameters defaults stricter [[#992](https://github.com/nf-core/tools/issues/992)]
  - Default values in `nextflow.config` must match the defaults given in the schema (anything with `{` in, or in `main.nf` is ignored)
  - Defaults in `nextflow.config` must now match the variable _type_ specified in the schema
  - If you want the parameter to not have a default value, use `null`
  - Strings set to `false` or an empty string in `nextflow.config` will now fail linting
- Bump minimun Nextflow version to 21.10.3
- Changed `questionary` `ask()` to `unsafe_ask()` to not catch `KeyboardInterupts` ([#1237](https://github.com/nf-core/tools/issues/1237))
- Fixed bug in `nf-core launch` due to revisions specified with `-r` not being added to nextflow command. ([#1246](https://github.com/nf-core/tools/issues/1246))
- Update regex in `readme` test of `nf-core lint` to agree with the pipeline template ([#1260](https://github.com/nf-core/tools/issues/1260))
- Update 'fix' message in `nf-core lint` to conform to the current command line options. ([#1259](https://github.com/nf-core/tools/issues/1259))
- Fixed bug in `nf-core list` when `NXF_HOME` is set
- Run CI test used to create and lint/run the pipeline template with minimum and latest edge release of NF ([#1304](https://github.com/nf-core/tools/issues/1304))
- New YAML issue templates for tools bug reports and feature requests, with a much richer interface ([#1165](https://github.com/nf-core/tools/pull/1165))
- Handle synax errors in Nextflow config nicely when running `nf-core schema build` ([#1267](https://github.com/nf-core/tools/pull/1267))
- Erase temporary files and folders while performing Python tests (pytest)
- Remove base `Dockerfile` used for DSL1 pipeline container builds
- Run tests with Python 3.10
- [#1363](https://github.com/nf-core/tools/pull/1363) Fix tools CI workflow nextflow versions.

### Modules

- Fixed typo in `modules_utils.py`.
- Fixed failing lint test when process section was missing from module. Also added the local failing tests to the warned section of the output table. ([#1235](https://github.com/nf-core/tools/issues/1235))
- Added `--diff` flag to `nf-core modules update` which shows the diff between the installed files and the versions
- Update `nf-core modules create` help texts which were not changed with the introduction of the `--dir` flag
- Check if README is from modules repo
- Update module template to DSL2 v2.0 (remove `functions.nf` from modules template and updating `main.nf` ([#1289](https://github.com/nf-core/tools/pull/))
- Substitute get process/module name custom functions in module `main.nf` using template replacement ([#1284](https://github.com/nf-core/tools/issues/1284))
- Check test YML file for md5sums corresponding to empty files ([#1302](https://github.com/nf-core/tools/issues/1302))
- Exit with an error if empty files are found when generating the test YAML file ([#1302](https://github.com/nf-core/tools/issues/1302))

## [v2.1 - Zinc Zebra](https://github.com/nf-core/tools/releases/tag/2.1) - [2021-07-27]

### Template

- Correct regex pattern for file names in `nextflow_schema.json`
- Remove `.` from nf-core/tools command examples
- Update Nextflow installation link in pipeline template ([#1201](https://github.com/nf-core/tools/issues/1201))
- Command `hostname` is not portable [[#1212](https://github.com/nf-core/tools/pull/1212)]
- Changed how singularity and docker links are written in template to avoid duplicate links

### General

- Changed names of some flags with `-r` as short options to make the flags more consistent between commands.

### Modules

- Added consistency checks between installed modules and `modules.json` ([#1199](https://github.com/nf-core/tools/issues/1199))
- Added support excluding or specifying version of modules in `.nf-core.yml` when updating with `nf-core modules install --all` ([#1204](https://github.com/nf-core/tools/issues/1204))
- Created `nf-core modules update` and removed updating options from `nf-core modules install`
- Added missing function call to `nf-core lint` ([#1198](https://github.com/nf-core/tools/issues/1198))
- Fix `nf-core lint` not filtering modules test when run with `--key` ([#1203](https://github.com/nf-core/tools/issues/1203))
- Fixed `nf-core modules install` not working when installing from branch with `-b` ([#1218](https://github.com/nf-core/tools/issues/1218))
- Added prompt to choose between updating all modules or named module in `nf-core modules update`
- Check if modules is installed before trying to update in `nf-core modules update`
- Verify that a commit SHA provided with `--sha` exists for `install/update` commands
- Add new-line to `main.nf` after `bump-versions` command to make ECLint happy

## [v2.0.1 - Palladium Platypus Junior](https://github.com/nf-core/tools/releases/tag/2.0.1) - [2021-07-13]

### Template

- Critical tweak to add `--dir` declaration to `nf-core lint` GitHub Actions `linting.yml` workflow

### General

- Add `--dir` declaration to `nf-core sync` GitHub Actions `sync.yml` workflow

## [v2.0 - Palladium Platypus](https://github.com/nf-core/tools/releases/tag/2.0) - [2021-07-13]

### :warning: Major enhancements & breaking changes

This marks the first Nextflow DSL2-centric release of `tools` which means that some commands won't work in full with DSL1 pipelines anymore. Please use a `v1.x` version of `tools` for such pipelines or better yet join us to improve our DSL2 efforts! Here are the most important changes:

- The pipeline template has been completely re-written in DSL2
- A module template has been added to auto-create best-practice DSL2 modules to speed up development
- A whole suite of commands have been added to streamline the creation, installation, removal, linting and version bumping of DSL2 modules either installed within pipelines or the nf-core/modules repo

### Template

- Move TODO item of `contains:` map in a YAML string [[#1082](https://github.com/nf-core/tools/issues/1082)]
- Trigger AWS tests via Tower API [[#1160](https://github.com/nf-core/tools/pull/1160)]

### General

- Fixed a bug in the Docker image build for tools that failed due to an extra hyphen. [[#1069](https://github.com/nf-core/tools/pull/1069)]
- Regular release sync fix - this time it was to do with JSON serialisation [[#1072](https://github.com/nf-core/tools/pull/1072)]
- Fixed bug in schema validation that ignores upper/lower-case typos in parameters [[#1087](https://github.com/nf-core/tools/issues/1087)]
- Bugfix: Download should use path relative to workflow for configs
- Remove lint checks for files related to conda and docker as not needed anymore for DSL2
- Removed `params_used` lint check because of incompatibility with DSL2
- Added`modules bump-versions` command to `README.md`
- Update docs for v2.0 release

### Modules

- Update comment style of modules `functions.nf` template file [[#1076](https://github.com/nf-core/tools/issues/1076)]
- Changed working directory to temporary directory for `nf-core modules create-test-yml` [[#908](https://github.com/nf-core/tools/issues/908)]
- Use Biocontainers API instead of quayi.io API for `nf-core modules create` [[#875](https://github.com/nf-core/tools/issues/875)]
- Update `nf-core modules install` to handle different versions of modules [#1116](https://github.com/nf-core/tools/pull/1116)
- Added `nf-core modules bump-versions` command to update all versions in the `nf-core/modules` repository [[#1123](https://github.com/nf-core/tools/issues/1123)]
- Updated `nf-core modules lint` to check whether a `git_sha` exists in the `modules.json` file or whether a new version is available [[#1114](https://github.com/nf-core/tools/issues/1114)]
- Refactored `nf-core modules` command into one file per command [#1124](https://github.com/nf-core/tools/pull/1124)
- Updated `nf-core modules remove` to also remove entry in `modules.json` file ([#1115](https://github.com/nf-core/tools/issues/1115))
- Bugfix: Interactive prompt for `nf-core modules install` was receiving too few arguments
- Added progress bar to creation of 'modules.json'
- Updated `nf-core modules list` to show versions of local modules
- Improved exit behavior by replacing `sys.exit` with exceptions
- Updated `nf-core modules remove` to remove module entry in `modules.json` if module directory is missing
- Create extra tempdir as work directory for `nf-core modules create-test-yml` to avoid adding the temporary files to the `test.yml`
- Refactored passing of command line arguments to `nf-core` commands and subcommands ([#1139](https://github.com/nf-core/tools/issues/1139), [#1140](https://github.com/nf-core/tools/issues/1140))
- Check for `modules.json` for entries of modules that are not actually installed in the pipeline [[#1141](https://github.com/nf-core/tools/issues/1141)]
- Added `<keywords>` argument to `nf-core modules list` for filtering the listed modules. ([#1139](https://github.com/nf-core/tools/issues/1139)
- Added support for a `bump-versions` configuration file [[#1142](https://github.com/nf-core/tools/issues/1142)]
- Fixed `nf-core modules create-test-yml` so it doesn't break when the output directory is supplied [[#1148](https://github.com/nf-core/tools/issues/1148)]
- Updated `nf-core modules lint` to work with new directory structure [[#1159](https://github.com/nf-core/tools/issues/1159)]
- Updated `nf-core modules install` and `modules.json` to work with new directory structure ([#1159](https://github.com/nf-core/tools/issues/1159))
- Updated `nf-core modules remove` to work with new directory structure [[#1159](https://github.com/nf-core/tools/issues/1159)]
- Restructured code and removed old table style in `nf-core modules list`
- Fixed bug causing `modules.json` creation to loop indefinitly
- Added `--all` flag to `nf-core modules install`
- Added `remote` and `local` subcommands to `nf-core modules list`
- Fix bug due to restructuring in modules template
- Added checks for verifying that the remote repository is well formed
- Added checks to `ModulesCommand` for verifying validity of remote repositories
- Misc. changes to `modules install`: check that module exist in remote, `--all` is has `--latest` by default.

#### Sync

- Don't set the default value to `"null"` when a parameter is initialised as `null` in the config [[#1074](https://github.com/nf-core/tools/pull/1074)]

#### Tests

- Added a test for the `version_consistency` lint check
- Refactored modules tests into separate files, and removed direct comparisons with number of tests in `lint` tests ([#1158](https://github.com/nf-core/tools/issues/1158))

## [v1.14 - Brass Chicken :chicken:](https://github.com/nf-core/tools/releases/tag/1.14) - [2021-05-11]

### Template

- Add the implicit workflow declaration to `main.nf` DSL2 template [[#1056](https://github.com/nf-core/tools/issues/1056)]
- Fixed an issue regarding explicit disabling of unused container engines [[#972](https://github.com/nf-core/tools/pull/972)]
- Removed trailing slash from `params.igenomes_base` to yield valid s3 paths (previous paths work with Nextflow but not aws cli)
- Added a timestamp to the trace + timetime + report + dag filenames to fix overwrite issue on AWS
- Rewrite the `params_summary_log()` function to properly ignore unset params and have nicer formatting [[#971](https://github.com/nf-core/tools/issues/971)]
- Fix overly strict `--max_time` formatting regex in template schema [[#973](https://github.com/nf-core/tools/issues/973)]
- Convert `d` to `day` in the `cleanParameters` function to make Duration objects like `2d` pass the validation [[#858](https://github.com/nf-core/tools/issues/858)]
- Added nextflow version to quick start section and adjusted `nf-core bump-version` [[#1032](https://github.com/nf-core/tools/issues/1032)]
- Use latest stable Nextflow version `21.04.0` for CI tests instead of the `-edge` release

### Download

- Fix bug in `nf-core download` where image names were getting a hyphen in `nf-core` which was breaking things.
- Extensive new interactive prompts for all command line flags [[#1027](https://github.com/nf-core/tools/issues/1027)]
  - It is now recommended to run `nf-core download` without any cli options and follow prompts (though flags can be used to run non-interactively if you wish)
- New helper code to set `$NXF_SINGULARITY_CACHEDIR` and add to `.bashrc` if desired [[#1027](https://github.com/nf-core/tools/issues/1027)]

### Launch

- Strip values from `nf-core launch` web response which are `False` and have no default in the schema [[#976](https://github.com/nf-core/tools/issues/976)]
- Improve API caching code when polling the website, fixes noisy log message when waiting for a response [[#1029](https://github.com/nf-core/tools/issues/1029)]
- New interactive prompts for pipeline name [[#1027](https://github.com/nf-core/tools/issues/1027)]

### Modules

- Added `tool_name_underscore` to the module template to allow TOOL_SUBTOOL in `main.nf` [[#1011](https://github.com/nf-core/tools/issues/1011)]
- Added `--conda-name` flag to `nf-core modules create` command to allow sidestepping questionary [[#988](https://github.com/nf-core/tools/issues/988)]
- Extended `nf-core modules lint` functionality to check tags in `test.yml` and to look for a entry in the `pytest_software.yml` file
- Update `modules` commands to use new test tag format `tool/subtool`
- New modules lint test comparing the `functions.nf` file to the template version
- Modules installed from alternative sources are put in folders based on the name of the source repository

### Linting

- Fix bug in nf-core lint config skipping for the `nextflow_config` test [[#1019](https://github.com/nf-core/tools/issues/1019)]
- New `-k`/`--key` cli option for `nf-core lint` to allow you to run only named lint tests, for faster local debugging
- Merge markers lint test - ignore binary files, allow config to ignore specific files [[#1040](https://github.com/nf-core/tools/pull/1040)]
- New lint test to check if all defined pipeline parameters are mentioned in `main.nf` [[#1038](https://github.com/nf-core/tools/issues/1038)]
- Added fix to remove warnings about params that get converted from camelCase to camel-case [[#1035](https://github.com/nf-core/tools/issues/1035)]
- Added pipeline schema lint checks for missing parameter description and parameters outside of groups [[#1017](https://github.com/nf-core/tools/issues/1017)]

### General

- Try to fix the fix for the automated sync when we submit too many PRs at once [[#970](https://github.com/nf-core/tools/issues/970)]
- Rewrite how the tools documentation is deployed to the website, to allow multiple versions
- Created new Docker image for the tools cli package - see installation docs for details [[#917](https://github.com/nf-core/tools/issues/917)]
- Ignore permission errors for setting up requests cache directories to allow starting with an invalid or read-only `HOME` directory

## [v1.13.3 - Copper Crocodile Resurrection :crocodile:](https://github.com/nf-core/tools/releases/tag/1.13.2) - [2021-03-24]

- Running tests twice with `nf-core modules create-test-yml` to catch unreproducible md5 sums [[#890](https://github.com/nf-core/tools/issues/890)]
- Fix sync error again where the Nextflow edge release needs to be used for some pipelines
- Fix bug with `nf-core lint --release` (`NameError: name 'os' is not defined`)
- Added linebreak to linting comment so that markdown header renders on PR comment properly
- `nf-core modules create` command - if no bioconda package is found, prompt user for a different bioconda package name
- Updated module template `main.nf` with new test data paths

## [v1.13.2 - Copper Crocodile CPR :crocodile: :face_with_head_bandage:](https://github.com/nf-core/tools/releases/tag/1.13.2) - [2021-03-23]

- Make module template pass the EC linter [[#953](https://github.com/nf-core/tools/pull/953)]
- Added better logging message if a user doesn't specificy the directory correctly with `nf-core modules` commands [[#942](https://github.com/nf-core/tools/pull/942)]
- Fixed parameter validation bug caused by JSONObject [[#937](https://github.com/nf-core/tools/issues/937)]
- Fixed template creation error regarding file permissions [[#932](https://github.com/nf-core/tools/issues/932)]
- Split the `create-lint-wf` tests up into separate steps in GitHub Actions to make the CI results easier to read
- Added automated PR comments to the Markdown, YAML and Python lint CI tests to explain failures (tools and pipeline template)
- Make `nf-core lint` summary table borders coloured according to overall pass / fail status
- Attempted a fix for the automated sync when we submit too many PRs at once [[#911](https://github.com/nf-core/tools/issues/911)]

## [v1.13.1 - Copper Crocodile Patch :crocodile: :pirate_flag:](https://github.com/nf-core/tools/releases/tag/1.13.1) - [2021-03-19]

- Fixed bug in pipeline linting markdown output that gets posted to PR comments [[#914]](https://github.com/nf-core/tools/issues/914)
- Made text for the PR branch CI check less verbose with a TLDR in bold at the top
- A number of minor tweaks to the new `nf-core modules lint` code

## [v1.13 - Copper Crocodile](https://github.com/nf-core/tools/releases/tag/1.13) - [2021-03-18]

### Template

- **Major new feature** - Validation of pipeline parameters [[#426]](https://github.com/nf-core/tools/issues/426)
  - The addition runs as soon as the pipeline launches and checks the pipeline input parameters two main things:
    - No parameters are supplied that share a name with core Nextflow options (eg. `--resume` instead of `-resume`)
    - Supplied parameters validate against the pipeline JSON schema (eg. correct variable types, required values)
  - If either parameter validation fails or the pipeline has errors, a warning is given about any unexpected parameters found which are not described in the pipeline schema.
  - This behaviour can be disabled by using `--validate_params false`
- Added profiles to support the [Charliecloud](https://hpc.github.io/charliecloud/) and [Shifter](https://nersc.gitlab.io/development/shifter/how-to-use/) container engines [[#824](https://github.com/nf-core/tools/issues/824)]
  - Note that Charliecloud requires Nextflow version `v21.03.0-edge` or later.
- Profiles for container engines now explicitly _disable_ all other engines [[#867](https://github.com/nf-core/tools/issues/867)]
- Fixed typo in nf-core-lint CI that prevented the markdown summary from being automatically posted on PRs as a comment.
- Changed default for `--input` from `data/*{1,2}.fastq.gz` to `null`, as this is now validated by the schema as a required value.
- Removed support for `--name` parameter for custom run names.
  - The same functionality for MultiQC still exists with the core Nextflow `-name` option.
- Added to template docs about how to identify process name for resource customisation
- The parameters `--max_memory` and `--max_time` are now validated against a regular expression [[#793](https://github.com/nf-core/tools/issues/793)]
  - Must be written in the format `123.GB` / `456.h` with any of the prefixes listed in the [Nextflow docs](https://www.nextflow.io/docs/latest/process.html#memory)
  - Bare numbers no longer allowed, avoiding people from trying to specify GB and actually specifying bytes.
- Switched from cookiecutter to Jinja2 [[#880]](https://github.com/nf-core/tools/pull/880)
- Finally dropped the wonderful [cookiecutter](https://github.com/cookiecutter/cookiecutter) library that was behind the first pipeline template that led to nf-core [[#880](https://github.com/nf-core/tools/pull/880)]
  - Now rendering templates directly using [Jinja](https://jinja.palletsprojects.com/), which is what cookiecutter was doing anyway

### Modules

Initial addition of a number of new helper commands for working with DSL2 modules:

- `modules list` - List available modules
- `modules install` - Install a module from nf-core/modules
- `modules remove` - Remove a module from a pipeline
- `modules create` - Create a module from the template
- `modules create-test-yml` - Create the `test.yml` file for a module with md5 sums, tags, commands and names added
- `modules lint` - Check a module against nf-core guidelines

You can read more about each of these commands in the main tools documentation (see `README.md` or <https://nf-co.re/tools>)

### Tools helper code

- Fixed some bugs in the command line interface for `nf-core launch` and improved formatting [[#829](https://github.com/nf-core/tools/pull/829)]
- New functionality for `nf-core download` to make it compatible with DSL2 pipelines [[#832](https://github.com/nf-core/tools/pull/832)]
  - Singularity images in module files are now discovered and fetched
  - Direct downloads of Singularity images in python allowed (much faster than running `singularity pull`)
  - Downloads now work with `$NXF_SINGULARITY_CACHEDIR` so that pipelines sharing containers have efficient downloads
- Changed behaviour of `nf-core sync` command [[#787](https://github.com/nf-core/tools/issues/787)]
  - Instead of opening or updating a PR from `TEMPLATE` directly to `dev`, a new branch is now created from `TEMPLATE` and a PR opened from this to `dev`.
  - This is to make it easier to fix merge conflicts without accidentally bringing the entire pipeline history back into the `TEMPLATE` branch (which makes subsequent sync merges much more difficult)

### Linting

- Major refactor and rewrite of pipieline linting code
  - Much better code organisation and maintainability
  - New automatically generated documentation using Sphinx
  - Numerous new tests and functions, removal of some unnecessary tests
- Added lint check for merge markers [[#321]](https://github.com/nf-core/tools/issues/321)
- Added new option `--fix` to automatically correct some problems detected by linting
- Added validation of default params to `nf-core schema lint` [[#823](https://github.com/nf-core/tools/issues/823)]
- Added schema validation of GitHub action workflows to lint function [[#795](https://github.com/nf-core/tools/issues/795)]
- Fixed bug in schema title and description validation
- Added second progress bar for conda dependencies lint check, as it can be slow [[#299](https://github.com/nf-core/tools/issues/299)]
- Added new lint test to check files that should be unchanged from the pipeline.
- Added the possibility to ignore lint tests using a `nf-core-lint.yml` config file [[#809](https://github.com/nf-core/tools/pull/809)]

## [v1.12.1 - Silver Dolphin](https://github.com/nf-core/tools/releases/tag/1.12.1) - [2020-12-03]

### Template

- Finished switch from `$baseDir` to `$projectDir` in `iGenomes.conf` and `main.nf`
  - Main fix is for `smail_fields` which was a bug introduced in the previous release. Sorry about that!
- Ported a number of small content tweaks from nf-core/eager to the template [[#786](https://github.com/nf-core/tools/issues/786)]
  - Better contributing documentation, more placeholders in documentation files, more relaxed markdownlint exceptions for certain HTML tags, more content for the PR and issue templates.

### Tools helper code

- Pipeline schema: make parameters of type `range` to `number`. [[#738](https://github.com/nf-core/tools/issues/738)]
- Respect `$NXF_HOME` when looking for pipelines with `nf-core list` [[#798](https://github.com/nf-core/tools/issues/798)]
- Swapped PyInquirer with questionary for command line questions in `launch.py` [[#726](https://github.com/nf-core/tools/issues/726)]
  - This should fix conda installation issues that some people had been hitting
  - The change also allows other improvements to the UI
- Fix linting crash when a file deleted but not yet staged in git [[#796](https://github.com/nf-core/tools/issues/796)]

## [v1.12 - Mercury Weasel](https://github.com/nf-core/tools/releases/tag/1.12) - [2020-11-19]

### Tools helper code

- Updated `nf_core` documentation generator for building [https://nf-co.re/tools-docs/](https://nf-co.re/tools-docs/)

### Template

- Make CI comments work with PRs from forks [[#765](https://github.com/nf-core/tools/issues/765)]
  - Branch protection and linting results should now show on all PRs
- Updated GitHub issue templates, which had stopped working
- Refactored GitHub Actions so that the AWS full-scale tests are triggered after docker build is finished
  - DockerHub push workflow split into two - one for dev, one for releases
- Updated actions to no longer use `set-env` which is now depreciating [[#739](https://github.com/nf-core/tools/issues/739)]
- Added config import for `test_full` in `nextflow.config`
- Switched depreciated `$baseDir` to `$projectDir`
- Updated minimum Nextflow version to `20.04.10`
- Make Nextflow installation less verbose in GitHub Actions [[#780](https://github.com/nf-core/tools/pull/780)]

### Linting

- Updated code to display colours in GitHub Actions log output
- Allow tests to pass with `dev` version of nf-core/tools (previous failure due to base image version)
- Lint code no longer tries to post GitHub PR comments. This is now done in a GitHub Action only.

## [v1.11 - Iron Tiger](https://github.com/nf-core/tools/releases/tag/1.11) - [2020-10-27]

### Template

- Fix command error in `awstest.yml` GitHub Action workflow.
- Allow manual triggering of AWS test GitHub Action workflows.
- Remove TODO item, which was proposing the usage of additional files beside `usage.md` and `output.md` for documentation.
- Added a Podman profile, which enables Podman as container.
- Updated linting for GitHub actions AWS tests workflows.

### Linting

- Made a base-level `Dockerfile` a warning instead of failure
- Added a lint failure if the old `bin/markdown_to_html.r` script is found
- Update `rich` package dependency and use new markup escaping to change `[[!]]` back to `[!]` again

### Other

- Pipeline sync - fetch full repo when checking out before sync
- Sync - Add GitHub actions manual trigger option

## [v1.10.2 - Copper Camel _(brought back from the dead)_](https://github.com/nf-core/tools/releases/tag/1.10.2) - [2020-07-31]

Second patch release to address some small errors discovered in the pipeline template.
Apologies for the inconvenience.

- Fix syntax error in `/push_dockerhub.yml` GitHub Action workflow
- Change `params.readPaths` -> `params.input_paths` in `test_full.config`
- Check results when posting the lint results as a GitHub comment
  - This feature is unfortunately not possible when making PRs from forks outside of the nf-core organisation for now.
- More major refactoring of the automated pipeline sync
  - New GitHub Actions matrix parallelisation of sync jobs across pipelines [[#673](https://github.com/nf-core/tools/issues/673)]
  - Removed the `--all` behaviour from `nf-core sync` as we no longer need it
  - Sync now uses a new list of pipelines on the website which does not include archived pipelines [[#712](https://github.com/nf-core/tools/issues/712)]
  - When making a PR it checks if a PR already exists - if so it updates it [[#710](https://github.com/nf-core/tools/issues/710)]
  - More tests and code refactoring for more stable code. Hopefully fixes 404 error [[#711](https://github.com/nf-core/tools/issues/711)]

## [v1.10.1 - Copper Camel _(patch)_](https://github.com/nf-core/tools/releases/tag/1.10.1) - [2020-07-30]

Patch release to fix the automatic template synchronisation, which failed in the v1.10 release.

- Improved logging: `nf-core --log-file log.txt` now saves a verbose log to disk.
- nf-core/tools GitHub Actions pipeline sync now uploads verbose log as an artifact.
- Sync - fixed several minor bugs, made logging less verbose.
- Python Rich library updated to `>=4.2.1`
- Hopefully fix git config for pipeline sync so that commit comes from @nf-core-bot
- Fix sync auto-PR text indentation so that it doesn't all show as code
- Added explicit flag `--show-passed` for `nf-core lint` instead of taking logging verbosity

## [v1.10 - Copper Camel](https://github.com/nf-core/tools/releases/tag/1.10) - [2020-07-30]

### Pipeline schema

This release of nf-core/tools introduces a major change / new feature: pipeline schema.
These are [JSON Schema](https://json-schema.org/) files that describe all of the parameters for a given
pipeline with their ID, a description, a longer help text, an optional default value, a variable _type_
(eg. `string` or `boolean`) and more.

The files will be used in a number of places:

- Automatic validation of supplied parameters when running pipelines
  - Pipeline execution can be immediately stopped if a required `param` is missing,
    or does not conform to the patterns / allowed values in the schema.
- Generation of pipeline command-line help
  - Running `nextflow run <pipeline> --help` will use the schema to generate a help text automatically
- Building online documentation on the [nf-core website](https://nf-co.re)
- Integration with 3rd party graphical user interfaces

To support these new schema files, nf-core/tools now comes with a new set of commands: `nf-core schema`.

- Pipeline schema can be generated or updated using `nf-core schema build` - this takes the parameters from
  the pipeline config file and prompts the developer for any mismatch between schema and pipeline.
  - Once a skeleton Schema file has been built, the command makes use of a new nf-core website tool to provide
    a user friendly graphical interface for developers to add content to their schema: [https://nf-co.re/pipeline_schema_builder](https://nf-co.re/pipeline_schema_builder)
- Pipelines will be automatically tested for valid schema that describe all pipeline parameters using the
  `nf-core schema lint` command (also included as part of the main `nf-core lint` command).
- Users can validate their set of pipeline inputs using the `nf-core schema validate` command.

In addition to the new schema commands, the `nf-core launch` command has been completely rewritten from
scratch to make use of the new pipeline schema. This command can use either an interactive command-line
prompt or a rich web interface to help users set parameters for a pipeline run.

The parameter descriptions and help text are fully used and embedded into the launch interfaces to make
this process as user-friendly as possible. We hope that it's particularly well suited to those new to nf-core.

Whilst we appreciate that this new feature will add a little work for pipeline developers, we're excited at
the possibilities that it brings. If you have any feedback or suggestions, please let us know either here on
GitHub or on the nf-core [`#json-schema` Slack channel](https://nfcore.slack.com/channels/json-schema).

### Python code formatting

We have adopted the use of the [Black Python code formatter](https://black.readthedocs.io/en/stable/).
This ensures a harmonised code formatting style throughout the package, from all contributors.
If you are editing any Python code in nf-core/tools you must now pass the files through Black when
making a pull-request. See [`.github/CONTRIBUTING.md`](.github/CONTRIBUTING.md) for details.

### Template

- Add `--publish_dir_mode` parameter [#585](https://github.com/nf-core/tools/issues/585)
- Isolate R library paths to those in container [#541](https://github.com/nf-core/tools/issues/541)
- Added new style of pipeline parameters JSON schema to pipeline template
- Add ability to attach MultiQC reports to completion emails when using `mail`
- Update `output.md` and add in 'Pipeline information' section describing standard NF and pipeline reporting.
- Build Docker image using GitHub Actions, then push to Docker Hub (instead of building on Docker Hub)
- Add Slack channel badge in pipeline README
- Allow multiple container tags in `ci.yml` if performing multiple tests in parallel
- Add AWS CI tests and full tests GitHub Actions workflows
- Update AWS CI tests and full tests secrets names
- Added `macs_gsize` for danRer10, based on [this post](https://biostar.galaxyproject.org/p/18272/)
- Add information about config files used for workflow execution (`workflow.configFiles`) to summary
- Fix `markdown_to_html.py` to work with Python 2 and 3.
- Change `params.reads` -> `params.input`
- Adding TODOs and MultiQC process in DSL2 template
- Change `params.readPaths` -> `params.input_paths`
- Added a `.github/.dockstore.yml` config file for automatic workflow registration with [dockstore.org](https://dockstore.org/)

### Linting

- Refactored PR branch tests to be a little clearer.
- Linting error docs explain how to add an additional branch protecton rule to the `branch.yml` GitHub Actions workflow.
- Adapted linting docs to the new PR branch tests.
- Failure for missing the readme bioconda badge is now a warn, in case this badge is not relevant
- Added test for template `{{ cookiecutter.var }}` placeholders
- Fix failure when providing version along with build id for Conda packages
- New `--json` and `--markdown` options to print lint results to JSON / markdown files
- Linting code now automatically posts warning / failing results to GitHub PRs as a comment if it can
- Added AWS GitHub Actions workflows linting
- Fail if `params.input` isn't defined.
- Beautiful new progress bar to look at whilst linting is running and awesome new formatted output on the command line :heart_eyes:
  - All made using the excellent [`rich` python library](https://github.com/willmcgugan/rich) - check it out!
- Tests looking for `TODO` strings should now ignore editor backup files. [#477](https://github.com/nf-core/tools/issues/477)

### nf-core/tools Continuous Integration

- Added CI test to check for PRs against `master` in tools repo
- CI PR branch tests fixed & now automatically add a comment on the PR if failing, explaining what is wrong
- Move some of the issue and PR templates into HTML `<!-- comments -->` so that they don't show in issues / PRs

### Other

- Describe alternative installation method via conda with `conda env create`
- nf-core/tools version number now printed underneath header artwork
- Bumped Conda version shipped with nfcore/base to 4.8.2
- Added log message when creating new pipelines that people should talk to the community about their plans
- Fixed 'on completion' emails sent using the `mail` command not containing body text.
- Improved command-line help text for nf-core/tools
- `nf-core list` now hides archived pipelines unless `--show_archived` flag is set
- Command line tools now checks if there is a new version of nf-core/tools available
  - Disable this by setting the environment variable `NFCORE_NO_VERSION_CHECK`, eg. `export NFCORE_NO_VERSION_CHECK=1`
- Better command-line output formatting of nearly all `nf-core` commands using [`rich`](https://github.com/willmcgugan/rich)

## [v1.9 - Platinum Pigeon](https://github.com/nf-core/tools/releases/tag/1.9) - [2020-02-20]

### Continuous integration

- Travis CI tests are now deprecated in favor of GitHub Actions within the pipeline template.
  - `nf-core bump-version` support has been removed for `.travis.yml`
  - `nf-core lint` now fails if a `.travis.yml` file is found
- Ported nf-core/tools Travis CI automation to GitHub Actions.
- Fixed the build for the nf-core/tools API documentation on the website

### Template

- Rewrote the documentation markdown > HTML conversion in Python instead of R
- Fixed rendering of images in output documentation [#391](https://github.com/nf-core/tools/issues/391)
- Removed the requirement for R in the conda environment
- Make `params.multiqc_config` give an _additional_ MultiQC config file instead of replacing the one that ships with the pipeline
- Ignore only `tests/` and `testing/` directories in `.gitignore` to avoid ignoring `test.config` configuration file
- Rephrase docs to promote usage of containers over Conda to ensure reproducibility
- Stage the workflow summary YAML file within MultiQC work directory

### Linting

- Removed linting for CircleCI
- Allow any one of `params.reads` or `params.input` or `params.design` before warning
- Added whitespace padding to lint error URLs
- Improved documentation for lint errors
- Allow either `>=` or `!>=` in nextflow version checks (the latter exits with an error instead of just warning) [#506](https://github.com/nf-core/tools/issues/506)
- Check that `manifest.version` ends in `dev` and throw a warning if not
  - If running with `--release` check the opposite and fail if not
- Tidied up error messages and syntax for linting GitHub actions branch tests
- Add YAML validator
- Don't print test results if we have a critical error

### Other

- Fix automatic synchronisation of the template after releases of nf-core/tools
- Improve documentation for installing `nf-core/tools`
- Replace preprint by the new nf-core publication in Nature Biotechnology :champagne:
- Use `stderr` instead of `stdout` for header artwork
- Tolerate unexpected output from `nextflow config` command
- Add social preview image
- Added a [release checklist](.github/RELEASE_CHECKLIST.md) for the tools repo

## [v1.8 - Black Sheep](https://github.com/nf-core/tools/releases/tag/1.8) - [2020-01-27]

### Continuous integration

- GitHub Actions CI workflows are now included in the template pipeline
  - Please update these files to match the existing tests that you have in `.travis.yml`
- Travis CI tests will be deprecated from the next `tools` release
- Linting will generate a warning if GitHub Actions workflows do not exist and if applicable to remove Travis CI workflow file i.e. `.travis.yml`.

### Tools helper code

- Refactored the template synchronisation code to be part of the main nf-core tool
- `nf-core bump-version` now also bumps the version string of the exported conda environment in the Dockerfile
- Updated Blacklist of synced pipelines
- Ignore pre-releases in `nf-core list`
- Updated documentation for `nf-core download`
- Fixed typo in `nf-core launch` final command
- Handle missing pipeline descriptions in `nf-core list`
- Migrate tools package CI to GitHub Actions

### Linting

- Adjusted linting to enable `patch` branches from being tested
- Warn if GitHub Actions workflows do not exist, warn if `.travis.yml` and circleCI are there
- Lint for `Singularity` file and raise error if found [#458](https://github.com/nf-core/tools/issues/458)
- Added linting of GitHub Actions workflows `linting.yml`, `ci.yml` and `branch.yml`
- Warn if pipeline name contains upper case letters or non alphabetical characters [#85](https://github.com/nf-core/tools/issues/85)
- Make CI tests of lint code pass for releases

### Template pipeline

- Fixed incorrect paths in iGenomes config as described in issue [#418](https://github.com/nf-core/tools/issues/418)
- Fixed incorrect usage of non-existent parameter in the template [#446](https://github.com/nf-core/tools/issues/446)
- Add UCSC genomes to `igenomes.config` and add paths to all genome indices
- Change `maxMultiqcEmailFileSize` parameter to `max_multiqc_email_size`
- Export conda environment in Docker file [#349](https://github.com/nf-core/tools/issues/349)
- Change remaining parameters from `camelCase` to `snake_case` [#39](https://github.com/nf-core/hic/issues/39)
  - `--singleEnd` to `--single_end`
  - `--igenomesIgnore` to `--igenomes_ignore`
  - Having the old camelCase versions of these will now throw an error
- Add `autoMounts=true` to default singularity profile
- Add in `markdownlint` checks that were being ignored by default
- Disable ansi logging in the travis CI tests
- Move `params`section from `base.config` to `nextflow.config`
- Use `env` scope to export `PYTHONNOUSERSITE` in `nextflow.config` to prevent conflicts with host Python environment
- Bump minimum Nextflow version to `19.10.0` - required to properly use `env` scope in `nextflow.config`
- Added support for nf-tower in the travis tests, using public mailbox nf-core@mailinator.com
- Add link to [Keep a Changelog](http://keepachangelog.com/en/1.0.0/) and [Semantic Versioning](http://semver.org/spec/v2.0.0.html) to CHANGELOG
- Adjusted `.travis.yml` checks to allow for `patch` branches to be tested
- Add Python 3.7 dependency to the `environment.yml` file
- Remove `awsbatch` profile cf [nf-core/configs#71](https://github.com/nf-core/configs/pull/71)
- Make `scrape_software_versions.py` compatible with Python3 to enable miniconda3 in [base image PR](https://github.com/nf-core/tools/pull/462)
- Add GitHub Actions workflows and respective linting
- Add `NXF_ANSI_LOG` as global environment variable to template GitHub Actions CI workflow
- Fixed global environment variable in GitHub Actions CI workflow
- Add `--awscli` parameter
- Add `README.txt` path for genomes in `igenomes.config` [nf-core/atacseq#75](https://github.com/nf-core/atacseq/issues/75)
- Fix buggy ANSI codes in pipeline summary log messages
- Add a `TODO` line in the new GitHub Actions CI test files

### Base Docker image

- Use miniconda3 instead of miniconda for a Python 3k base environment
  - If you still need Python 2 for your pipeline, add `conda-forge::python=2.7.4` to the dependencies in your `environment.yml`
- Update conda version to 4.7.12

### Other

- Updated Base Dockerfile to Conda 4.7.10
- Entirely switched from Travis-Ci.org to Travis-Ci.com for template and tools
- Improved core documentation (`-profile`)

## [v1.7 - Titanium Kangaroo](https://github.com/nf-core/tools/releases/tag/1.7) - [2019-10-07]

### Tools helper code

- The tools `create` command now sets up a `TEMPLATE` and a `dev` branch for syncing
- Fixed issue [379](https://github.com/nf-core/tools/issues/379)
- nf-core launch now uses stable parameter schema version 0.1.0
- Check that PR from patch or dev branch is acceptable by linting
- Made code compatible with Python 3.7
- The `download` command now also fetches institutional configs from nf-core/configs
- When listing pipelines, a nicer message is given for the rare case of a detached `HEAD` ref in a locally pulled pipeline. [#297](https://github.com/nf-core/tools/issues/297)
- The `download` command can now compress files into a single archive.
- `nf-core create` now fetches a logo for the pipeline from the nf-core website
- The readme should now be rendered properly on PyPI.

### Syncing

- Can now sync a targeted pipeline via command-line
- Updated Blacklist of synced pipelines
- Removed `chipseq` from Blacklist of synced pipelines
- Fixed issue [#314](https://github.com/nf-core/tools/issues/314)

### Linting

- If the container slug does not contain the nf-core organisation (for example during development on a fork), linting will raise a warning, and an error with release mode on

### Template pipeline

- Add new code for Travis CI to allow PRs from patch branches too
- Fix small typo in central readme of tools for future releases
- Small code polishing + typo fix in the template main.nf file
- Header ANSI codes no longer print `[2m` to console when using `-with-ansi`
- Switched to yaml.safe_load() to fix PyYAML warning that was thrown because of a possible [exploit](<https://github.com/yaml/pyyaml/wiki/PyYAML-yaml.load(input)-Deprecation>)
- Add `nf-core` citation
- Add proper `nf-core` logo for tools
- Add `Quick Start` section to main README of template
- Fix [Docker RunOptions](https://github.com/nf-core/tools/pull/351) to get UID and GID set in the template
- `Dockerfile` now specifically uses the proper release tag of the nfcore/base image
- Use [`file`](https://github.com/nf-core/tools/pull/354) instead of `new File`
  to avoid weird behavior such as making an `s3:/` directory locally when using
  an AWS S3 bucket as the `--outdir`.
- Fix workflow.onComplete() message when finishing pipeline
- Update URL for joining the nf-core slack to [https://nf-co.re/join/slack](https://nf-co.re/join/slack)
- Add GitHub Action for CI and Linting
- [Increased default time limit](https://github.com/nf-core/tools/issues/370) to 4h
- Add direct link to the pipeline slack channel in the contribution guidelines
- Add contributions and support heading with links to contribution guidelines and link to the pipeline slack channel in the main README
- Fix Parameters JSON due to new versionized structure
- Added conda-forge::r-markdown=1.1 and conda-forge::r-base=3.6.1 to environment
- Plain-text email template now has nf-core ASCII artwork
- Template configured to use logo fetched from website
- New option `--email_on_fail` which only sends emails if the workflow is not successful
- Add file existence check when checking software versions
- Fixed issue [#165](https://github.com/nf-core/tools/issues/165) - Use `checkIfExists`
- Consistent spacing for `if` statements
- Add sensible resource labels to `base.config`

### Other

- Bump `conda` to 4.6.14 in base nf-core Dockerfile
- Added a Code of Conduct to nf-core/tools, as only the template had this before
- TravisCI tests will now also start for PRs from `patch` branches, [to allow fixing critical issues](https://github.com/nf-core/tools/pull/392) without making a new major release

## [v1.6 - Brass Walrus](https://github.com/nf-core/tools/releases/tag/1.6) - [2020-04-09]

### Syncing

- Code refactoring to make the script more readable
- No travis build failure anymore on sync errors
- More verbose logging

### Template pipeline

- awsbatch `work-dir` checking moved to nextflow itself. Removed unsatisfiable check in main.nf template.
- Fixed markdown linting
- Tools CI testing now runs markdown lint on compiled template pipeline
- Migrated large portions of documentation to the [nf-core website](https://github.com/nf-core/nf-co.re/pull/93)
- Removed Gitter references in `.github/` directories for `tools/` and pipeline template.
- Changed `scrape_software_versions.py` to output `.csv` file
- Added `export_plots` parameter to multiqc config
- Corrected some typos as listed [here](https://github.com/nf-core/tools/issues/348) to Guidelines

### Tools helper code

- Drop [nf-core/rnaseq](https://github.com/nf-core/rnaseq]) from `blacklist.json` to make template sync available
- Updated main help command to sort the subcommands in a more logical order
- Updated readme to describe the new `nf-core launch` command
- Fix bugs in `nf-core download`
  - The _latest_ release is now fetched by default if not specified
  - Downloaded pipeline files are now properly executable.
- Fixed bugs in `nf-core list`
  - Sorting now works again
  - Output is partially coloured (better highlighting out of date pipelines)
  - Improved documentation
- Fixed bugs in `nf-core lint`
  - The order of conda channels is now correct, avoiding occasional erroneous errors that packages weren't found ([#207](https://github.com/nf-core/tools/issues/207))
  - Allow edge versions in nf-core pipelines
- Add reporting of ignored errored process
  - As a solution for [#103](https://github.com/nf-core/tools/issues/103))
- Add Bowtie2 and BWA in iGenome config file template

## [v1.5 - Iron Shark](https://github.com/nf-core/tools/releases/tag/1.5) - [2019-03-13]

### Template pipeline

- Dropped Singularity file
- Summary now logs details of the cluster profile used if from [nf-core/configs](https://github.com/nf-core/configs)
- Dockerhub is used in favor of Singularity Hub for pulling when using the Singularity profile
- Changed default container tag from latest to dev
- Brought the logo to life
- Change the default filenames for the pipeline trace files
- Remote fetch of nf-core/configs profiles fails gracefully if offline
- Remove `params.container` and just directly define `process.container` now
- Completion email now includes MultiQC report if not too big
- `params.genome` is now checked if set, to ensure that it's a valid iGenomes key
- Together with nf-core/configs, helper function now checks hostname and suggests a valid config profile
- `awsbatch` executor requires the `tracedir` not to be set to an `s3` bucket.

### Tools helper code

- New `nf-core launch` command to interactively launch nf-core pipelines from command-line
  - Works with a `parameters.settings.json` file shipped with each pipeline
  - Discovers additional `params` from the pipeline dynamically
- Drop Python 3.4 support
- `nf-core list` now only shows a value for _"is local latest version"_ column if there is a local copy.
- Lint markdown formatting in automated tests
  - Added `markdownlint-cli` for checking Markdown syntax in pipelines and tools repo
- Syncing now reads from a `blacklist.json` in order to exclude pipelines from being synced if necessary.
- Added nf-core tools API description to assist developers with the classes and functions available.
  - Docs are automatically built by Travis CI and updated on the nf-co.re website.
- Introduced test for filtering remote workflows by keyword.
- Build tools python API docs

  - Use Travis job for api doc generation and publish

- `nf-core bump-version` now stops before making changes if the linting fails
- Code test coverage
  - Introduced test for filtering remote workflows by keyword
- Linting updates
  - Now properly searches for conda packages in default channels
  - Now correctly validates version pinning for packages from PyPI
  - Updates for changes to `process.container` definition

### Other

- Bump `conda` to 4.6.7 in base nf-core Dockerfile

## [v1.4 - Tantalum Butterfly](https://github.com/nf-core/tools/releases/tag/1.4) - [2018-12-12]

### Template pipeline

- Institutional custom config profiles moved to github `nf-core/configs`
  - These will now be maintained centrally as opposed to being shipped with the pipelines in `conf/`
  - Load `base.config` by default for all profiles
  - Removed profiles named `standard` and `none`
  - Added parameter `--igenomesIgnore` so `igenomes.config` is not loaded if parameter clashes are observed
  - Added parameter `--custom_config_version` for custom config version control. Can use this parameter to provide commit id for reproducibility. Defaults to `master`
  - Deleted custom configs from template in `conf/` directory i.e. `uzh.config`, `binac.config` and `cfc.config`
- `multiqc_config` and `output_md` are now put into channels instead of using the files directly (see issue [#222](https://github.com/nf-core/tools/issues/222))
- Added `local.md` to cookiecutter template in `docs/configuration/`. This was referenced in `README.md` but not present.
- Major overhaul of docs to add/remove parameters, unify linking of files and added description for providing custom configs where necessary
- Travis: Pull the `dev` tagged docker image for testing
- Removed UPPMAX-specific documentation from the template.

### Tools helper code

- Make Travis CI tests fail on pull requests if the `CHANGELOG.md` file hasn't been updated
- Minor bugfixing in Python code (eg. removing unused import statements)
- Made the web requests caching work on multi-user installations
- Handle exception if nextflow isn't installed
- Linting: Update for Travis: Pull the `dev` tagged docker image for testing

## [v1.3 - Citreous Swordfish](https://github.com/nf-core/tools/releases/tag/1.3) - [2018-11-21]

- `nf-core create` command line interface updated
  - Interactive prompts for required arguments if not given
  - New flag for workflow author
- Updated channel order for bioconda/conda-forge channels in environment.yaml
- Increased code coverage for sub command `create` and `licenses`
- Fixed nasty dependency hell issue between `pytest` and `py` package in Python 3.4.x
- Introduced `.coveragerc` for pytest-cov configuration, which excludes the pipeline template now from being reported
- Fix [189](https://github.com/nf-core/tools/issues/189): Check for given conda and PyPi package dependencies, if their versions exist
- Added profiles for `cfc`,`binac`, `uzh` that can be synced across pipelines
  - Ordering alphabetically for profiles now
- Added `pip install --upgrade pip` to `.travis.yml` to update pip in the Travis CI environment

## [v1.2](https://github.com/nf-core/tools/releases/tag/1.2) - [2018-10-01]

- Updated the `nf-core release` command
  - Now called `nf-core bump-versions` instead
  - New flag `--nextflow` to change the required nextflow version instead
- Template updates
  - Simpler installation of the `nf-core` helper tool, now directly from PyPI
  - Bump minimum nextflow version to `0.32.0` - required for built in `manifest.nextflowVersion` check and access to `workflow.manifest` variables from within nextflow scripts
  - New `withName` syntax for configs
  - Travis tests fail if PRs come against the `master` branch, slightly refactored
  - Improved GitHub contributing instructions and pull request / issue templates
- New lint tests
  - `.travis.yml` test for PRs made against the `master` branch
  - Automatic `--release` option not used if the travis repo is `nf-core/tools`
  - Warnings if depreciated variables `params.version` and `params.nf_required_version` are found
- New `nf-core licences` subcommand to show licence for each conda package in a workflow
- `nf-core list` now has options for sorting pipeline nicely
- Latest version of conda used in nf-core base docker image
- Updated PyPI deployment to correctly parse the markdown readme (hopefully!)
- New GitHub contributing instructions and pull request template

## [v1.1](https://github.com/nf-core/tools/releases/tag/1.1) - [2018-08-14]

Very large release containing lots of work from the first nf-core hackathon, held in SciLifeLab Stockholm.

- The [Cookiecutter template](https://github.com/nf-core/cookiecutter) has been merged into tools
  - The old repo above has been archived
  - New pipelines are now created using the command `nf-core create`
  - The nf-core template and associated linting are now controlled under the same version system
- Large number of template updates and associated linting changes
  - New simplified cookiecutter variable usage
  - Refactored documentation - simplified and reduced duplication
  - Better `manifest` variables instead of `params` for pipeline name and version
  - New integrated nextflow version checking
  - Updated travis docker pull command to use tagging to allow release tests to pass
  - Reverted Docker and Singularity syntax to use `ENV` hack again
- Improved Python readme parsing for PyPI
- Updated Travis tests to check that the correct `dev` branch is being targeted
- New sync tool to automate pipeline updates
  - Once initial merges are complete, a nf-core bot account will create PRs for future template updates

## [v1.0.1](https://github.com/nf-core/tools/releases/tag/1.0.1) - [2018-07-18]

The version 1.0 of nf-core tools cannot be installed from PyPi. This patch fixes it, by getting rid of the requirements.txt plus declaring the dependent modules in the setup.py directly.

## [v1.0](https://github.com/nf-core/tools/releases/tag/1.0) - [2018-06-12]

Initial release of the nf-core helper tools package. Currently includes four subcommands:

- `nf-core list`: List nf-core pipelines with local info
- `nf-core download`: Download a pipeline and singularity container
- `nf-core lint`: Check pipeline against nf-core guidelines
- `nf-core release`: Update nf-core pipeline version number<|MERGE_RESOLUTION|>--- conflicted
+++ resolved
@@ -4,9 +4,8 @@
 
 ### Template
 
-<<<<<<< HEAD
 - The `email` method no longer requires a `multiqc_report` parameter
-=======
+
 ### Linting
 
 ### Modules
@@ -14,7 +13,6 @@
 ### Subworkflows
 
 ### General
->>>>>>> 14a14d8a
 
 # [v2.8 - Ruthenium Monkey](https://github.com/nf-core/tools/releases/tag/2.8) - [2023-04-27]
 
