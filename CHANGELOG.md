# nf-core/tools: Changelog

## v1.5dev

<<<<<<< HEAD
#### General
* Drop Python 3.4 support

#### CI
* Build API docs
* Use Travis job for api doc generation and publish

#### Documentation
* Added nf-core tools API description to assist developers with the classes and functions available.

#### Code coverage
* Introduced test for filtering remote workflows by keyword

#### Syncing
* Syncing now reads from a `blacklist.json` in order to exclude
pipelines from being synced if necessary.

=======
>>>>>>> 078e316f
#### Template pipeline
* Summary now logs details of the cluster profile used if from [nf-core/configs](https://github.com/nf-core/configs)

#### Tools helper code
* `nf-core list` now only shows a value for _"is local latest version"_ column if there is a local copy.
* `nf-core lint` now properly searches for conda packages in default channels
* Linting correctly validates version pinning for packages from PyPI
* Syncing now reads from a `blacklist.json` in order to exclude pipelines from being synced if necessary.
* Added nf-core tools API description to assist developers with the classes and functions available.
  * Docs are automatically built by Travis CI and updated on the nf-co.re website.
* Introduced test for filtering remote workflows by keyword

## [v1.4](https://github.com/nf-core/tools/releases/tag/1.4) - 2018-12-12 Tantalum Butterfly

#### Template pipeline
* Institutional custom config profiles moved to github `nf-core/configs`
    * These will now be maintained centrally as opposed to being shipped with the pipelines in `conf/`
    * Load `base.config` by default for all profiles
    * Removed profiles named `standard` and `none`
    * Added parameter `--igenomesIgnore` so `igenomes.config` is not loaded if parameter clashes are observed
    * Added parameter `--custom_config_version` for custom config version control. Can use this parameter to provide commit id for reproducibility. Defaults to `master`
    * Deleted custom configs from template in `conf/` directory i.e. `uzh.config`, `binac.config` and `cfc.config`
* `multiqc_config` and `output_md` are now put into channels instead of using the files directly (see issue [#222](https://github.com/nf-core/tools/issues/222))
* Added `local.md` to cookiecutter template in `docs/configuration/`. This was referenced in `README.md` but not present.
* Major overhaul of docs to add/remove parameters, unify linking of files and added description for providing custom configs where necessary
* Travis: Pull the `dev` tagged docker image for testing
* Removed UPPMAX-specific documentation from the template.

#### Tools helper code
* Make Travis CI tests fail on pull requests if the `CHANGELOG.md` file hasn't been updated
* Minor bugfixing in Python code (eg. removing unused import statements)
* Made the web requests caching work on multi-user installations
* Handle exception if nextflow isn't installed
* Linting: Update for Travis: Pull the `dev` tagged docker image for testing

## [v1.3](https://github.com/nf-core/tools/releases/tag/1.3) - 2018-11-21
* `nf-core create` command line interface updated
    * Interactive prompts for required arguments if not given
    * New flag for workflow author
* Updated channel order for bioconda/conda-forge channels in environment.yaml
* Increased code coverage for sub command `create` and `licenses`
* Fixed nasty dependency hell issue between `pytest` and `py` package in Python 3.4.x
* Introduced `.coveragerc` for pytest-cov configuration, which excludes the pipeline template now from being reported
* Fix [189](https://github.com/nf-core/tools/issues/189): Check for given conda and PyPi package dependencies, if their versions exist
* Added profiles for `cfc`,`binac`, `uzh` that can be synced across pipelines
  * Ordering alphabetically for profiles now
* Added `pip install --upgrade pip` to `.travis.yml` to update pip in the Travis CI environment

## [v1.2](https://github.com/nf-core/tools/releases/tag/1.2) - 2018-10-01
* Updated the `nf-core release` command
    * Now called `nf-core bump-versions` instead
    * New flag `--nextflow` to change the required nextflow version instead
* Template updates
    * Simpler installation of the `nf-core` helper tool, now directly from PyPI
    * Bump minimum nextflow version to `0.32.0` - required for built in `manifest.nextflowVersion` check and access to `workflow.manifest` variables from within nextflow scripts
    * New `withName` syntax for configs
    * Travis tests fail if PRs come against the `master` branch, slightly refactored
    * Improved GitHub contributing instructions and pull request / issue templates
* New lint tests
    * `.travis.yml` test for PRs made against the `master` branch
    * Automatic `--release` option not used if the travis repo is `nf-core/tools`
    * Warnings if depreciated variables `params.version` and `params.nf_required_version` are found
* New `nf-core licences` subcommand to show licence for each conda package in a workflow
* `nf-core list` now has options for sorting pipeline nicely
* Latest version of conda used in nf-core base docker image
* Updated PyPI deployment to  correctly parse the markdown readme (hopefully!)
* New GitHub contributing instructions and pull request template

## [v1.1](https://github.com/nf-core/tools/releases/tag/1.1) - 2018-08-14
Very large release containing lots of work from the first nf-core hackathon, held in SciLifeLab Stockholm.

* The [Cookiecutter template](https://github.com/nf-core/cookiecutter) has been merged into tools
    * The old repo above has been archived
    * New pipelines are now created using the command `nf-core create`
    * The nf-core template and associated linting are now controlled under the same version system
* Large number of template updates and associated linting changes
    * New simplified cookicutter variable usage
    * Refactored documentation - simplified and reduced duplication
    * Better `manifest` variables instead of `params` for pipeline name and version
    * New integrated nextflow version checking
    * Updated travis docker pull command to use tagging to allow release tests to pass
    * Reverted Docker and Singularity syntax to use `ENV` hack again
* Improved Python readme parsing for PyPI
* Updated Travis tests to check that the correct `dev` branch is being targeted
* New sync tool to automate pipeline updates
    * Once initial merges are complete, a nf-core bot account will create PRs for future template updates

## [v1.0.1](https://github.com/nf-core/tools/releases/tag/1.0.1) - 2018-07-18

The version 1.0 of nf-core tools cannot be installed from PyPi. This patch fixes it, by getting rid of the requirements.txt plus declaring the dependent modules in the setup.py directly.

## [v1.0](https://github.com/nf-core/tools/releases/tag/1.0) - 2018-06-12

Initial release of the nf-core helper tools package. Currently includes four subcommands:

* `nf-core list`: List nf-core pipelines with local info
* `nf-core download`: Download a pipeline and singularity container
* `nf-core lint`: Check pipeline against nf-core guidelines
* `nf-core release`: Update nf-core pipeline version number<|MERGE_RESOLUTION|>--- conflicted
+++ resolved
@@ -2,7 +2,6 @@
 
 ## v1.5dev
 
-<<<<<<< HEAD
 #### General
 * Drop Python 3.4 support
 
@@ -20,8 +19,6 @@
 * Syncing now reads from a `blacklist.json` in order to exclude
 pipelines from being synced if necessary.
 
-=======
->>>>>>> 078e316f
 #### Template pipeline
 * Summary now logs details of the cluster profile used if from [nf-core/configs](https://github.com/nf-core/configs)
 
