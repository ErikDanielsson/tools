# nf-core/tools: Changelog

## v2.7dev

### Template

- Fix lint warnings for `samplesheet_check.nf` module
<<<<<<< HEAD
- Add profile for running `docker` with the ARM chips (including Apple silicon).
=======
- Add codespaces template ([#1957](https://github.com/nf-core/tools/pull/1957))
- Check that the workflow name provided with a template doesn't contain dashes ([#1822](https://github.com/nf-core/tools/pull/1822))
- `nextflow run <pipeline> --version` will now print the workflow version from the manifest and exit ([#1951](https://github.com/nf-core/tools/pull/1951))
>>>>>>> bacb0036

### Linting

### General

- Refactor CLI flag `--hide-progress` to be at the top-level group, like `--verbose` ([#2016](https://github.com/nf-core/tools/pull/2016))
- Fix error in tagging GitPod docker images during releases
- `nf-core sync` now supports the template YAML file using `-t/--template-yaml`.
- Fix bug when updating modules from old version in old folder structure
- Don't remove local copy of modules repo, only update it with fetch ([#1881](https://github.com/nf-core/tools/pull/1881))
- Add subworkflow commands create-test-yml, create and install ([#1897](https://github.com/nf-core/tools/pull/1897))
- Improve test coverage of `sync.py` and `__main__.py` ([#1936](https://github.com/nf-core/tools/pull/1936), [#1965](https://github.com/nf-core/tools/pull/1965))
- The default branch can now be specified when creating a new pipeline repo [#1959](https://github.com/nf-core/tools/pull/1959).
- Only warn when checking that the pipeline directory contains a `main.nf` and a `nextflow.config` file if the pipeline is not an nf-core pipeline [#1964](https://github.com/nf-core/tools/pull/1964)
- Add file `versions.yml` when generating `test.yml` with `nf-core modules create-test-yml` but don't check for md5sum [#1963](https://github.com/nf-core/tools/pull/1963)
- Mock biocontainers and anaconda api calls in modules and subworkflows tests [#1967](https://github.com/nf-core/tools/pull/1967)
- Run tests with Python 3.11 ([#1970](https://github.com/nf-core/tools/pull/1970))
- Bump promoted Python version from 3.7 to 3.8 ([#1971](https://github.com/nf-core/tools/pull/1971))
- Fix incorrect file deletion in `nf-core launch` when `--params_in` has the same name as `--params_out`
- Updated GitHub actions ([#1998](https://github.com/nf-core/tools/pull/1998), [#2001](https://github.com/nf-core/tools/pull/2001))
- Code maintenance ([#1818](https://github.com/nf-core/tools/pull/1818))
- Track from where modules and subworkflows are installed ([#1999](https://github.com/nf-core/tools/pull/1999))
- Substitute ModulesCommand and SubworkflowsCommand by ComponentsCommand ([#2000](https://github.com/nf-core/tools/pull/2000))
- Don't print source file + line number on logging messages (except when verbose) ([#2015](https://github.com/nf-core/tools/pull/2015))
- Extended the chat notifications to Slack ([#1829](https://github.com/nf-core/tools/pull/1829))

### Modules

- Update patch file paths if the modules directory has the old structure ([#1878](https://github.com/nf-core/tools/pull/1878))
- Don't write to `modules.json` file when applying a patch file during `nf-core modules update`

### Subworkflows

- Add tests for subworkflows install command ([#1996](https://github.com/nf-core/tools/pull/1996))
- `check_up_to_date()` function from `modules_json` also checks for subworkflows.
- Update subworkflows install so it installs also imported modules and subworkflows ([#1904](https://github.com/nf-core/tools/pull/1904))
- Function create() from modules_json.py adds also subworkflows to modules.json file ([#2005](https://github.com/nf-core/tools/pull/2005))
- Add `nf-core subworkflows update` command ([#2019](https://github.com/nf-core/tools/pull/2019))

## [v2.6 - Tin Octopus](https://github.com/nf-core/tools/releases/tag/2.6) - [2022-10-04]

### Template

- Add template for subworkflows
- Add `actions/upload-artifact` step to the awstest workflows, to expose the debug log file
- Add `prettier` as a requirement to Gitpod Dockerimage
- Bioconda incompatible conda channel setups now result in more informative error messages ([#1812](https://github.com/nf-core/tools/pull/1812))
- Improve template customisation documentation ([#1821](https://github.com/nf-core/tools/pull/1821))
- Update MultiQC module, update supplying MultiQC default and custom config and logo files to module
- Add a 'recommend' methods description text to MultiQC to help pipeline users report pipeline usage in publications ([#1749](https://github.com/nf-core/tools/pull/1749))
- Fix template spacing modified by JINJA ([#1830](https://github.com/nf-core/tools/pull/1830))
- Fix MultiQC execution on template ([#1855](https://github.com/nf-core/tools/pull/1855))
- Don't skip including `base.config` when skipping nf-core/configs

### Linting

- Pipelines: Check that the old renamed `lib` files are not still present:
  - `Checks.groovy` -> `Utils.groovy`
  - `Completion.groovy` -> `NfcoreTemplate.groovy`
  - `Workflow.groovy` -> `WorkflowMain.groovy`

### General

- Add function to enable chat notifications on MS Teams, accompanied by `hook_url` param to enable it.
- Schema: Remove `allOf` if no definition groups are left.
- Use contextlib to temporarily change working directories ([#1819](https://github.com/nf-core/tools/pull/1819))
- More helpful error messages if `nf-core download` can't parse a singularity image download
- Add `nf-core subworkflows create` command

### Modules

- If something is wrong with the local repo cache, offer to delete it and try again ([#1850](https://github.com/nf-core/tools/issues/1850))
- Restructure code to work with the directory restructuring in [modules](https://github.com/nf-core/modules/pull/2141) ([#1859](https://github.com/nf-core/tools/pull/1859))
- Make `label: process_single` default when creating a new module

## [v2.5.1 - Gold Otter Patch](https://github.com/nf-core/tools/releases/tag/2.5.1) - [2022-08-31]

- Patch release to fix black linting in pipelines ([#1789](https://github.com/nf-core/tools/pull/1789))
- Add isort options to pyproject.toml ([#1792](https://github.com/nf-core/tools/pull/1792))
- Lint pyproject.toml file exists and content ([#1795](https://github.com/nf-core/tools/pull/1795))
- Update GitHub PyPI package release action to v1 ([#1785](https://github.com/nf-core/tools/pull/1785))

### Template

- Update GitHub actions to use nodejs16 ([#1944](https://github.com/nf-core/tools/pull/1944))

## [v2.5 - Gold Otter](https://github.com/nf-core/tools/releases/tag/2.5) - [2022-08-30]

### Template

- Bumped Python version to 3.7 in the GitHub linting in the workflow template ([#1680](https://github.com/nf-core/tools/pull/1680))
- Fix bug in pipeline readme logo URL ([#1590](https://github.com/nf-core/tools/pull/1590))
- Switch CI to use [setup-nextflow](https://github.com/nf-core/setup-nextflow) action to install Nextflow ([#1650](https://github.com/nf-core/tools/pull/1650))
- Add `CITATION.cff` [#361](https://github.com/nf-core/tools/issues/361)
- Add Gitpod and Mamba profiles to the pipeline template ([#1673](https://github.com/nf-core/tools/pull/1673))
- Remove call to `getGenomeAttribute` in `main.nf` when running `nf-core create` without iGenomes ([#1670](https://github.com/nf-core/tools/issues/1670))
- Make `nf-core create` fail if Git default branch name is dev or TEMPLATE ([#1705](https://github.com/nf-core/tools/pull/1705))
- Convert `console` snippets to `bash` snippets in the template where applicable ([#1729](https://github.com/nf-core/tools/pull/1729))
- Add `branch` field to module entries in `modules.json` to record what branch a module was installed from ([#1728](https://github.com/nf-core/tools/issues/1728))
- Add customisation option to remove all GitHub support with `nf-core create` ([#1766](https://github.com/nf-core/tools/pull/1766))

### Linting

- Check that the `.prettierignore` file exists and that starts with the same content.
- Update `readme.py` nf version badge validation regexp to accept any signs before version number ([#1613](https://github.com/nf-core/tools/issues/1613))
- Add isort configuration and GitHub workflow ([#1538](https://github.com/nf-core/tools/pull/1538))
- Use black also to format python files in workflows ([#1563](https://github.com/nf-core/tools/pull/1563))
- Add check for mimetype in the `input` parameter. ([#1647](https://github.com/nf-core/tools/issues/1647))
- Check that the singularity and docker tags are parsable. Add `--fail-warned` flag to `nf-core modules lint` ([#1654](https://github.com/nf-core/tools/issues/1654))
- Handle exception in `nf-core modules lint` when process name doesn't start with process ([#1733](https://github.com/nf-core/tools/issues/1733))

### General

- Remove support for Python 3.6 ([#1680](https://github.com/nf-core/tools/pull/1680))
- Add support for Python 3.9 and 3.10 ([#1680](https://github.com/nf-core/tools/pull/1680))
- Invoking Python with optimizations no longer affects the program control flow ([#1685](https://github.com/nf-core/tools/pull/1685))
- Update `readme` to drop `--key` option from `nf-core modules list` and add the new pattern syntax
- Add `--fail-warned` flag to `nf-core lint` to make warnings fail ([#1593](https://github.com/nf-core/tools/pull/1593))
- Add `--fail-warned` flag to pipeline linting workflow ([#1593](https://github.com/nf-core/tools/pull/1593))
- Updated the nf-core package requirements ([#1620](https://github.com/nf-core/tools/pull/1620), [#1757](https://github.com/nf-core/tools/pull/1757), [#1756](https://github.com/nf-core/tools/pull/1756))
- Remove dependency of the mock package and use unittest.mock instead ([#1696](https://github.com/nf-core/tools/pull/1696))
- Fix and improve broken test for Singularity container download ([#1622](https://github.com/nf-core/tools/pull/1622))
- Use [`$XDG_CACHE_HOME`](https://specifications.freedesktop.org/basedir-spec/basedir-spec-latest.html) or `~/.cache` instead of `$XDG_CONFIG_HOME` or `~/config/` as base directory for API cache
- Switch CI to use [setup-nextflow](https://github.com/nf-core/setup-nextflow) action to install Nextflow ([#1650](https://github.com/nf-core/tools/pull/1650))
- Add tests for `nf-core modules update` and `ModulesJson`.
- Add CI for GitLab remote [#1646](https://github.com/nf-core/tools/issues/1646)
- Add `CITATION.cff` [#361](https://github.com/nf-core/tools/issues/361)
- Allow customization of the `nf-core` pipeline template when using `nf-core create` ([#1548](https://github.com/nf-core/tools/issues/1548))
- Add Refgenie integration: updating of nextflow config files with a refgenie database ([#1090](https://github.com/nf-core/tools/pull/1090))
- Fix `--key` option in `nf-core lint` when supplying a module lint test name ([#1681](https://github.com/nf-core/tools/issues/1681))
- Add `no_git=True` when creating a new pipeline and initialising a git repository is not needed in `nf-core lint` and `nf-core bump-version` ([#1709](https://github.com/nf-core/tools/pull/1709))
- Move `strip_ansi_code` function in lint to `utils.py`
- Simplify control flow and don't use equality comparison for `None` and booleans
- Replace use of the deprecated `distutils` Version object with that from `packaging` ([#1735](https://github.com/nf-core/tools/pull/1735))
- Add code to cancel CI run if a new run starts ([#1760](https://github.com/nf-core/tools/pull/1760))
- CI for the API docs generation now uses the ubuntu-latest base image ([#1762](https://github.com/nf-core/tools/pull/1762))
- Add option to hide progress bars in `nf-core lint` and `nf-core modules lint` with `--hide-progress`.

### Modules

- Add `--fix-version` flag to `nf-core modules lint` command to update modules to the latest version ([#1588](https://github.com/nf-core/tools/pull/1588))
- Fix a bug in the regex extracting the version from biocontainers URLs ([#1598](https://github.com/nf-core/tools/pull/1598))
- Update how we interface with git remotes. ([#1626](https://github.com/nf-core/tools/issues/1626))
- Add prompt for module name to `nf-core modules info` ([#1644](https://github.com/nf-core/tools/issues/1644))
- Update docs with example of custom git remote ([#1645](https://github.com/nf-core/tools/issues/1645))
- Command `nf-core modules test` obtains module name suggestions from installed modules ([#1624](https://github.com/nf-core/tools/pull/1624))
- Add `--base-path` flag to `nf-core modules` to specify the base path for the modules in a remote. Also refactored `modules.json` code. ([#1643](https://github.com/nf-core/tools/issues/1643)) Removed after ([#1754](https://github.com/nf-core/tools/pull/1754))
- Rename methods in `ModulesJson` to remove explicit reference to `modules.json`
- Fix inconsistencies in the `--save-diff` flag `nf-core modules update`. Refactor `nf-core modules update` ([#1536](https://github.com/nf-core/tools/pull/1536))
- Fix bug in `ModulesJson.check_up_to_date` causing it to ask for the remote of local modules
- Handle errors when updating module version with `nf-core modules update --fix-version` ([#1671](https://github.com/nf-core/tools/pull/1671))
- Make `nf-core modules update --save-diff` work when files were created or removed ([#1694](https://github.com/nf-core/tools/issues/1694))
- Get the latest common build for Docker and Singularity containers of a module ([#1702](https://github.com/nf-core/tools/pull/1702))
- Add short option for `--no-pull` option in `nf-core modules`
- Add `nf-core modules patch` command ([#1312](https://github.com/nf-core/tools/issues/1312))
- Add support for patch in `nf-core modules update` command ([#1312](https://github.com/nf-core/tools/issues/1312))
- Add support for patch in `nf-core modules lint` command ([#1312](https://github.com/nf-core/tools/issues/1312))
- Add support for custom remotes in `nf-core modules lint` ([#1715](https://github.com/nf-core/tools/issues/1715))
- Make `nf-core modules` commands work with arbitrary git remotes ([#1721](https://github.com/nf-core/tools/issues/1721))
- Add links in `README.md` for `info` and `patch` commands ([#1722](https://github.com/nf-core/tools/issues/1722)])
- Fix misc. issues with `--branch` and `--base-path` ([#1726](https://github.com/nf-core/tools/issues/1726))
- Add `branch` field to module entries in `modules.json` to record what branch a module was installed from ([#1728](https://github.com/nf-core/tools/issues/1728))
- Fix broken link in `nf-core modules info`([#1745](https://github.com/nf-core/tools/pull/1745))
- Fix unbound variable issues and minor refactoring [#1742](https://github.com/nf-core/tools/pull/1742/)
- Recreate modules.json file instead of complaining about incorrectly formatted file. ([#1741](https://github.com/nf-core/tools/pull/1741)
- Add support for patch when creating `modules.json` file ([#1752](https://github.com/nf-core/tools/pull/1752))

## [v2.4.1 - Cobolt Koala Patch](https://github.com/nf-core/tools/releases/tag/2.4) - [2022-05-16]

- Patch release to try to fix the template sync ([#1585](https://github.com/nf-core/tools/pull/1585))
- Avoid persistent temp files from pytests ([#1566](https://github.com/nf-core/tools/pull/1566))
- Add option to trigger sync manually on just nf-core/testpipeline

## [v2.4 - Cobolt Koala](https://github.com/nf-core/tools/releases/tag/2.4) - [2022-05-16]

### Template

- Read entire lines when sniffing the samplesheet format (fix [#1561](https://github.com/nf-core/tools/issues/1561))
- Add actions workflow to respond to `@nf-core-bot fix linting` comments on pipeline PRs
- Fix Prettier formatting bug in completion email HTML template ([#1509](https://github.com/nf-core/tools/issues/1509))
- Fix bug in pipeline readme logo URL
- Set the default DAG graphic output to HTML to have a default that does not depend on Graphviz being installed on the host system ([#1512](https://github.com/nf-core/tools/pull/1512)).
- Removed retry strategy for AWS tests CI, as Nextflow now handles spot instance retries itself
- Add `.prettierignore` file to stop Prettier linting tests from running over test files
- Made module template test command match the default used in `nf-core modules create-test-yml` ([#1562](https://github.com/nf-core/tools/issues/1562))
- Removed black background from Readme badges now that GitHub has a dark mode, added Tower launch badge.
- Don't save md5sum for `versions.yml` when running `nf-core modules create-test-yml` ([#1511](https://github.com/nf-core/tools/pull/1511))

### General

- Add actions workflow to respond to `@nf-core-bot fix linting` comments on nf-core/tools PRs
- Use [`$XDG_CONFIG_HOME`](https://specifications.freedesktop.org/basedir-spec/basedir-spec-latest.html) or `~/.config/nf-core` instead of `~/.nfcore` for API cache (the latter can be safely deleted)
- Consolidate GitHub API calls into a shared function that uses authentication from the [`gh` GitHub cli tool](https://cli.github.com/) or `GITHUB_AUTH_TOKEN` to avoid rate limiting ([#1499](https://github.com/nf-core/tools/pull/1499))
- Add an empty line to `modules.json`, `params.json` and `nextflow-schema.json` when dumping them to avoid prettier errors.
- Remove empty JSON schema definition groups to avoid usage errors ([#1419](https://github.com/nf-core/tools/issues/1419))
- Bumped the minimum version of `rich` from `v10` to `v10.7.0`

### Modules

- Add a new command `nf-core modules mulled` which can generate the name for a multi-tool container image.
- Add a new command `nf-core modules test` which runs pytests locally.
- Print include statement to terminal when `modules install` ([#1520](https://github.com/nf-core/tools/pull/1520))
- Allow follow links when generating `test.yml` file with `nf-core modules create-test-yml` ([1570](https://github.com/nf-core/tools/pull/1570))
- Escaped test run output before logging it, to avoid a rich `MarkupError`

### Linting

- Don't allow a `.nf-core.yaml` file, should be `.yml` ([#1515](https://github.com/nf-core/tools/pull/1515)).
- `shell` blocks now recognised to avoid error `when: condition has too many lines` ([#1557](https://github.com/nf-core/tools/issues/1557))
- Fixed error when using comments after `input` tuple lines ([#1542](https://github.com/nf-core/tools/issues/1542))
- Don't lint the `shell` block when `script` is used ([1558](https://github.com/nf-core/tools/pull/1558))
- Check that `template` is used in `script` blocks
- Tweaks to CLI output display of lint results

## [v2.3.2 - Mercury Vulture Fixed Formatting](https://github.com/nf-core/tools/releases/tag/2.3.2) - [2022-03-24]

Very minor patch release to fix the full size AWS tests and re-run the template sync, which partially failed due to GitHub pull-requests being down at the time of release.

### Template

- Updated the AWS GitHub actions to let nf-core/tower-action use it's defaults for pipeline and git sha ([#1488](https://github.com/nf-core/tools/pull/1488))
- Add prettier editor extension to `gitpod.yml` in template ([#1485](https://github.com/nf-core/tools/pull/1485))
- Remove traces of markdownlint in the template ([#1486](https://github.com/nf-core/tools/pull/1486)
- Remove accidentally added line in `CHANGELOG.md` in the template ([#1487](https://github.com/nf-core/tools/pull/1487))
- Update linting to check that `.editorconfig` is there and `.yamllint.yml` isn't.

## [v2.3.1 - Mercury Vulture Formatting](https://github.com/nf-core/tools/releases/tag/2.3.1) - [2022-03-23]

This patch release is primarily to address problems that we had in the v2.3 release with code linting.
Instead of resolving those specific issues, we chose to replace the linting tools (`markdownlint`, `yamllint`) with a new tool: [_Prettier_](https://prettier.io)

This is a fairly major change and affects a lot of files. However, it will hopefully simplify future usage.
Prettier can auto-format many different file formats (for pipelines the most relevant are markdown and YAML) and is extensible with plugins ([Nextflow](https://github.com/nf-core/prettier-plugin-nextflow), anyone?).
It tends to be a bit less strict than `markdownlint` and `yamllint` and importantly _can fix files for you_ rather than just complaining.

The sync PR may be a little big because of many major changes (whitespace, quotation mark styles etc).
To help with the merge, _**we highly recommend running Prettier on your pipeline's codebase before attempting the template merge**_.
If you take this approach, please copy `.editorconfig` and `.prettierrc.yml` from the template to your pipeline root first,
as they configure the behaviour of Prettier.

To run Prettier, go to the base of the repository where `.editorconfig` and `.prettierrc.yml` are located.
Make sure your `git status` is clean so that the changes don't affect anything you're working on and run:

```bash
prettier --write .
```

This runs Prettier and tells it to fix any issues it finds in place.

Please note that there are many excellent integrations for Prettier available, for example VSCode can be set up to automatically format files on save.

### Template

- Replace `markdownlint` and `yamllint` with [_Prettier_](https://prettier.io) for linting formatting / whitespace ([#1470](https://github.com/nf-core/tools/pull/1470))
- Add CI test using `editorconfig-checker` for other file types to look for standardised indentation and formatting ([#1476](https://github.com/nf-core/tools/pull/1476))
- Add md5sum check of `versions.yml` to `test.yml` on the modules template.
- Update bundled module wrappers to latest versions ([#1462](https://github.com/nf-core/tools/pull/1462))
- Renamed `assets/multiqc_config.yaml` to `assets/multiqc_config.yml` (`yml` not `yaml`) ([#1471](https://github.com/nf-core/tools/pull/1471))

### General

- Convert nf-core/tools API / lint test documentation to MyST ([#1245](https://github.com/nf-core/tools/pull/1245))
- Build documentation for the `nf-core modules lint` tests ([#1250](https://github.com/nf-core/tools/pull/1250))
- Fix some colours in the nf-core/tools API docs ([#1467](https://github.com/nf-core/tools/pull/1467))
- Install tools inside GitPod Docker using the repo itself and not from Conda.
- Rewrite GitHub Actions workflow for publishing the GitPod Docker image.
- Improve config for PyTest so that you can run `pytest` instead of `pytest tests/` ([#1461](https://github.com/nf-core/tools/pull/1461))
- New pipeline lint test `multiqc_config` that checks YAML structure instead of basic file contents ([#1461](https://github.com/nf-core/tools/pull/1461))
- Updates to the GitPod docker image to install the latest version of nf-core/tools

## [v2.3 - Mercury Vulture](https://github.com/nf-core/tools/releases/tag/2.3) - [2022-03-15]

### Template

- Removed mention of `--singularity_pull_docker_container` in pipeline `README.md`
- Replaced equals with ~ in nf-core headers, to stop false positive unresolved conflict errors when committing with VSCode.
- Add retry strategy for AWS megatests after releasing [nf-core/tower-action v2.2](https://github.com/nf-core/tower-action/releases/tag/v2.2)
- Added `.nf-core.yml` file with `repository_type: pipeline` for modules commands
- Update igenomes path to the `BWAIndex` to fetch the whole `version0.6.0` folder instead of only the `genome.fa` file
- Remove pinned Node version in the GitHub Actions workflows, to fix errors with `markdownlint`
- Bumped `nf-core/tower-action` to `v3` and removed `pipeline` and `revision` from the AWS workflows, which were not needed
- Add yamllint GitHub Action.
- Add `.yamllint.yml` to avoid line length and document start errors ([#1407](https://github.com/nf-core/tools/issues/1407))
- Add `--publish_dir_mode` back into the pipeline template ([nf-core/rnaseq#752](https://github.com/nf-core/rnaseq/issues/752#issuecomment-1039451607))
- Add optional loading of of pipeline-specific institutional configs to `nextflow.config`
- Make `--outdir` a mandatory parameter ([nf-core/tools#1415](https://github.com/nf-core/tools/issues/1415))

### General

- Updated `nf-core download` to work with latest DSL2 syntax for containers ([#1379](https://github.com/nf-core/tools/issues/1379))
- Made `nf-core modules create` detect repository type with explicit `.nf-core.yml` instead of random readme stuff ([#1391](https://github.com/nf-core/tools/pull/1391))
- Added a Gitpod environment and Dockerfile ([#1384](https://github.com/nf-core/tools/pull/1384))
  - Adds conda, Nextflow, nf-core, pytest-workflow, mamba, and pip to base Gitpod Docker image.
  - Adds GH action to build and push Gitpod Docker image.
  - Adds Gitpod environment to template.
  - Adds Gitpod environment to tools with auto build of nf-core tool.
- Shiny new command-line help formatting ([#1403](https://github.com/nf-core/tools/pull/1403))
- Call the command line help with `-h` as well as `--help` (was formerly just the latter) ([#1404](https://github.com/nf-core/tools/pull/1404))
- Add `.yamllint.yml` config file to avoid line length and document start errors in the tools repo itself.
- Switch to `yamllint-github-action`to be able to configure yaml lint exceptions ([#1404](https://github.com/nf-core/tools/issues/1413))
- Prevent module linting KeyError edge case ([#1321](https://github.com/nf-core/tools/issues/1321))
- Bump-versions: Don't trim the trailing newline on files, causes editorconfig linting to fail ([#1265](https://github.com/nf-core/tools/issues/1265))
- Handle exception in `nf-core list` when a broken git repo is found ([#1273](https://github.com/nf-core/tools/issues/1273))
- Updated URL for pipeline lint test docs ([#1348](https://github.com/nf-core/tools/issues/1348))
- Updated `nf-core create` to tolerate failures and retry when fetching pipeline logos from the website ([#1369](https://github.com/nf-core/tools/issues/1369))
- Modified the CSS overriding `sphinx_rtd_theme` default colors to fix some glitches in the API documentation ([#1294](https://github.com/nf-core/tools/issues/1294))

### Modules

- New command `nf-core modules info` that prints nice documentation about a module to the terminal :sparkles: ([#1427](https://github.com/nf-core/tools/issues/1427))
- Linting a pipeline now fails instead of warning if a local copy of a module does not match the remote ([#1313](https://github.com/nf-core/tools/issues/1313))
- Fixed linting bugs where warning was incorrectly generated for:
  - `Module does not emit software version`
  - `Container versions do not match`
  - `input:` / `output:` not being specified in module
  - Allow for containers from other biocontainers resource as defined [here](https://github.com/nf-core/modules/blob/cde237e7cec07798e5754b72aeca44efe89fc6db/modules/cat/fastq/main.nf#L7-L8)
- Fixed traceback when using `stageAs` syntax as defined [here](https://github.com/nf-core/modules/blob/cde237e7cec07798e5754b72aeca44efe89fc6db/modules/cat/fastq/main.nf#L11)
- Added `nf-core schema docs` command to output pipline parameter documentation in Markdown format for inclusion in GitHub and other documentation systems ([#741](https://github.com/nf-core/tools/issues/741))
- Allow conditional process execution from the configuration file ([#1393](https://github.com/nf-core/tools/pull/1393))
- Add linting for when condition([#1397](https://github.com/nf-core/tools/pull/1397))
- Added modules ignored table to `nf-core modules bump-versions`. ([#1234](https://github.com/nf-core/tools/issues/1234))
- Added `--conda-package-version` flag for specifying version of conda package in `nf-core modules create`. ([#1238](https://github.com/nf-core/tools/issues/1238))
- Add option of writing diffs to file in `nf-core modules update` using either interactive prompts or the new `--diff-file` flag.
- Fixed edge case where module names that were substrings of other modules caused both to be installed ([#1380](https://github.com/nf-core/tools/issues/1380))
- Tweak handling of empty files when generating the test YAML ([#1376](https://github.com/nf-core/tools/issues/1376))
  - Fail linting if a md5sum for an empty file is found (instead of a warning)
  - Don't skip the md5 when generating a test file if an empty file is found (so that linting fails and can be manually checked)
- Linting checks test files for `TODO` statements as well as the main module code ([#1271](https://github.com/nf-core/tools/issues/1271))
- Handle error if `manifest` isn't set in `nextflow.config` ([#1418](https://github.com/nf-core/tools/issues/1418))

## [v2.2 - Lead Liger](https://github.com/nf-core/tools/releases/tag/2.2) - [2021-12-14]

### Template

- Update repo logos to utilize [GitHub's `#gh-light/dark-mode-only`](https://docs.github.com/en/github/writing-on-github/getting-started-with-writing-and-formatting-on-github/basic-writing-and-formatting-syntax#specifying-the-theme-an-image-is-shown-to), to switch between logos optimized for light or dark themes. The old repo logos have to be removed (in `docs/images` and `assets/`).
- Deal with authentication with private repositories
- Bump minimun Nextflow version to 21.10.3
- Convert pipeline template to updated Nextflow DSL2 syntax
- Solve circular import when importing `nf_core.modules.lint`
- Disable cache in `nf_core.utils.fetch_wf_config` while performing `test_wf_use_local_configs`.
- Modify software version channel handling to support multiple software version emissions (e.g. from mulled containers), and multiple software versions.
- Update `dumpsoftwareversion` module to correctly report versions with trailing zeros.
- Remove `params.hostnames` from the pipeline template ([#1304](https://github.com/nf-core/tools/issues/1304))
- Update `.gitattributes` to mark installed modules and subworkflows as `linguist-generated` ([#1311](https://github.com/nf-core/tools/issues/1311))
- Adding support for [Julia](https://julialang.org) package environments to `nextflow.config`([#1317](https://github.com/nf-core/tools/pull/1317))
- New YAML issue templates for pipeline bug reports and feature requests, with a much richer interface ([#1165](https://github.com/nf-core/tools/pull/1165))
- Update AWS test GitHub Actions to use v2 of [nf-core/tower-action](https://github.com/nf-core/tower-action)
- Post linting comment even when `linting.yml` fails
- Update `CONTRIBUTION.md` bullets to remove points related to `scrape_software_versions.py`
- Update AWS test to set Nextflow version to 21.10.3

### General

- Made lint check for parameters defaults stricter [[#992](https://github.com/nf-core/tools/issues/992)]
  - Default values in `nextflow.config` must match the defaults given in the schema (anything with `{` in, or in `main.nf` is ignored)
  - Defaults in `nextflow.config` must now match the variable _type_ specified in the schema
  - If you want the parameter to not have a default value, use `null`
  - Strings set to `false` or an empty string in `nextflow.config` will now fail linting
- Bump minimun Nextflow version to 21.10.3
- Changed `questionary` `ask()` to `unsafe_ask()` to not catch `KeyboardInterupts` ([#1237](https://github.com/nf-core/tools/issues/1237))
- Fixed bug in `nf-core launch` due to revisions specified with `-r` not being added to nextflow command. ([#1246](https://github.com/nf-core/tools/issues/1246))
- Update regex in `readme` test of `nf-core lint` to agree with the pipeline template ([#1260](https://github.com/nf-core/tools/issues/1260))
- Update 'fix' message in `nf-core lint` to conform to the current command line options. ([#1259](https://github.com/nf-core/tools/issues/1259))
- Fixed bug in `nf-core list` when `NXF_HOME` is set
- Run CI test used to create and lint/run the pipeline template with minimum and latest edge release of NF ([#1304](https://github.com/nf-core/tools/issues/1304))
- New YAML issue templates for tools bug reports and feature requests, with a much richer interface ([#1165](https://github.com/nf-core/tools/pull/1165))
- Handle synax errors in Nextflow config nicely when running `nf-core schema build` ([#1267](https://github.com/nf-core/tools/pull/1267))
- Erase temporary files and folders while performing Python tests (pytest)
- Remove base `Dockerfile` used for DSL1 pipeline container builds
- Run tests with Python 3.10
- [#1363](https://github.com/nf-core/tools/pull/1363) Fix tools CI workflow nextflow versions.

### Modules

- Fixed typo in `modules_utils.py`.
- Fixed failing lint test when process section was missing from module. Also added the local failing tests to the warned section of the output table. ([#1235](https://github.com/nf-core/tools/issues/1235))
- Added `--diff` flag to `nf-core modules update` which shows the diff between the installed files and the versions
- Update `nf-core modules create` help texts which were not changed with the introduction of the `--dir` flag
- Check if README is from modules repo
- Update module template to DSL2 v2.0 (remove `functions.nf` from modules template and updating `main.nf` ([#1289](https://github.com/nf-core/tools/pull/))
- Substitute get process/module name custom functions in module `main.nf` using template replacement ([#1284](https://github.com/nf-core/tools/issues/1284))
- Check test YML file for md5sums corresponding to empty files ([#1302](https://github.com/nf-core/tools/issues/1302))
- Exit with an error if empty files are found when generating the test YAML file ([#1302](https://github.com/nf-core/tools/issues/1302))

## [v2.1 - Zinc Zebra](https://github.com/nf-core/tools/releases/tag/2.1) - [2021-07-27]

### Template

- Correct regex pattern for file names in `nextflow_schema.json`
- Remove `.` from nf-core/tools command examples
- Update Nextflow installation link in pipeline template ([#1201](https://github.com/nf-core/tools/issues/1201))
- Command `hostname` is not portable [[#1212](https://github.com/nf-core/tools/pull/1212)]
- Changed how singularity and docker links are written in template to avoid duplicate links

### General

- Changed names of some flags with `-r` as short options to make the flags more consistent between commands.

### Modules

- Added consistency checks between installed modules and `modules.json` ([#1199](https://github.com/nf-core/tools/issues/1199))
- Added support excluding or specifying version of modules in `.nf-core.yml` when updating with `nf-core modules install --all` ([#1204](https://github.com/nf-core/tools/issues/1204))
- Created `nf-core modules update` and removed updating options from `nf-core modules install`
- Added missing function call to `nf-core lint` ([#1198](https://github.com/nf-core/tools/issues/1198))
- Fix `nf-core lint` not filtering modules test when run with `--key` ([#1203](https://github.com/nf-core/tools/issues/1203))
- Fixed `nf-core modules install` not working when installing from branch with `-b` ([#1218](https://github.com/nf-core/tools/issues/1218))
- Added prompt to choose between updating all modules or named module in `nf-core modules update`
- Check if modules is installed before trying to update in `nf-core modules update`
- Verify that a commit SHA provided with `--sha` exists for `install/update` commands
- Add new-line to `main.nf` after `bump-versions` command to make ECLint happy

## [v2.0.1 - Palladium Platypus Junior](https://github.com/nf-core/tools/releases/tag/2.0.1) - [2021-07-13]

### Template

- Critical tweak to add `--dir` declaration to `nf-core lint` GitHub Actions `linting.yml` workflow

### General

- Add `--dir` declaration to `nf-core sync` GitHub Actions `sync.yml` workflow

## [v2.0 - Palladium Platypus](https://github.com/nf-core/tools/releases/tag/2.0) - [2021-07-13]

### :warning: Major enhancements & breaking changes

This marks the first Nextflow DSL2-centric release of `tools` which means that some commands won't work in full with DSL1 pipelines anymore. Please use a `v1.x` version of `tools` for such pipelines or better yet join us to improve our DSL2 efforts! Here are the most important changes:

- The pipeline template has been completely re-written in DSL2
- A module template has been added to auto-create best-practice DSL2 modules to speed up development
- A whole suite of commands have been added to streamline the creation, installation, removal, linting and version bumping of DSL2 modules either installed within pipelines or the nf-core/modules repo

### Template

- Move TODO item of `contains:` map in a YAML string [[#1082](https://github.com/nf-core/tools/issues/1082)]
- Trigger AWS tests via Tower API [[#1160](https://github.com/nf-core/tools/pull/1160)]

### General

- Fixed a bug in the Docker image build for tools that failed due to an extra hyphen. [[#1069](https://github.com/nf-core/tools/pull/1069)]
- Regular release sync fix - this time it was to do with JSON serialisation [[#1072](https://github.com/nf-core/tools/pull/1072)]
- Fixed bug in schema validation that ignores upper/lower-case typos in parameters [[#1087](https://github.com/nf-core/tools/issues/1087)]
- Bugfix: Download should use path relative to workflow for configs
- Remove lint checks for files related to conda and docker as not needed anymore for DSL2
- Removed `params_used` lint check because of incompatibility with DSL2
- Added`modules bump-versions` command to `README.md`
- Update docs for v2.0 release

### Modules

- Update comment style of modules `functions.nf` template file [[#1076](https://github.com/nf-core/tools/issues/1076)]
- Changed working directory to temporary directory for `nf-core modules create-test-yml` [[#908](https://github.com/nf-core/tools/issues/908)]
- Use Biocontainers API instead of quayi.io API for `nf-core modules create` [[#875](https://github.com/nf-core/tools/issues/875)]
- Update `nf-core modules install` to handle different versions of modules [#1116](https://github.com/nf-core/tools/pull/1116)
- Added `nf-core modules bump-versions` command to update all versions in the `nf-core/modules` repository [[#1123](https://github.com/nf-core/tools/issues/1123)]
- Updated `nf-core modules lint` to check whether a `git_sha` exists in the `modules.json` file or whether a new version is available [[#1114](https://github.com/nf-core/tools/issues/1114)]
- Refactored `nf-core modules` command into one file per command [#1124](https://github.com/nf-core/tools/pull/1124)
- Updated `nf-core modules remove` to also remove entry in `modules.json` file ([#1115](https://github.com/nf-core/tools/issues/1115))
- Bugfix: Interactive prompt for `nf-core modules install` was receiving too few arguments
- Added progress bar to creation of 'modules.json'
- Updated `nf-core modules list` to show versions of local modules
- Improved exit behavior by replacing `sys.exit` with exceptions
- Updated `nf-core modules remove` to remove module entry in `modules.json` if module directory is missing
- Create extra tempdir as work directory for `nf-core modules create-test-yml` to avoid adding the temporary files to the `test.yml`
- Refactored passing of command line arguments to `nf-core` commands and subcommands ([#1139](https://github.com/nf-core/tools/issues/1139), [#1140](https://github.com/nf-core/tools/issues/1140))
- Check for `modules.json` for entries of modules that are not actually installed in the pipeline [[#1141](https://github.com/nf-core/tools/issues/1141)]
- Added `<keywords>` argument to `nf-core modules list` for filtering the listed modules. ([#1139](https://github.com/nf-core/tools/issues/1139)
- Added support for a `bump-versions` configuration file [[#1142](https://github.com/nf-core/tools/issues/1142)]
- Fixed `nf-core modules create-test-yml` so it doesn't break when the output directory is supplied [[#1148](https://github.com/nf-core/tools/issues/1148)]
- Updated `nf-core modules lint` to work with new directory structure [[#1159](https://github.com/nf-core/tools/issues/1159)]
- Updated `nf-core modules install` and `modules.json` to work with new directory structure ([#1159](https://github.com/nf-core/tools/issues/1159))
- Updated `nf-core modules remove` to work with new directory structure [[#1159](https://github.com/nf-core/tools/issues/1159)]
- Restructured code and removed old table style in `nf-core modules list`
- Fixed bug causing `modules.json` creation to loop indefinitly
- Added `--all` flag to `nf-core modules install`
- Added `remote` and `local` subcommands to `nf-core modules list`
- Fix bug due to restructuring in modules template
- Added checks for verifying that the remote repository is well formed
- Added checks to `ModulesCommand` for verifying validity of remote repositories
- Misc. changes to `modules install`: check that module exist in remote, `--all` is has `--latest` by default.

#### Sync

- Don't set the default value to `"null"` when a parameter is initialised as `null` in the config [[#1074](https://github.com/nf-core/tools/pull/1074)]

#### Tests

- Added a test for the `version_consistency` lint check
- Refactored modules tests into separate files, and removed direct comparisons with number of tests in `lint` tests ([#1158](https://github.com/nf-core/tools/issues/1158))

## [v1.14 - Brass Chicken :chicken:](https://github.com/nf-core/tools/releases/tag/1.14) - [2021-05-11]

### Template

- Add the implicit workflow declaration to `main.nf` DSL2 template [[#1056](https://github.com/nf-core/tools/issues/1056)]
- Fixed an issue regarding explicit disabling of unused container engines [[#972](https://github.com/nf-core/tools/pull/972)]
- Removed trailing slash from `params.igenomes_base` to yield valid s3 paths (previous paths work with Nextflow but not aws cli)
- Added a timestamp to the trace + timetime + report + dag filenames to fix overwrite issue on AWS
- Rewrite the `params_summary_log()` function to properly ignore unset params and have nicer formatting [[#971](https://github.com/nf-core/tools/issues/971)]
- Fix overly strict `--max_time` formatting regex in template schema [[#973](https://github.com/nf-core/tools/issues/973)]
- Convert `d` to `day` in the `cleanParameters` function to make Duration objects like `2d` pass the validation [[#858](https://github.com/nf-core/tools/issues/858)]
- Added nextflow version to quick start section and adjusted `nf-core bump-version` [[#1032](https://github.com/nf-core/tools/issues/1032)]
- Use latest stable Nextflow version `21.04.0` for CI tests instead of the `-edge` release

### Download

- Fix bug in `nf-core download` where image names were getting a hyphen in `nf-core` which was breaking things.
- Extensive new interactive prompts for all command line flags [[#1027](https://github.com/nf-core/tools/issues/1027)]
  - It is now recommended to run `nf-core download` without any cli options and follow prompts (though flags can be used to run non-interactively if you wish)
- New helper code to set `$NXF_SINGULARITY_CACHEDIR` and add to `.bashrc` if desired [[#1027](https://github.com/nf-core/tools/issues/1027)]

### Launch

- Strip values from `nf-core launch` web response which are `False` and have no default in the schema [[#976](https://github.com/nf-core/tools/issues/976)]
- Improve API caching code when polling the website, fixes noisy log message when waiting for a response [[#1029](https://github.com/nf-core/tools/issues/1029)]
- New interactive prompts for pipeline name [[#1027](https://github.com/nf-core/tools/issues/1027)]

### Modules

- Added `tool_name_underscore` to the module template to allow TOOL_SUBTOOL in `main.nf` [[#1011](https://github.com/nf-core/tools/issues/1011)]
- Added `--conda-name` flag to `nf-core modules create` command to allow sidestepping questionary [[#988](https://github.com/nf-core/tools/issues/988)]
- Extended `nf-core modules lint` functionality to check tags in `test.yml` and to look for a entry in the `pytest_software.yml` file
- Update `modules` commands to use new test tag format `tool/subtool`
- New modules lint test comparing the `functions.nf` file to the template version
- Modules installed from alternative sources are put in folders based on the name of the source repository

### Linting

- Fix bug in nf-core lint config skipping for the `nextflow_config` test [[#1019](https://github.com/nf-core/tools/issues/1019)]
- New `-k`/`--key` cli option for `nf-core lint` to allow you to run only named lint tests, for faster local debugging
- Merge markers lint test - ignore binary files, allow config to ignore specific files [[#1040](https://github.com/nf-core/tools/pull/1040)]
- New lint test to check if all defined pipeline parameters are mentioned in `main.nf` [[#1038](https://github.com/nf-core/tools/issues/1038)]
- Added fix to remove warnings about params that get converted from camelCase to camel-case [[#1035](https://github.com/nf-core/tools/issues/1035)]
- Added pipeline schema lint checks for missing parameter description and parameters outside of groups [[#1017](https://github.com/nf-core/tools/issues/1017)]

### General

- Try to fix the fix for the automated sync when we submit too many PRs at once [[#970](https://github.com/nf-core/tools/issues/970)]
- Rewrite how the tools documentation is deployed to the website, to allow multiple versions
- Created new Docker image for the tools cli package - see installation docs for details [[#917](https://github.com/nf-core/tools/issues/917)]
- Ignore permission errors for setting up requests cache directories to allow starting with an invalid or read-only `HOME` directory

## [v1.13.3 - Copper Crocodile Resurrection :crocodile:](https://github.com/nf-core/tools/releases/tag/1.13.2) - [2021-03-24]

- Running tests twice with `nf-core modules create-test-yml` to catch unreproducible md5 sums [[#890](https://github.com/nf-core/tools/issues/890)]
- Fix sync error again where the Nextflow edge release needs to be used for some pipelines
- Fix bug with `nf-core lint --release` (`NameError: name 'os' is not defined`)
- Added linebreak to linting comment so that markdown header renders on PR comment properly
- `nf-core modules create` command - if no bioconda package is found, prompt user for a different bioconda package name
- Updated module template `main.nf` with new test data paths

## [v1.13.2 - Copper Crocodile CPR :crocodile: :face_with_head_bandage:](https://github.com/nf-core/tools/releases/tag/1.13.2) - [2021-03-23]

- Make module template pass the EC linter [[#953](https://github.com/nf-core/tools/pull/953)]
- Added better logging message if a user doesn't specificy the directory correctly with `nf-core modules` commands [[#942](https://github.com/nf-core/tools/pull/942)]
- Fixed parameter validation bug caused by JSONObject [[#937](https://github.com/nf-core/tools/issues/937)]
- Fixed template creation error regarding file permissions [[#932](https://github.com/nf-core/tools/issues/932)]
- Split the `create-lint-wf` tests up into separate steps in GitHub Actions to make the CI results easier to read
- Added automated PR comments to the Markdown, YAML and Python lint CI tests to explain failures (tools and pipeline template)
- Make `nf-core lint` summary table borders coloured according to overall pass / fail status
- Attempted a fix for the automated sync when we submit too many PRs at once [[#911](https://github.com/nf-core/tools/issues/911)]

## [v1.13.1 - Copper Crocodile Patch :crocodile: :pirate_flag:](https://github.com/nf-core/tools/releases/tag/1.13.1) - [2021-03-19]

- Fixed bug in pipeline linting markdown output that gets posted to PR comments [[#914]](https://github.com/nf-core/tools/issues/914)
- Made text for the PR branch CI check less verbose with a TLDR in bold at the top
- A number of minor tweaks to the new `nf-core modules lint` code

## [v1.13 - Copper Crocodile](https://github.com/nf-core/tools/releases/tag/1.13) - [2021-03-18]

### Template

- **Major new feature** - Validation of pipeline parameters [[#426]](https://github.com/nf-core/tools/issues/426)
  - The addition runs as soon as the pipeline launches and checks the pipeline input parameters two main things:
    - No parameters are supplied that share a name with core Nextflow options (eg. `--resume` instead of `-resume`)
    - Supplied parameters validate against the pipeline JSON schema (eg. correct variable types, required values)
  - If either parameter validation fails or the pipeline has errors, a warning is given about any unexpected parameters found which are not described in the pipeline schema.
  - This behaviour can be disabled by using `--validate_params false`
- Added profiles to support the [Charliecloud](https://hpc.github.io/charliecloud/) and [Shifter](https://nersc.gitlab.io/development/shifter/how-to-use/) container engines [[#824](https://github.com/nf-core/tools/issues/824)]
  - Note that Charliecloud requires Nextflow version `v21.03.0-edge` or later.
- Profiles for container engines now explicitly _disable_ all other engines [[#867](https://github.com/nf-core/tools/issues/867)]
- Fixed typo in nf-core-lint CI that prevented the markdown summary from being automatically posted on PRs as a comment.
- Changed default for `--input` from `data/*{1,2}.fastq.gz` to `null`, as this is now validated by the schema as a required value.
- Removed support for `--name` parameter for custom run names.
  - The same functionality for MultiQC still exists with the core Nextflow `-name` option.
- Added to template docs about how to identify process name for resource customisation
- The parameters `--max_memory` and `--max_time` are now validated against a regular expression [[#793](https://github.com/nf-core/tools/issues/793)]
  - Must be written in the format `123.GB` / `456.h` with any of the prefixes listed in the [Nextflow docs](https://www.nextflow.io/docs/latest/process.html#memory)
  - Bare numbers no longer allowed, avoiding people from trying to specify GB and actually specifying bytes.
- Switched from cookiecutter to Jinja2 [[#880]](https://github.com/nf-core/tools/pull/880)
- Finally dropped the wonderful [cookiecutter](https://github.com/cookiecutter/cookiecutter) library that was behind the first pipeline template that led to nf-core [[#880](https://github.com/nf-core/tools/pull/880)]
  - Now rendering templates directly using [Jinja](https://jinja.palletsprojects.com/), which is what cookiecutter was doing anyway

### Modules

Initial addition of a number of new helper commands for working with DSL2 modules:

- `modules list` - List available modules
- `modules install` - Install a module from nf-core/modules
- `modules remove` - Remove a module from a pipeline
- `modules create` - Create a module from the template
- `modules create-test-yml` - Create the `test.yml` file for a module with md5 sums, tags, commands and names added
- `modules lint` - Check a module against nf-core guidelines

You can read more about each of these commands in the main tools documentation (see `README.md` or <https://nf-co.re/tools>)

### Tools helper code

- Fixed some bugs in the command line interface for `nf-core launch` and improved formatting [[#829](https://github.com/nf-core/tools/pull/829)]
- New functionality for `nf-core download` to make it compatible with DSL2 pipelines [[#832](https://github.com/nf-core/tools/pull/832)]
  - Singularity images in module files are now discovered and fetched
  - Direct downloads of Singularity images in python allowed (much faster than running `singularity pull`)
  - Downloads now work with `$NXF_SINGULARITY_CACHEDIR` so that pipelines sharing containers have efficient downloads
- Changed behaviour of `nf-core sync` command [[#787](https://github.com/nf-core/tools/issues/787)]
  - Instead of opening or updating a PR from `TEMPLATE` directly to `dev`, a new branch is now created from `TEMPLATE` and a PR opened from this to `dev`.
  - This is to make it easier to fix merge conflicts without accidentally bringing the entire pipeline history back into the `TEMPLATE` branch (which makes subsequent sync merges much more difficult)

### Linting

- Major refactor and rewrite of pipieline linting code
  - Much better code organisation and maintainability
  - New automatically generated documentation using Sphinx
  - Numerous new tests and functions, removal of some unnecessary tests
- Added lint check for merge markers [[#321]](https://github.com/nf-core/tools/issues/321)
- Added new option `--fix` to automatically correct some problems detected by linting
- Added validation of default params to `nf-core schema lint` [[#823](https://github.com/nf-core/tools/issues/823)]
- Added schema validation of GitHub action workflows to lint function [[#795](https://github.com/nf-core/tools/issues/795)]
- Fixed bug in schema title and description validation
- Added second progress bar for conda dependencies lint check, as it can be slow [[#299](https://github.com/nf-core/tools/issues/299)]
- Added new lint test to check files that should be unchanged from the pipeline.
- Added the possibility to ignore lint tests using a `nf-core-lint.yml` config file [[#809](https://github.com/nf-core/tools/pull/809)]

## [v1.12.1 - Silver Dolphin](https://github.com/nf-core/tools/releases/tag/1.12.1) - [2020-12-03]

### Template

- Finished switch from `$baseDir` to `$projectDir` in `iGenomes.conf` and `main.nf`
  - Main fix is for `smail_fields` which was a bug introduced in the previous release. Sorry about that!
- Ported a number of small content tweaks from nf-core/eager to the template [[#786](https://github.com/nf-core/tools/issues/786)]
  - Better contributing documentation, more placeholders in documentation files, more relaxed markdownlint exceptions for certain HTML tags, more content for the PR and issue templates.

### Tools helper code

- Pipeline schema: make parameters of type `range` to `number`. [[#738](https://github.com/nf-core/tools/issues/738)]
- Respect `$NXF_HOME` when looking for pipelines with `nf-core list` [[#798](https://github.com/nf-core/tools/issues/798)]
- Swapped PyInquirer with questionary for command line questions in `launch.py` [[#726](https://github.com/nf-core/tools/issues/726)]
  - This should fix conda installation issues that some people had been hitting
  - The change also allows other improvements to the UI
- Fix linting crash when a file deleted but not yet staged in git [[#796](https://github.com/nf-core/tools/issues/796)]

## [v1.12 - Mercury Weasel](https://github.com/nf-core/tools/releases/tag/1.12) - [2020-11-19]

### Tools helper code

- Updated `nf_core` documentation generator for building [https://nf-co.re/tools-docs/](https://nf-co.re/tools-docs/)

### Template

- Make CI comments work with PRs from forks [[#765](https://github.com/nf-core/tools/issues/765)]
  - Branch protection and linting results should now show on all PRs
- Updated GitHub issue templates, which had stopped working
- Refactored GitHub Actions so that the AWS full-scale tests are triggered after docker build is finished
  - DockerHub push workflow split into two - one for dev, one for releases
- Updated actions to no longer use `set-env` which is now depreciating [[#739](https://github.com/nf-core/tools/issues/739)]
- Added config import for `test_full` in `nextflow.config`
- Switched depreciated `$baseDir` to `$projectDir`
- Updated minimum Nextflow version to `20.04.10`
- Make Nextflow installation less verbose in GitHub Actions [[#780](https://github.com/nf-core/tools/pull/780)]

### Linting

- Updated code to display colours in GitHub Actions log output
- Allow tests to pass with `dev` version of nf-core/tools (previous failure due to base image version)
- Lint code no longer tries to post GitHub PR comments. This is now done in a GitHub Action only.

## [v1.11 - Iron Tiger](https://github.com/nf-core/tools/releases/tag/1.11) - [2020-10-27]

### Template

- Fix command error in `awstest.yml` GitHub Action workflow.
- Allow manual triggering of AWS test GitHub Action workflows.
- Remove TODO item, which was proposing the usage of additional files beside `usage.md` and `output.md` for documentation.
- Added a Podman profile, which enables Podman as container.
- Updated linting for GitHub actions AWS tests workflows.

### Linting

- Made a base-level `Dockerfile` a warning instead of failure
- Added a lint failure if the old `bin/markdown_to_html.r` script is found
- Update `rich` package dependency and use new markup escaping to change `[[!]]` back to `[!]` again

### Other

- Pipeline sync - fetch full repo when checking out before sync
- Sync - Add GitHub actions manual trigger option

## [v1.10.2 - Copper Camel _(brought back from the dead)_](https://github.com/nf-core/tools/releases/tag/1.10.2) - [2020-07-31]

Second patch release to address some small errors discovered in the pipeline template.
Apologies for the inconvenience.

- Fix syntax error in `/push_dockerhub.yml` GitHub Action workflow
- Change `params.readPaths` -> `params.input_paths` in `test_full.config`
- Check results when posting the lint results as a GitHub comment
  - This feature is unfortunately not possible when making PRs from forks outside of the nf-core organisation for now.
- More major refactoring of the automated pipeline sync
  - New GitHub Actions matrix parallelisation of sync jobs across pipelines [[#673](https://github.com/nf-core/tools/issues/673)]
  - Removed the `--all` behaviour from `nf-core sync` as we no longer need it
  - Sync now uses a new list of pipelines on the website which does not include archived pipelines [[#712](https://github.com/nf-core/tools/issues/712)]
  - When making a PR it checks if a PR already exists - if so it updates it [[#710](https://github.com/nf-core/tools/issues/710)]
  - More tests and code refactoring for more stable code. Hopefully fixes 404 error [[#711](https://github.com/nf-core/tools/issues/711)]

## [v1.10.1 - Copper Camel _(patch)_](https://github.com/nf-core/tools/releases/tag/1.10.1) - [2020-07-30]

Patch release to fix the automatic template synchronisation, which failed in the v1.10 release.

- Improved logging: `nf-core --log-file log.txt` now saves a verbose log to disk.
- nf-core/tools GitHub Actions pipeline sync now uploads verbose log as an artifact.
- Sync - fixed several minor bugs, made logging less verbose.
- Python Rich library updated to `>=4.2.1`
- Hopefully fix git config for pipeline sync so that commit comes from @nf-core-bot
- Fix sync auto-PR text indentation so that it doesn't all show as code
- Added explicit flag `--show-passed` for `nf-core lint` instead of taking logging verbosity

## [v1.10 - Copper Camel](https://github.com/nf-core/tools/releases/tag/1.10) - [2020-07-30]

### Pipeline schema

This release of nf-core/tools introduces a major change / new feature: pipeline schema.
These are [JSON Schema](https://json-schema.org/) files that describe all of the parameters for a given
pipeline with their ID, a description, a longer help text, an optional default value, a variable _type_
(eg. `string` or `boolean`) and more.

The files will be used in a number of places:

- Automatic validation of supplied parameters when running pipelines
  - Pipeline execution can be immediately stopped if a required `param` is missing,
    or does not conform to the patterns / allowed values in the schema.
- Generation of pipeline command-line help
  - Running `nextflow run <pipeline> --help` will use the schema to generate a help text automatically
- Building online documentation on the [nf-core website](https://nf-co.re)
- Integration with 3rd party graphical user interfaces

To support these new schema files, nf-core/tools now comes with a new set of commands: `nf-core schema`.

- Pipeline schema can be generated or updated using `nf-core schema build` - this takes the parameters from
  the pipeline config file and prompts the developer for any mismatch between schema and pipeline.
  - Once a skeleton Schema file has been built, the command makes use of a new nf-core website tool to provide
    a user friendly graphical interface for developers to add content to their schema: [https://nf-co.re/pipeline_schema_builder](https://nf-co.re/pipeline_schema_builder)
- Pipelines will be automatically tested for valid schema that describe all pipeline parameters using the
  `nf-core schema lint` command (also included as part of the main `nf-core lint` command).
- Users can validate their set of pipeline inputs using the `nf-core schema validate` command.

In addition to the new schema commands, the `nf-core launch` command has been completely rewritten from
scratch to make use of the new pipeline schema. This command can use either an interactive command-line
prompt or a rich web interface to help users set parameters for a pipeline run.

The parameter descriptions and help text are fully used and embedded into the launch interfaces to make
this process as user-friendly as possible. We hope that it's particularly well suited to those new to nf-core.

Whilst we appreciate that this new feature will add a little work for pipeline developers, we're excited at
the possibilities that it brings. If you have any feedback or suggestions, please let us know either here on
GitHub or on the nf-core [`#json-schema` Slack channel](https://nfcore.slack.com/channels/json-schema).

### Python code formatting

We have adopted the use of the [Black Python code formatter](https://black.readthedocs.io/en/stable/).
This ensures a harmonised code formatting style throughout the package, from all contributors.
If you are editing any Python code in nf-core/tools you must now pass the files through Black when
making a pull-request. See [`.github/CONTRIBUTING.md`](.github/CONTRIBUTING.md) for details.

### Template

- Add `--publish_dir_mode` parameter [#585](https://github.com/nf-core/tools/issues/585)
- Isolate R library paths to those in container [#541](https://github.com/nf-core/tools/issues/541)
- Added new style of pipeline parameters JSON schema to pipeline template
- Add ability to attach MultiQC reports to completion emails when using `mail`
- Update `output.md` and add in 'Pipeline information' section describing standard NF and pipeline reporting.
- Build Docker image using GitHub Actions, then push to Docker Hub (instead of building on Docker Hub)
- Add Slack channel badge in pipeline README
- Allow multiple container tags in `ci.yml` if performing multiple tests in parallel
- Add AWS CI tests and full tests GitHub Actions workflows
- Update AWS CI tests and full tests secrets names
- Added `macs_gsize` for danRer10, based on [this post](https://biostar.galaxyproject.org/p/18272/)
- Add information about config files used for workflow execution (`workflow.configFiles`) to summary
- Fix `markdown_to_html.py` to work with Python 2 and 3.
- Change `params.reads` -> `params.input`
- Adding TODOs and MultiQC process in DSL2 template
- Change `params.readPaths` -> `params.input_paths`
- Added a `.github/.dockstore.yml` config file for automatic workflow registration with [dockstore.org](https://dockstore.org/)

### Linting

- Refactored PR branch tests to be a little clearer.
- Linting error docs explain how to add an additional branch protecton rule to the `branch.yml` GitHub Actions workflow.
- Adapted linting docs to the new PR branch tests.
- Failure for missing the readme bioconda badge is now a warn, in case this badge is not relevant
- Added test for template `{{ cookiecutter.var }}` placeholders
- Fix failure when providing version along with build id for Conda packages
- New `--json` and `--markdown` options to print lint results to JSON / markdown files
- Linting code now automatically posts warning / failing results to GitHub PRs as a comment if it can
- Added AWS GitHub Actions workflows linting
- Fail if `params.input` isn't defined.
- Beautiful new progress bar to look at whilst linting is running and awesome new formatted output on the command line :heart_eyes:
  - All made using the excellent [`rich` python library](https://github.com/willmcgugan/rich) - check it out!
- Tests looking for `TODO` strings should now ignore editor backup files. [#477](https://github.com/nf-core/tools/issues/477)

### nf-core/tools Continuous Integration

- Added CI test to check for PRs against `master` in tools repo
- CI PR branch tests fixed & now automatically add a comment on the PR if failing, explaining what is wrong
- Move some of the issue and PR templates into HTML `<!-- comments -->` so that they don't show in issues / PRs

### Other

- Describe alternative installation method via conda with `conda env create`
- nf-core/tools version number now printed underneath header artwork
- Bumped Conda version shipped with nfcore/base to 4.8.2
- Added log message when creating new pipelines that people should talk to the community about their plans
- Fixed 'on completion' emails sent using the `mail` command not containing body text.
- Improved command-line help text for nf-core/tools
- `nf-core list` now hides archived pipelines unless `--show_archived` flag is set
- Command line tools now checks if there is a new version of nf-core/tools available
  - Disable this by setting the environment variable `NFCORE_NO_VERSION_CHECK`, eg. `export NFCORE_NO_VERSION_CHECK=1`
- Better command-line output formatting of nearly all `nf-core` commands using [`rich`](https://github.com/willmcgugan/rich)

## [v1.9 - Platinum Pigeon](https://github.com/nf-core/tools/releases/tag/1.9) - [2020-02-20]

### Continuous integration

- Travis CI tests are now deprecated in favor of GitHub Actions within the pipeline template.
  - `nf-core bump-version` support has been removed for `.travis.yml`
  - `nf-core lint` now fails if a `.travis.yml` file is found
- Ported nf-core/tools Travis CI automation to GitHub Actions.
- Fixed the build for the nf-core/tools API documentation on the website

### Template

- Rewrote the documentation markdown > HTML conversion in Python instead of R
- Fixed rendering of images in output documentation [#391](https://github.com/nf-core/tools/issues/391)
- Removed the requirement for R in the conda environment
- Make `params.multiqc_config` give an _additional_ MultiQC config file instead of replacing the one that ships with the pipeline
- Ignore only `tests/` and `testing/` directories in `.gitignore` to avoid ignoring `test.config` configuration file
- Rephrase docs to promote usage of containers over Conda to ensure reproducibility
- Stage the workflow summary YAML file within MultiQC work directory

### Linting

- Removed linting for CircleCI
- Allow any one of `params.reads` or `params.input` or `params.design` before warning
- Added whitespace padding to lint error URLs
- Improved documentation for lint errors
- Allow either `>=` or `!>=` in nextflow version checks (the latter exits with an error instead of just warning) [#506](https://github.com/nf-core/tools/issues/506)
- Check that `manifest.version` ends in `dev` and throw a warning if not
  - If running with `--release` check the opposite and fail if not
- Tidied up error messages and syntax for linting GitHub actions branch tests
- Add YAML validator
- Don't print test results if we have a critical error

### Other

- Fix automatic synchronisation of the template after releases of nf-core/tools
- Improve documentation for installing `nf-core/tools`
- Replace preprint by the new nf-core publication in Nature Biotechnology :champagne:
- Use `stderr` instead of `stdout` for header artwork
- Tolerate unexpected output from `nextflow config` command
- Add social preview image
- Added a [release checklist](.github/RELEASE_CHECKLIST.md) for the tools repo

## [v1.8 - Black Sheep](https://github.com/nf-core/tools/releases/tag/1.8) - [2020-01-27]

### Continuous integration

- GitHub Actions CI workflows are now included in the template pipeline
  - Please update these files to match the existing tests that you have in `.travis.yml`
- Travis CI tests will be deprecated from the next `tools` release
- Linting will generate a warning if GitHub Actions workflows do not exist and if applicable to remove Travis CI workflow file i.e. `.travis.yml`.

### Tools helper code

- Refactored the template synchronisation code to be part of the main nf-core tool
- `nf-core bump-version` now also bumps the version string of the exported conda environment in the Dockerfile
- Updated Blacklist of synced pipelines
- Ignore pre-releases in `nf-core list`
- Updated documentation for `nf-core download`
- Fixed typo in `nf-core launch` final command
- Handle missing pipeline descriptions in `nf-core list`
- Migrate tools package CI to GitHub Actions

### Linting

- Adjusted linting to enable `patch` branches from being tested
- Warn if GitHub Actions workflows do not exist, warn if `.travis.yml` and circleCI are there
- Lint for `Singularity` file and raise error if found [#458](https://github.com/nf-core/tools/issues/458)
- Added linting of GitHub Actions workflows `linting.yml`, `ci.yml` and `branch.yml`
- Warn if pipeline name contains upper case letters or non alphabetical characters [#85](https://github.com/nf-core/tools/issues/85)
- Make CI tests of lint code pass for releases

### Template pipeline

- Fixed incorrect paths in iGenomes config as described in issue [#418](https://github.com/nf-core/tools/issues/418)
- Fixed incorrect usage of non-existent parameter in the template [#446](https://github.com/nf-core/tools/issues/446)
- Add UCSC genomes to `igenomes.config` and add paths to all genome indices
- Change `maxMultiqcEmailFileSize` parameter to `max_multiqc_email_size`
- Export conda environment in Docker file [#349](https://github.com/nf-core/tools/issues/349)
- Change remaining parameters from `camelCase` to `snake_case` [#39](https://github.com/nf-core/hic/issues/39)
  - `--singleEnd` to `--single_end`
  - `--igenomesIgnore` to `--igenomes_ignore`
  - Having the old camelCase versions of these will now throw an error
- Add `autoMounts=true` to default singularity profile
- Add in `markdownlint` checks that were being ignored by default
- Disable ansi logging in the travis CI tests
- Move `params`section from `base.config` to `nextflow.config`
- Use `env` scope to export `PYTHONNOUSERSITE` in `nextflow.config` to prevent conflicts with host Python environment
- Bump minimum Nextflow version to `19.10.0` - required to properly use `env` scope in `nextflow.config`
- Added support for nf-tower in the travis tests, using public mailbox nf-core@mailinator.com
- Add link to [Keep a Changelog](http://keepachangelog.com/en/1.0.0/) and [Semantic Versioning](http://semver.org/spec/v2.0.0.html) to CHANGELOG
- Adjusted `.travis.yml` checks to allow for `patch` branches to be tested
- Add Python 3.7 dependency to the `environment.yml` file
- Remove `awsbatch` profile cf [nf-core/configs#71](https://github.com/nf-core/configs/pull/71)
- Make `scrape_software_versions.py` compatible with Python3 to enable miniconda3 in [base image PR](https://github.com/nf-core/tools/pull/462)
- Add GitHub Actions workflows and respective linting
- Add `NXF_ANSI_LOG` as global environment variable to template GitHub Actions CI workflow
- Fixed global environment variable in GitHub Actions CI workflow
- Add `--awscli` parameter
- Add `README.txt` path for genomes in `igenomes.config` [nf-core/atacseq#75](https://github.com/nf-core/atacseq/issues/75)
- Fix buggy ANSI codes in pipeline summary log messages
- Add a `TODO` line in the new GitHub Actions CI test files

### Base Docker image

- Use miniconda3 instead of miniconda for a Python 3k base environment
  - If you still need Python 2 for your pipeline, add `conda-forge::python=2.7.4` to the dependencies in your `environment.yml`
- Update conda version to 4.7.12

### Other

- Updated Base Dockerfile to Conda 4.7.10
- Entirely switched from Travis-Ci.org to Travis-Ci.com for template and tools
- Improved core documentation (`-profile`)

## [v1.7 - Titanium Kangaroo](https://github.com/nf-core/tools/releases/tag/1.7) - [2019-10-07]

### Tools helper code

- The tools `create` command now sets up a `TEMPLATE` and a `dev` branch for syncing
- Fixed issue [379](https://github.com/nf-core/tools/issues/379)
- nf-core launch now uses stable parameter schema version 0.1.0
- Check that PR from patch or dev branch is acceptable by linting
- Made code compatible with Python 3.7
- The `download` command now also fetches institutional configs from nf-core/configs
- When listing pipelines, a nicer message is given for the rare case of a detached `HEAD` ref in a locally pulled pipeline. [#297](https://github.com/nf-core/tools/issues/297)
- The `download` command can now compress files into a single archive.
- `nf-core create` now fetches a logo for the pipeline from the nf-core website
- The readme should now be rendered properly on PyPI.

### Syncing

- Can now sync a targeted pipeline via command-line
- Updated Blacklist of synced pipelines
- Removed `chipseq` from Blacklist of synced pipelines
- Fixed issue [#314](https://github.com/nf-core/tools/issues/314)

### Linting

- If the container slug does not contain the nf-core organisation (for example during development on a fork), linting will raise a warning, and an error with release mode on

### Template pipeline

- Add new code for Travis CI to allow PRs from patch branches too
- Fix small typo in central readme of tools for future releases
- Small code polishing + typo fix in the template main.nf file
- Header ANSI codes no longer print `[2m` to console when using `-with-ansi`
- Switched to yaml.safe_load() to fix PyYAML warning that was thrown because of a possible [exploit](<https://github.com/yaml/pyyaml/wiki/PyYAML-yaml.load(input)-Deprecation>)
- Add `nf-core` citation
- Add proper `nf-core` logo for tools
- Add `Quick Start` section to main README of template
- Fix [Docker RunOptions](https://github.com/nf-core/tools/pull/351) to get UID and GID set in the template
- `Dockerfile` now specifically uses the proper release tag of the nfcore/base image
- Use [`file`](https://github.com/nf-core/tools/pull/354) instead of `new File`
  to avoid weird behavior such as making an `s3:/` directory locally when using
  an AWS S3 bucket as the `--outdir`.
- Fix workflow.onComplete() message when finishing pipeline
- Update URL for joining the nf-core slack to [https://nf-co.re/join/slack](https://nf-co.re/join/slack)
- Add GitHub Action for CI and Linting
- [Increased default time limit](https://github.com/nf-core/tools/issues/370) to 4h
- Add direct link to the pipeline slack channel in the contribution guidelines
- Add contributions and support heading with links to contribution guidelines and link to the pipeline slack channel in the main README
- Fix Parameters JSON due to new versionized structure
- Added conda-forge::r-markdown=1.1 and conda-forge::r-base=3.6.1 to environment
- Plain-text email template now has nf-core ASCII artwork
- Template configured to use logo fetched from website
- New option `--email_on_fail` which only sends emails if the workflow is not successful
- Add file existence check when checking software versions
- Fixed issue [#165](https://github.com/nf-core/tools/issues/165) - Use `checkIfExists`
- Consistent spacing for `if` statements
- Add sensible resource labels to `base.config`

### Other

- Bump `conda` to 4.6.14 in base nf-core Dockerfile
- Added a Code of Conduct to nf-core/tools, as only the template had this before
- TravisCI tests will now also start for PRs from `patch` branches, [to allow fixing critical issues](https://github.com/nf-core/tools/pull/392) without making a new major release

## [v1.6 - Brass Walrus](https://github.com/nf-core/tools/releases/tag/1.6) - [2020-04-09]

### Syncing

- Code refactoring to make the script more readable
- No travis build failure anymore on sync errors
- More verbose logging

### Template pipeline

- awsbatch `work-dir` checking moved to nextflow itself. Removed unsatisfiable check in main.nf template.
- Fixed markdown linting
- Tools CI testing now runs markdown lint on compiled template pipeline
- Migrated large portions of documentation to the [nf-core website](https://github.com/nf-core/nf-co.re/pull/93)
- Removed Gitter references in `.github/` directories for `tools/` and pipeline template.
- Changed `scrape_software_versions.py` to output `.csv` file
- Added `export_plots` parameter to multiqc config
- Corrected some typos as listed [here](https://github.com/nf-core/tools/issues/348) to Guidelines

### Tools helper code

- Drop [nf-core/rnaseq](https://github.com/nf-core/rnaseq]) from `blacklist.json` to make template sync available
- Updated main help command to sort the subcommands in a more logical order
- Updated readme to describe the new `nf-core launch` command
- Fix bugs in `nf-core download`
  - The _latest_ release is now fetched by default if not specified
  - Downloaded pipeline files are now properly executable.
- Fixed bugs in `nf-core list`
  - Sorting now works again
  - Output is partially coloured (better highlighting out of date pipelines)
  - Improved documentation
- Fixed bugs in `nf-core lint`
  - The order of conda channels is now correct, avoiding occasional erroneous errors that packages weren't found ([#207](https://github.com/nf-core/tools/issues/207))
  - Allow edge versions in nf-core pipelines
- Add reporting of ignored errored process
  - As a solution for [#103](https://github.com/nf-core/tools/issues/103))
- Add Bowtie2 and BWA in iGenome config file template

## [v1.5 - Iron Shark](https://github.com/nf-core/tools/releases/tag/1.5) - [2019-03-13]

### Template pipeline

- Dropped Singularity file
- Summary now logs details of the cluster profile used if from [nf-core/configs](https://github.com/nf-core/configs)
- Dockerhub is used in favor of Singularity Hub for pulling when using the Singularity profile
- Changed default container tag from latest to dev
- Brought the logo to life
- Change the default filenames for the pipeline trace files
- Remote fetch of nf-core/configs profiles fails gracefully if offline
- Remove `params.container` and just directly define `process.container` now
- Completion email now includes MultiQC report if not too big
- `params.genome` is now checked if set, to ensure that it's a valid iGenomes key
- Together with nf-core/configs, helper function now checks hostname and suggests a valid config profile
- `awsbatch` executor requires the `tracedir` not to be set to an `s3` bucket.

### Tools helper code

- New `nf-core launch` command to interactively launch nf-core pipelines from command-line
  - Works with a `parameters.settings.json` file shipped with each pipeline
  - Discovers additional `params` from the pipeline dynamically
- Drop Python 3.4 support
- `nf-core list` now only shows a value for _"is local latest version"_ column if there is a local copy.
- Lint markdown formatting in automated tests
  - Added `markdownlint-cli` for checking Markdown syntax in pipelines and tools repo
- Syncing now reads from a `blacklist.json` in order to exclude pipelines from being synced if necessary.
- Added nf-core tools API description to assist developers with the classes and functions available.
  - Docs are automatically built by Travis CI and updated on the nf-co.re website.
- Introduced test for filtering remote workflows by keyword.
- Build tools python API docs

  - Use Travis job for api doc generation and publish

- `nf-core bump-version` now stops before making changes if the linting fails
- Code test coverage
  - Introduced test for filtering remote workflows by keyword
- Linting updates
  - Now properly searches for conda packages in default channels
  - Now correctly validates version pinning for packages from PyPI
  - Updates for changes to `process.container` definition

### Other

- Bump `conda` to 4.6.7 in base nf-core Dockerfile

## [v1.4 - Tantalum Butterfly](https://github.com/nf-core/tools/releases/tag/1.4) - [2018-12-12]

### Template pipeline

- Institutional custom config profiles moved to github `nf-core/configs`
  - These will now be maintained centrally as opposed to being shipped with the pipelines in `conf/`
  - Load `base.config` by default for all profiles
  - Removed profiles named `standard` and `none`
  - Added parameter `--igenomesIgnore` so `igenomes.config` is not loaded if parameter clashes are observed
  - Added parameter `--custom_config_version` for custom config version control. Can use this parameter to provide commit id for reproducibility. Defaults to `master`
  - Deleted custom configs from template in `conf/` directory i.e. `uzh.config`, `binac.config` and `cfc.config`
- `multiqc_config` and `output_md` are now put into channels instead of using the files directly (see issue [#222](https://github.com/nf-core/tools/issues/222))
- Added `local.md` to cookiecutter template in `docs/configuration/`. This was referenced in `README.md` but not present.
- Major overhaul of docs to add/remove parameters, unify linking of files and added description for providing custom configs where necessary
- Travis: Pull the `dev` tagged docker image for testing
- Removed UPPMAX-specific documentation from the template.

### Tools helper code

- Make Travis CI tests fail on pull requests if the `CHANGELOG.md` file hasn't been updated
- Minor bugfixing in Python code (eg. removing unused import statements)
- Made the web requests caching work on multi-user installations
- Handle exception if nextflow isn't installed
- Linting: Update for Travis: Pull the `dev` tagged docker image for testing

## [v1.3 - Citreous Swordfish](https://github.com/nf-core/tools/releases/tag/1.3) - [2018-11-21]

- `nf-core create` command line interface updated
  - Interactive prompts for required arguments if not given
  - New flag for workflow author
- Updated channel order for bioconda/conda-forge channels in environment.yaml
- Increased code coverage for sub command `create` and `licenses`
- Fixed nasty dependency hell issue between `pytest` and `py` package in Python 3.4.x
- Introduced `.coveragerc` for pytest-cov configuration, which excludes the pipeline template now from being reported
- Fix [189](https://github.com/nf-core/tools/issues/189): Check for given conda and PyPi package dependencies, if their versions exist
- Added profiles for `cfc`,`binac`, `uzh` that can be synced across pipelines
  - Ordering alphabetically for profiles now
- Added `pip install --upgrade pip` to `.travis.yml` to update pip in the Travis CI environment

## [v1.2](https://github.com/nf-core/tools/releases/tag/1.2) - [2018-10-01]

- Updated the `nf-core release` command
  - Now called `nf-core bump-versions` instead
  - New flag `--nextflow` to change the required nextflow version instead
- Template updates
  - Simpler installation of the `nf-core` helper tool, now directly from PyPI
  - Bump minimum nextflow version to `0.32.0` - required for built in `manifest.nextflowVersion` check and access to `workflow.manifest` variables from within nextflow scripts
  - New `withName` syntax for configs
  - Travis tests fail if PRs come against the `master` branch, slightly refactored
  - Improved GitHub contributing instructions and pull request / issue templates
- New lint tests
  - `.travis.yml` test for PRs made against the `master` branch
  - Automatic `--release` option not used if the travis repo is `nf-core/tools`
  - Warnings if depreciated variables `params.version` and `params.nf_required_version` are found
- New `nf-core licences` subcommand to show licence for each conda package in a workflow
- `nf-core list` now has options for sorting pipeline nicely
- Latest version of conda used in nf-core base docker image
- Updated PyPI deployment to correctly parse the markdown readme (hopefully!)
- New GitHub contributing instructions and pull request template

## [v1.1](https://github.com/nf-core/tools/releases/tag/1.1) - [2018-08-14]

Very large release containing lots of work from the first nf-core hackathon, held in SciLifeLab Stockholm.

- The [Cookiecutter template](https://github.com/nf-core/cookiecutter) has been merged into tools
  - The old repo above has been archived
  - New pipelines are now created using the command `nf-core create`
  - The nf-core template and associated linting are now controlled under the same version system
- Large number of template updates and associated linting changes
  - New simplified cookiecutter variable usage
  - Refactored documentation - simplified and reduced duplication
  - Better `manifest` variables instead of `params` for pipeline name and version
  - New integrated nextflow version checking
  - Updated travis docker pull command to use tagging to allow release tests to pass
  - Reverted Docker and Singularity syntax to use `ENV` hack again
- Improved Python readme parsing for PyPI
- Updated Travis tests to check that the correct `dev` branch is being targeted
- New sync tool to automate pipeline updates
  - Once initial merges are complete, a nf-core bot account will create PRs for future template updates

## [v1.0.1](https://github.com/nf-core/tools/releases/tag/1.0.1) - [2018-07-18]

The version 1.0 of nf-core tools cannot be installed from PyPi. This patch fixes it, by getting rid of the requirements.txt plus declaring the dependent modules in the setup.py directly.

## [v1.0](https://github.com/nf-core/tools/releases/tag/1.0) - [2018-06-12]

Initial release of the nf-core helper tools package. Currently includes four subcommands:

- `nf-core list`: List nf-core pipelines with local info
- `nf-core download`: Download a pipeline and singularity container
- `nf-core lint`: Check pipeline against nf-core guidelines
- `nf-core release`: Update nf-core pipeline version number<|MERGE_RESOLUTION|>--- conflicted
+++ resolved
@@ -5,13 +5,10 @@
 ### Template
 
 - Fix lint warnings for `samplesheet_check.nf` module
-<<<<<<< HEAD
-- Add profile for running `docker` with the ARM chips (including Apple silicon).
-=======
 - Add codespaces template ([#1957](https://github.com/nf-core/tools/pull/1957))
 - Check that the workflow name provided with a template doesn't contain dashes ([#1822](https://github.com/nf-core/tools/pull/1822))
 - `nextflow run <pipeline> --version` will now print the workflow version from the manifest and exit ([#1951](https://github.com/nf-core/tools/pull/1951))
->>>>>>> bacb0036
+- Add profile for running `docker` with the ARM chips (including Apple silicon).
 
 ### Linting
 
