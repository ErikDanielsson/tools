--- conflicted
+++ resolved
@@ -53,11 +53,8 @@
 - Fix inconsistencies in the `--save-diff` flag `nf-core modules update`. Refactor `nf-core modules update` ([#1536](https://github.com/nf-core/tools/pull/1536))
 - Fix bug in `ModulesJson.check_up_to_date` causing it to ask for the remote of local modules
 - Make `nf-core modules update --save-diff` work when files were created or removed ([#1694](https://github.com/nf-core/tools/issues/1694))
-<<<<<<< HEAD
 - Get the latest common build for Docker and Singularity containers of a module ([#1702](https://github.com/nf-core/tools/pull/1702))
-=======
 - Add short option for `--no-pull` option in `nf-core modules`
->>>>>>> aff32864
 
 ## [v2.4.1 - Cobolt Koala Patch](https://github.com/nf-core/tools/releases/tag/2.4) - [2022-05-16]
 
