# nf-core/tools: Changelog

## v1.9dev

### Continuous integration

* Travis CI tests are now deprecated within the pipeline template. Please switch to GitHub Actions.
  * `nf-core bump-version` support has been removed for `.travis.yml`
  * `nf-core lint` now fails if a `.travis.yml` file is found
* Ported nf-core/tools Travis CI automation to GitHub Actions
* Fixed the build for the nf-core/tools API documentation on the website

### Template

* Rewrote the documentation markdown > HTML conversion in Python instead of R
* Removed the requirement for R in the conda environment
* Make `params.multiqc_config` give an _additional_ MultiQC config file instead of replacing the one that ships with the pipeline
* Ignore only `tests/` and `testing/` directories in `.gitignore` to avoid ignoring `test.config` configuration file

### Linting

* Removed linting for CircleCI
* Added whitespace padding to lint error URLs
* Improved documentation for lint errors
* Allow either `>=` or `!>=` in nextflow version checks (the latter exits with an error instead of just warning) [#506](https://github.com/nf-core/tools/issues/506)
* Check that `manifest.version` ends in `dev` and throw a warning if not
  * If running with `--release` check the opposite and fail if not
* Tidied up error messages and syntax for linting GitHub actions branch tests
* Add YAML validator

### Other

* Improve documentation for installing `nf-core/tools`
<<<<<<< HEAD
* Add details of the new nf-core publication in Nature Biotechnology :champagne:
* Tolerate unexpected output from `nextflow config` command
=======
* Replace preprint by the new nf-core publication in Nature Biotechnology :champagne:
>>>>>>> 337b8d27

### Template pipeline

* Stage the workflow summary YAML file within MultiQC work directory

## v1.8

### Continuous integration

* GitHub Actions CI workflows are now included in the template pipeline
  * Please update these files to match the existing tests that you have in `.travis.yml`
* Travis CI tests will be deprecated from the next `tools` release
* Linting will generate a warning if GitHub Actions workflows do not exist and if applicable to remove Travis CI workflow file i.e. `.travis.yml`.

### Tools helper code

* Refactored the template synchronisation code to be part of the main nf-core tool
* `nf-core bump-version` now also bumps the version string of the exported conda environment in the Dockerfile
* Updated Blacklist of synced pipelines
* Ignore pre-releases in `nf-core list`
* Updated documentation for `nf-core download`
* Fixed typo in `nf-core launch` final command
* Handle missing pipeline descriptions in `nf-core list`
* Migrate tools package CI to GitHub Actions

### Linting

* Adjusted linting to enable `patch` branches from being tested
* Warn if GitHub Actions workflows do not exist, warn if `.travis.yml` and circleCI are there
* Lint for `Singularity` file and raise error if found [#458](https://github.com/nf-core/tools/issues/458)
* Added linting of GitHub Actions workflows `linting.yml`, `ci.yml` and `branch.yml`
* Warn if pipeline name contains upper case letters or non alphabetical characters [#85](https://github.com/nf-core/tools/issues/85)
* Make CI tests of lint code pass for releases

### Template pipeline

* Fixed incorrect paths in iGenomes config as described in issue [#418](https://github.com/nf-core/tools/issues/418)
* Fixed incorrect usage of non-existent parameter in the template [#446](https://github.com/nf-core/tools/issues/446)
* Add UCSC genomes to `igenomes.config` and add paths to all genome indices
* Change `maxMultiqcEmailFileSize` parameter to `max_multiqc_email_size`
* Export conda environment in Docker file [#349](https://github.com/nf-core/tools/issues/349)
* Change remaining parameters from `camelCase` to `snake_case` [#39](https://github.com/nf-core/hic/issues/39)
  * `--singleEnd` to `--single_end`
  * `--igenomesIgnore` to `--igenomes_ignore`
  * Having the old camelCase versions of these will now throw an error
* Add `autoMounts=true` to default singularity profile
* Add in `markdownlint` checks that were being ignored by default
* Disable ansi logging in the travis CI tests
* Move `params`section from `base.config` to `nextflow.config`
* Use `env` scope to export `PYTHONNOUSERSITE` in `nextflow.config` to prevent conflicts with host Python environment
* Bump minimum Nextflow version to `19.10.0` - required to properly use `env` scope in `nextflow.config`
* Added support for nf-tower in the travis tests, using public mailbox nf-core@mailinator.com
* Add link to [Keep a Changelog](http://keepachangelog.com/en/1.0.0/) and [Semantic Versioning](http://semver.org/spec/v2.0.0.html) to CHANGELOG
* Adjusted `.travis.yml` checks to allow for `patch` branches to be tested
* Add Python 3.7 dependency to the `environment.yml` file
* Remove `awsbatch` profile cf [nf-core/configs#71](https://github.com/nf-core/configs/pull/71)
* Make `scrape_software_versions.py` compatible with Python3 to enable miniconda3 in    [base image PR](https://github.com/nf-core/tools/pull/462)
* Add GitHub Actions workflows and respective linting
* Add `NXF_ANSI_LOG` as global environment variable to template GitHub Actions CI workflow
* Fixed global environment variable in GitHub Actions CI workflow
* Add `--awscli` parameter
* Add `README.txt` path for genomes in `igenomes.config` [nf-core/atacseq#75](https://github.com/nf-core/atacseq/issues/75)
* Fix buggy ANSI codes in pipeline summary log messages
* Add a `TODO` line in the new GitHub Actions CI test files

### Base Docker image

* Use miniconda3 instead of miniconda for a Python 3k base environment
  * If you still need Python 2 for your pipeline, add `conda-forge::python=2.7.4` to the dependencies in your `environment.yml`
* Update conda version to 4.7.12

### Other

* Updated Base Dockerfile to Conda 4.7.10
* Entirely switched from Travis-Ci.org to Travis-Ci.com for template and tools
* Improved core documentation (`-profile`)

## v1.7

### Tools helper code

* The tools `create` command now sets up a `TEMPLATE` and a `dev` branch for syncing
* Fixed issue [379](https://github.com/nf-core/tools/issues/379)
* nf-core launch now uses stable parameter schema version 0.1.0
* Check that PR from patch or dev branch is acceptable by linting
* Made code compatible with Python 3.7
* The `download` command now also fetches institutional configs from nf-core/configs
* When listing pipelines, a nicer message is given for the rare case of a detached `HEAD` ref in a locally pulled pipeline. [#297](https://github.com/nf-core/tools/issues/297)
* The `download` command can now compress files into a single archive.
* `nf-core create` now fetches a logo for the pipeline from the nf-core website
* The readme should now be rendered properly on PyPI.

### Syncing

* Can now sync a targeted pipeline via command-line
* Updated Blacklist of synced pipelines
* Removed `chipseq` from Blacklist of synced pipelines
* Fixed issue [#314](https://github.com/nf-core/tools/issues/314)

### Linting

* If the container slug does not contain the nf-core organisation (for example during development on a fork), linting will raise a warning, and an error with release mode on

### Template pipeline

* Add new code for Travis CI to allow PRs from patch branches too
* Fix small typo in central readme of tools for future releases
* Small code polishing + typo fix in the template main.nf file
* Header ANSI codes no longer print `[2m` to console when using `-with-ansi`
* Switched to yaml.safe_load() to fix PyYAML warning that was thrown because of a possible [exploit](https://github.com/yaml/pyyaml/wiki/PyYAML-yaml.load(input)-Deprecation)
* Add `nf-core` citation
* Add proper `nf-core` logo for tools
* Add `Quick Start` section to main README of template
* Fix [Docker RunOptions](https://github.com/nf-core/tools/pull/351) to get UID and GID set in the template
* `Dockerfile` now specifically uses the proper release tag of the nfcore/base image
* Use [`file`](https://github.com/nf-core/tools/pull/354) instead of `new File`
  to avoid weird behavior such as making an `s3:/` directory locally when using
  an AWS S3 bucket as the `--outdir`.
* Fix workflow.onComplete() message when finishing pipeline
* Update URL for joining the nf-core slack to [https://nf-co.re/join/slack](https://nf-co.re/join/slack)
* Add GitHub Action for CI and Linting
* [Increased default time limit](https://github.com/nf-core/tools/issues/370) to 4h
* Add direct link to the pipeline slack channel in the contribution guidelines
* Add contributions and support heading with links to contribution guidelines and link to the pipeline slack channel in the main README
* Fix Parameters JSON due to new versionized structure
* Added conda-forge::r-markdown=1.1 and conda-forge::r-base=3.6.1 to environment
* Plain-text email template now has nf-core ASCII artwork
* Template configured to use logo fetched from website
* New option `--email_on_fail` which only sends emails if the workflow is not successful
* Add file existence check when checking software versions
* Fixed issue [#165](https://github.com/nf-core/tools/issues/165) - Use `checkIfExists`
* Consistent spacing for `if` statements
* Add sensible resource labels to `base.config`

### Other

* Bump `conda` to 4.6.14 in base nf-core Dockerfile
* Added a Code of Conduct to nf-core/tools, as only the template had this before
* TravisCI tests will now also start for PRs from `patch` branches, [to allow fixing critical issues](https://github.com/nf-core/tools/pull/392) without making a new major release

## v1.6

### Syncing

* Code refactoring to make the script more readable
* No travis build failure anymore on sync errors
* More verbose logging

### Template pipeline

* awsbatch `work-dir` checking moved to nextflow itself. Removed unsatisfiable check in main.nf template.
* Fixed markdown linting
* Tools CI testing now runs markdown lint on compiled template pipeline
* Migrated large portions of documentation to the [nf-core website](https://github.com/nf-core/nf-co.re/pull/93)
* Removed Gitter references in `.github/` directories for `tools/` and pipeline template.
* Changed `scrape_software_versions.py` to output `.csv` file
* Added `export_plots` parameter to multiqc config
* Corrected some typos as listed [here](https://github.com/nf-core/tools/issues/348) to Guidelines

### Tools helper code

* Drop [nf-core/rnaseq](https://github.com/nf-core/rnaseq]) from `blacklist.json` to make template sync available
* Updated main help command to sort the subcommands in a more logical order
* Updated readme to describe the new `nf-core launch` command
* Fix bugs in `nf-core download`
  * The _latest_ release is now fetched by default if not specified
  * Downloaded pipeline files are now properly executable.
* Fixed bugs in `nf-core list`
  * Sorting now works again
  * Output is partially coloured (better highlighting out of date pipelines)
  * Improved documentation
* Fixed bugs in `nf-core lint`
  * The order of conda channels is now correct, avoiding occasional erroneous errors that packages weren't found ([#207](https://github.com/nf-core/tools/issues/207))
  * Allow edge versions in nf-core pipelines
* Add reporting of ignored errored process
  * As a solution for [#103](https://github.com/nf-core/tools/issues/103))
* Add Bowtie2 and BWA in iGenome config file template

## [v1.5](https://github.com/nf-core/tools/releases/tag/1.5) - 2019-03-13 Iron Shark

### Template pipeline

* Dropped Singularity file
* Summary now logs details of the cluster profile used if from [nf-core/configs](https://github.com/nf-core/configs)
* Dockerhub is used in favor of Singularity Hub for pulling when using the Singularity profile
* Changed default container tag from latest to dev
* Brought the logo to life
* Change the default filenames for the pipeline trace files
* Remote fetch of nf-core/configs profiles fails gracefully if offline
* Remove `params.container` and just directly define `process.container` now
* Completion email now includes MultiQC report if not too big
* `params.genome` is now checked if set, to ensure that it's a valid iGenomes key
* Together with nf-core/configs, helper function now checks hostname and suggests a valid config profile
* `awsbatch` executor requires the `tracedir` not to be set to an `s3` bucket.

### Tools helper code

* New `nf-core launch` command to interactively launch nf-core pipelines from command-line
  * Works with a `parameters.settings.json` file shipped with each pipeline
  * Discovers additional `params` from the pipeline dynamically
* Drop Python 3.4 support
* `nf-core list` now only shows a value for _"is local latest version"_ column if there is a local copy.
* Lint markdown formatting in automated tests
  * Added `markdownlint-cli` for checking Markdown syntax in pipelines and tools repo
* Syncing now reads from a `blacklist.json` in order to exclude pipelines from being synced if necessary.
* Added nf-core tools API description to assist developers with the classes and functions available.
  * Docs are automatically built by Travis CI and updated on the nf-co.re website.
* Introduced test for filtering remote workflows by keyword.
* Build tools python API docs
  * Use Travis job for api doc generation and publish

* `nf-core bump-version` now stops before making changes if the linting fails
* Code test coverage
  * Introduced test for filtering remote workflows by keyword
* Linting updates
  * Now properly searches for conda packages in default channels
  * Now correctly validates version pinning for packages from PyPI
  * Updates for changes to `process.container` definition

### Other

* Bump `conda` to 4.6.7 in base nf-core Dockerfile

## [v1.4](https://github.com/nf-core/tools/releases/tag/1.4) - 2018-12-12 Tantalum Butterfly

### Template pipeline

* Institutional custom config profiles moved to github `nf-core/configs`
  * These will now be maintained centrally as opposed to being shipped with the pipelines in `conf/`
  * Load `base.config` by default for all profiles
  * Removed profiles named `standard` and `none`
  * Added parameter `--igenomesIgnore` so `igenomes.config` is not loaded if parameter clashes are observed
  * Added parameter `--custom_config_version` for custom config version control. Can use this parameter to provide commit id for reproducibility. Defaults to `master`
  * Deleted custom configs from template in `conf/` directory i.e. `uzh.config`, `binac.config` and `cfc.config`
* `multiqc_config` and `output_md` are now put into channels instead of using the files directly (see issue [#222](https://github.com/nf-core/tools/issues/222))
* Added `local.md` to cookiecutter template in `docs/configuration/`. This was referenced in `README.md` but not present.
* Major overhaul of docs to add/remove parameters, unify linking of files and added description for providing custom configs where necessary
* Travis: Pull the `dev` tagged docker image for testing
* Removed UPPMAX-specific documentation from the template.

### Tools helper code

* Make Travis CI tests fail on pull requests if the `CHANGELOG.md` file hasn't been updated
* Minor bugfixing in Python code (eg. removing unused import statements)
* Made the web requests caching work on multi-user installations
* Handle exception if nextflow isn't installed
* Linting: Update for Travis: Pull the `dev` tagged docker image for testing

## [v1.3](https://github.com/nf-core/tools/releases/tag/1.3) - 2018-11-21

* `nf-core create` command line interface updated
  * Interactive prompts for required arguments if not given
  * New flag for workflow author
* Updated channel order for bioconda/conda-forge channels in environment.yaml
* Increased code coverage for sub command `create` and `licenses`
* Fixed nasty dependency hell issue between `pytest` and `py` package in Python 3.4.x
* Introduced `.coveragerc` for pytest-cov configuration, which excludes the pipeline template now from being reported
* Fix [189](https://github.com/nf-core/tools/issues/189): Check for given conda and PyPi package dependencies, if their versions exist
* Added profiles for `cfc`,`binac`, `uzh` that can be synced across pipelines
  * Ordering alphabetically for profiles now
* Added `pip install --upgrade pip` to `.travis.yml` to update pip in the Travis CI environment

## [v1.2](https://github.com/nf-core/tools/releases/tag/1.2) - 2018-10-01

* Updated the `nf-core release` command
  * Now called `nf-core bump-versions` instead
  * New flag `--nextflow` to change the required nextflow version instead
* Template updates
  * Simpler installation of the `nf-core` helper tool, now directly from PyPI
  * Bump minimum nextflow version to `0.32.0` - required for built in `manifest.nextflowVersion` check and access to `workflow.manifest` variables from within nextflow scripts
  * New `withName` syntax for configs
  * Travis tests fail if PRs come against the `master` branch, slightly refactored
  * Improved GitHub contributing instructions and pull request / issue templates
* New lint tests
  * `.travis.yml` test for PRs made against the `master` branch
  * Automatic `--release` option not used if the travis repo is `nf-core/tools`
  * Warnings if depreciated variables `params.version` and `params.nf_required_version` are found
* New `nf-core licences` subcommand to show licence for each conda package in a workflow
* `nf-core list` now has options for sorting pipeline nicely
* Latest version of conda used in nf-core base docker image
* Updated PyPI deployment to  correctly parse the markdown readme (hopefully!)
* New GitHub contributing instructions and pull request template

## [v1.1](https://github.com/nf-core/tools/releases/tag/1.1) - 2018-08-14

Very large release containing lots of work from the first nf-core hackathon, held in SciLifeLab Stockholm.

* The [Cookiecutter template](https://github.com/nf-core/cookiecutter) has been merged into tools
  * The old repo above has been archived
  * New pipelines are now created using the command `nf-core create`
  * The nf-core template and associated linting are now controlled under the same version system
* Large number of template updates and associated linting changes
  * New simplified cookiecutter variable usage
  * Refactored documentation - simplified and reduced duplication
  * Better `manifest` variables instead of `params` for pipeline name and version
  * New integrated nextflow version checking
  * Updated travis docker pull command to use tagging to allow release tests to pass
  * Reverted Docker and Singularity syntax to use `ENV` hack again
* Improved Python readme parsing for PyPI
* Updated Travis tests to check that the correct `dev` branch is being targeted
* New sync tool to automate pipeline updates
  * Once initial merges are complete, a nf-core bot account will create PRs for future template updates

## [v1.0.1](https://github.com/nf-core/tools/releases/tag/1.0.1) - 2018-07-18

The version 1.0 of nf-core tools cannot be installed from PyPi. This patch fixes it, by getting rid of the requirements.txt plus declaring the dependent modules in the setup.py directly.

## [v1.0](https://github.com/nf-core/tools/releases/tag/1.0) - 2018-06-12

Initial release of the nf-core helper tools package. Currently includes four subcommands:

* `nf-core list`: List nf-core pipelines with local info
* `nf-core download`: Download a pipeline and singularity container
* `nf-core lint`: Check pipeline against nf-core guidelines
* `nf-core release`: Update nf-core pipeline version number<|MERGE_RESOLUTION|>--- conflicted
+++ resolved
@@ -31,12 +31,9 @@
 ### Other
 
 * Improve documentation for installing `nf-core/tools`
-<<<<<<< HEAD
 * Add details of the new nf-core publication in Nature Biotechnology :champagne:
 * Tolerate unexpected output from `nextflow config` command
-=======
 * Replace preprint by the new nf-core publication in Nature Biotechnology :champagne:
->>>>>>> 337b8d27
 
 ### Template pipeline
 
